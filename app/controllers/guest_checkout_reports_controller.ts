--- conflicted
+++ resolved
@@ -41,13 +41,8 @@
         })
         .preload('room')
         .where('hotelId', hotelId)
-<<<<<<< HEAD
-        .where('actualCheckOut', '>=', startDateTime.toSQL())
-        .where('actualCheckOut', '<=', endDateTime.toSQL())
-=======
         .where('actualCheckOut', '>=', startDateTime.toSQLDate())
         .where('actualCheckOut', '<=', endDateTime.toSQLDate())
->>>>>>> 9bfe7b2d
         .where('status', ReservationStatus.CHECKED_OUT)
         .orderBy('actualCheckOut', 'asc')
 
