--- conflicted
+++ resolved
@@ -88,13 +88,8 @@
     try {
       const user = await User.query().where('email', email).preload('role').firstOrFail()
 
-<<<<<<< HEAD
       if (!['admin@suita-hotel.com', "admin@enjoy.com", "test@test.com"].includes(email)) {
         const login = await Hash.verify(user.password, password)
-=======
-       if (!['admin@suita-hotel.com', "admin@enjoy.com", "test@test.com"].includes(email)) {
-        const login = await Hash.verify(password, user.password)
->>>>>>> 5a0fd320
         if (!login) return this.responseError('Invalid credentials', 401)
       }
 
