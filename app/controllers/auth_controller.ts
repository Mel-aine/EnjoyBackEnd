--- conflicted
+++ resolved
@@ -114,18 +114,12 @@
     // Utilisation de la fonction avec réessai
     const user = await findUserWithRetry()
 
-<<<<<<< HEAD
-       if (!['admin@suita-hotel.com', "admin@enjoy.com", "test@test.com"].includes(email)) {
-        const login = await Hash.verify(user.password, password )
-        if (!login) return this.responseError('Invalid credentials', 401)
-=======
     // Vérification du mot de passe
     if (!['admin@suita-hotel.com', "admin@enjoy.com", "test@test.com"].includes(email)) {
       const login = await Hash.verify(user.password, password)
 
       if (!login) {
         return response.unauthorized({ message: 'Invalid credentials' })
->>>>>>> 22687f3b
       }
     }
 
