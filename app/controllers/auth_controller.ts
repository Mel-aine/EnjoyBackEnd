import { HttpContext } from '@adonisjs/core/http'
import hash from '@adonisjs/core/services/hash'
//import app from '@adonisjs/core/services/app'
import { cuid } from '@adonisjs/core/helpers'
import vine from '@vinejs/vine'
import User from '#models/user'
import LoggerService from '#services/logger_service'

export default class AuthController {
  // Fonction auxiliaire pour envoyer des réponses d'erreur
  private responseError(message: string, statusCode: number, errors?: any) {
    return {
      status: 'error',
      message,
      errors,
      statusCode,
    }
  }

  // Fonction auxiliaire pour envoyer des réponses de succès
  private response(message: string, data?: any) {
    return {
      status: 'success',
      message,
      data,
    }
  }

  // Connexion
  async login(ctx: HttpContext) {
    const { request } = ctx
    const { email, password } = request.only(['email', 'password'])

    try {
      const user = await User.findBy('email', email)
      if (!user) return this.responseError('Invalid credentials', 401)

      const login = await hash.verify(password, user.password)
      if (!login) return this.responseError('Invalid credentials', 401)

      const token = await User.accessTokens.create(user, ['*'], { name: email ?? cuid() })

      await LoggerService.log({
        actorId: user.id,
        action: 'LOGIN',
        entityType: 'User',
        entityId: user.id.toString(),
        description: `Connexion de l'utilisateur ${email}`,
        ctx: ctx,
      })

      return this.response('Login successfully', { user, user_token: token })
    } catch (error: any) {
      return this.responseError('Invalid credentials', 400)
    }
  }

  // Récupérer les informations de l'utilisateur
  async user({ auth }: HttpContext) {
    const user = await auth.authenticate()
    this.response('User retrieved successfully', user)
  }

  public async signin(ctx: HttpContext) {
    const { request, response } = ctx
    const { email } = request.only(['email', 'password'])


    try {
<<<<<<< HEAD
      const user = await User.query().where('email', email).preload('role').firstOrFail()
      console.log('✅ [AUTH DEBUG] Utilisateur trouvé:', user.email, 'ID:', user.id)
      console.log(
        '🔍 [AUTH DEBUG] Hash en base:',
        user.password ? user.password.substring(0, 20) + '...' : 'VIDE'
      )

      // const passwordValid = await hash.verify(password, user.password)
      // console.log(
      //   '🔍 [AUTH DEBUG] Validation mot de passe:',
      //   passwordValid ? 'VALIDE ✅' : 'INVALIDE ❌'
      // )

      // if (!passwordValid) {
      //   console.log('❌ [AUTH DEBUG] Échec - mot de passe incorrect')
      //   return response.unauthorized({ message: 'Invalid credentials' })
      // }
      const isAdmin = user.role?.role_name === 'admin'
=======
      const user = await User.query().where('email', email).preload('role').firstOrFail()  
      console.log("ash",user.password)
      const passwordValid = true//await hash.verify(password,user.password)
      
      if (!passwordValid) {
        return response.unauthorized({ message: 'Invalid credentials' })
      }
      const token = await User.accessTokens.create(user, ['*'], { name: email })
>>>>>>> 8a5850a6

      let userServices
        const assignments = await user
          .related('serviceAssignments')
          .query()
          .preload('service', (serviceQuery) => {
            serviceQuery.preload('category')
          }).preload('roleModel', (roleQuery) => {
          roleQuery.preload('permissions')
        })

        userServices = assignments.map((a) => a.service)
      

      const detailedPermissions = assignments.map((assignment) => ({
        service: {
          id: assignment.service?.id,
          name: assignment.service?.name,
        },
        role: {
          name: assignment.roleModel?.role_name,
          description: assignment.roleModel?.description,
        },
        permissions:
          assignment.roleModel?.permissions.map((p) => ({
            id: p.id,
            name: p.name,
            description: p.label,
          })) ?? [],
      }))

      return response.ok({
        message: 'Login successful',
        data: {
          user,
          user_token: token,
          userServices,
          permissions: detailedPermissions,
        },
      })
    } catch (error) {
      if (error.code === 'E_ROW_NOT_FOUND') {
        return response.unauthorized({ message: 'Invalid credentials' })
      }

      return response.badRequest({ message: 'Login failed' })
    }
  }

  public async update_user({ auth, request, response }: HttpContext) {
    try {
      const user = await auth.authenticate()

      const userId = Number(request.param('id'))
      if (user.id !== userId) {
        return response
          .status(403)
          .send({ message: 'You do not have permission to update this user.' })
      }

      const userToUpdate = await User.findOrFail(userId)
      const payload = request.body()

      console.log('Reçu du frontend :', payload)

      const validator = vine.compile(
        vine.object({
          name: vine.string().optional(),
          email: vine.string().email().optional(),
          password: vine.string().minLength(8).maxLength(32).confirmed().optional(),
        })
      )

      const output = await validator.validate(payload)
      console.log('Après validation VINE :', output)

      if (output.email && output.email !== userToUpdate.email) {
        const existing = await User.findBy('email', output.email)
        if (existing) {
          return response.status(409).send({ message: 'Email already in use.' })
        }
        userToUpdate.email = output.email
      }

      if (output.password) {
        userToUpdate.password = await hash.make(output.password)
        console.log('Mot de passe haché et prêt à être sauvegardé.')
      }

      await userToUpdate.save()
      console.log('Utilisateur mis à jour dans la base de données.')

      return response.status(200).send({
        message: 'User updated successfully',
        data: userToUpdate,
      })
    } catch (error) {
      console.error(error)
      return response.status(422).send({
        message: 'Validation failed',
        errors: error.messages || error.message,
      })
    }
  }

  // Rafraîchir le token
  async refresh_token({ auth }: HttpContext) {
    const user = await auth.authenticate()
    await User.accessTokens.delete(user, user.currentAccessToken.identifier)

    const token = await User.accessTokens.create(user, ['*'], { name: cuid() })
    this.response('Refresh token successfully', { user, user_token: token })
  }

  public async logout(ctx: HttpContext) {
    const { auth, response } = ctx
    const user = await auth.authenticate()
    await User.accessTokens.delete(user, user.currentAccessToken.identifier)

    await LoggerService.log({
      actorId: user.id,
      action: 'LOGOUT',
      entityType: 'User',
      entityId: user.id.toString(),
      description: `Déconnexion de l'utilisateur ${user.email}`,
      ctx: ctx,
    })

    return response.ok({ message: 'Logout successfully' })
  }

  async validateEmail({ response, request }: HttpContext) {
    const { email } = request.only(['email'])

    try {
      const user = await User.findBy('email', email)
      if (!user) {
        return response.status(401).json({
          message: 'Invalid credentials',
        })
      }
      return response.status(200).json({
        message: 'Email is valid',
      })
    } catch (error) {
      return response.status(400).json({
        message: 'An error occurred during validation',
      })
    }
  }

  public async validatePassword({ request, response }: HttpContext) {
    const { email, password } = request.only(['email', 'password'])

    try {
      const user = await User.findBy('email', email)

      if (!user) {
        return response.status(401).json({
          message: 'Invalid credentials (email)',
        })
      }

      const passwordValid = await hash.verify(password, user.password)

      if (!passwordValid) {
        return response.status(401).json({
          message: 'Invalid Password',
        })
      }

      return response.status(200).json({
        message: 'valid Password',
      })
    } catch (error) {
      return response.status(500).json({
        message: 'server error',
      })
    }
  }
}<|MERGE_RESOLUTION|>--- conflicted
+++ resolved
@@ -67,26 +67,6 @@
 
 
     try {
-<<<<<<< HEAD
-      const user = await User.query().where('email', email).preload('role').firstOrFail()
-      console.log('✅ [AUTH DEBUG] Utilisateur trouvé:', user.email, 'ID:', user.id)
-      console.log(
-        '🔍 [AUTH DEBUG] Hash en base:',
-        user.password ? user.password.substring(0, 20) + '...' : 'VIDE'
-      )
-
-      // const passwordValid = await hash.verify(password, user.password)
-      // console.log(
-      //   '🔍 [AUTH DEBUG] Validation mot de passe:',
-      //   passwordValid ? 'VALIDE ✅' : 'INVALIDE ❌'
-      // )
-
-      // if (!passwordValid) {
-      //   console.log('❌ [AUTH DEBUG] Échec - mot de passe incorrect')
-      //   return response.unauthorized({ message: 'Invalid credentials' })
-      // }
-      const isAdmin = user.role?.role_name === 'admin'
-=======
       const user = await User.query().where('email', email).preload('role').firstOrFail()  
       console.log("ash",user.password)
       const passwordValid = true//await hash.verify(password,user.password)
@@ -95,7 +75,6 @@
         return response.unauthorized({ message: 'Invalid credentials' })
       }
       const token = await User.accessTokens.create(user, ['*'], { name: email })
->>>>>>> 8a5850a6
 
       let userServices
         const assignments = await user
