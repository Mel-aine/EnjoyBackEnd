import type { HttpContext } from '@adonisjs/core/http'
import { ChannexService } from '#services/channex_service'

export default class ChannexController {
  private service: ChannexService

  constructor() {
    this.service = new ChannexService()
  }

  // GET /api/channex/properties/:propertyId/availability
  public async getAvailability({ params, request, response }: HttpContext) {
    try {
      const propertyId = params.propertyId
      const ratePlanIdsInput = request.input('rate_plan_ids')
      const date_from = request.input('date_from')
      const date_to = request.input('date_to')

      let rate_plan_ids: string[] = []
      if (Array.isArray(ratePlanIdsInput)) {
        rate_plan_ids = ratePlanIdsInput
      } else if (typeof ratePlanIdsInput === 'string') {
        rate_plan_ids = ratePlanIdsInput
          .split(',')
          .map((s) => s.trim())
          .filter(Boolean)
      }

      if (!propertyId || !date_from || !date_to || rate_plan_ids.length === 0) {
        return response.badRequest({
          message: 'propertyId, rate_plan_ids, date_from, and date_to are required',
        })
      }

      const data = await this.service.getAvailability(propertyId, {
        rate_plan_ids,
        date_from,
        date_to,
      })

      return response.ok({ message: 'Availability fetched', data })
    } catch (error: any) {
      return response.internalServerError({ message: error.message || 'Failed to fetch availability' })
    }
  }

  // PUT /api/channex/properties/:propertyId/availability
  public async updateAvailability({ params, request, response }: HttpContext) {
    try {
      const propertyId = params.propertyId
      const payload = request.body()

      if (!propertyId) {
        return response.badRequest({ message: 'propertyId is required in route params' })
      }
      if (!payload?.values || !Array.isArray(payload.values)) {
        return response.badRequest({ message: 'Body must include a values array' })
      }

      const data = await this.service.updateAvailability(propertyId, payload)
      return response.ok({ message: 'Availability updated', data })
    } catch (error: any) {
      return response.internalServerError({ message: error.message || 'Failed to update availability' })
    }
  }

  // PUT /api/channex/properties/:propertyId/restrictions
  public async updateRestrictions({ params, request, response }: HttpContext) {
    try {
      const propertyId = params.propertyId
      const payload = request.body()

      if (!propertyId) {
        return response.badRequest({ message: 'propertyId is required in route params' })
      }
      if (!payload?.values || !Array.isArray(payload.values)) {
        return response.badRequest({ message: 'Body must include a values array' })
      }

      const data = await this.service.updateRestrictions(propertyId, payload)
      return response.ok({ message: 'Restrictions updated', data })
    } catch (error: any) {
      return response.internalServerError({ message: error.message || 'Failed to update restrictions' })
    }
  }

  // GET /api/channex/properties/:propertyId/room-types
  public async getRoomTypes({ params, response }: HttpContext) {
    try {
      const propertyId = params.propertyId

      if (!propertyId) {
        return response.badRequest({ message: 'propertyId is required' })
      }

      const data = await this.service.getRoomType(propertyId)
      return response.ok({ message: 'Room types fetched', data })
    } catch (error: any) {
      return response.internalServerError({
        message: error.message || 'Failed to fetch room types'
      })
    }
  }

  // GET /api/channex/properties/:propertyId/rate-plans
  public async getRatePlans({ params, response }: HttpContext) {
    try {
      const propertyId = params.propertyId

      if (!propertyId) {
        return response.badRequest({ message: 'propertyId is required' })
      }

      const data = await this.service.getRatePlan(propertyId)
      return response.ok({ message: 'Rate plans fetched', data })
    } catch (error: any) {
      return response.internalServerError({
        message: error.message || 'Failed to fetch rate plans'
      })
    }
<<<<<<< HEAD
  }
=======

    // Ajouter cette méthode dans la classe ChannexController

// GET /api/channex/properties/:propertyId/room-types-with-rate-plans
public async getRoomTypesWithRatePlans({ params, response }: HttpContext) {
  try {
    const propertyId = params.propertyId

    if (!propertyId) {
      return response.badRequest({ message: 'propertyId is required' })
    }

    // Récupérer les room types et rate plans en parallèle
    const [roomTypesData, ratePlansData] = await Promise.all([
      this.service.getRoomType(propertyId),
      this.service.getRatePlan(propertyId)
    ])

    // Grouper les rate plans par room_type_id
    const roomTypesMap = new Map()

    // D'abord, initialiser tous les room types
    if (roomTypesData && typeof roomTypesData === 'object' && 'data' in roomTypesData && Array.isArray((roomTypesData as any).data)) {
      (roomTypesData as any).data.forEach((roomType: any) => {
        roomTypesMap.set(roomType.id, {
          roomType: {
            id: roomType.id,
            title: roomType.attributes?.title || 'Unknown',
            occupancy: roomType.attributes?.occupancy || null,
            ...roomType.attributes
          },
          ratePlans: []
        })
      })
    }

    // Ensuite, associer les rate plans aux room types
    if (
      ratePlansData &&
      typeof ratePlansData === 'object' &&
      'data' in ratePlansData &&
      Array.isArray((ratePlansData as any).data)
    ) {
      (ratePlansData as any).data.forEach((ratePlan: any) => {
        const roomTypeId = ratePlan.relationships?.room_type?.data?.id

        if (roomTypeId && roomTypesMap.has(roomTypeId)) {
          roomTypesMap.get(roomTypeId).ratePlans.push({
            id: ratePlan.id,
            title: ratePlan.attributes?.title || 'Unknown',
            currency: ratePlan.attributes?.currency,
            options: ratePlan.attributes?.options || [],
            mealType: ratePlan.attributes?.meal_type,
            rateMode: ratePlan.attributes?.rate_mode,
            sellMode: ratePlan.attributes?.sell_mode,
            childrenFee: ratePlan.attributes?.children_fee,
            infantFee: ratePlan.attributes?.infant_fee,
            closedToArrival: ratePlan.attributes?.closed_to_arrival,
            closedToDeparture: ratePlan.attributes?.closed_to_departure,
            minStayArrival: ratePlan.attributes?.min_stay_arrival,
            minStayThrough: ratePlan.attributes?.min_stay_through,
            maxStay: ratePlan.attributes?.max_stay,
            stopSell: ratePlan.attributes?.stop_sell,
            cancellationPolicyId: ratePlan.attributes?.cancellation_policy_id,
            taxSetId: ratePlan.attributes?.tax_set_id
          })
        }
      })
    }

    // Convertir la Map en tableau
    const result = Array.from(roomTypesMap.values())

    return response.ok({
      message: 'Room types with rate plans fetched',
      data: {
        propertyId,
        roomTypes: result,
        totalRoomTypes: result.length,
        totalRatePlans: (typeof ratePlansData === 'object' && ratePlansData !== null && 'data' in ratePlansData && Array.isArray((ratePlansData as any).data))
          ? (ratePlansData as any).data.length
          : 0
    }
    })
  } catch (error: any) {
    return response.internalServerError({
      message: error.message || 'Failed to fetch room types with rate plans'
    })
  }
}
>>>>>>> 2afd7211
}<|MERGE_RESOLUTION|>--- conflicted
+++ resolved
@@ -118,9 +118,7 @@
         message: error.message || 'Failed to fetch rate plans'
       })
     }
-<<<<<<< HEAD
-  }
-=======
+  }
 
     // Ajouter cette méthode dans la classe ChannexController
 
@@ -211,5 +209,4 @@
     })
   }
 }
->>>>>>> 2afd7211
 }