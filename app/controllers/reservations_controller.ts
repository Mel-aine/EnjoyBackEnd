
import CrudController from '#controllers/crud_controller'
import CrudService from '#services/crud_service'
import User from '#models/user'
import Reservation, { ReservationStatus } from '#models/reservation'
import Room from '#models/room'
import ReservationRoom from '#models/reservation_room'
import type { HttpContext } from '@adonisjs/core/http'
import LoggerService from '#services/logger_service'
import { generateReservationNumber } from '../utils/generate_reservation_number.js'
import { generateConfirmationNumber } from '../utils/generate_confirmation_number.js'
import { DateTime } from 'luxon'
import vine from '@vinejs/vine'
import db from '@adonisjs/lucid/services/db'
import CancellationPolicy from '#models/cancellation_policy'
import Refund from '#models/refund'
import { FolioStatus, FolioType, ReservationProductStatus, SettlementStatus, TransactionCategory, TransactionType, WorkflowStatus } from '#app/enums'
// import { messages } from '@vinejs/vine/defaults'
import logger from '@adonisjs/core/services/logger'
import ReservationService from '#services/reservation_service'
import type { ReservationData } from '../types/reservationData.js'
<<<<<<< HEAD
import Guest from '#models/guest'
import ReservationFolioService from '#services/reservation_folio_service'
=======
import ReservationFolioService from '#services/reservation_folio_service'
import Folio from '#models/folio'
import FolioTransaction from '#models/folio_transaction'
import PaymentMethod from '#models/payment_method'
>>>>>>> 233ab4d9


export default class ReservationsController extends CrudController<typeof Reservation> {
  private userService: CrudService<typeof User>
  private reservationService: CrudService<typeof Reservation>

  constructor() {
    super(new CrudService(Reservation))
    this.userService = new CrudService(User)
    this.reservationService = new CrudService(Reservation)
  }


  async showByRoomId({ params, response }: HttpContext) {
    try {
      const { roomId } = params

      // Validation du paramètre
      if (!roomId) {
        return response.badRequest({ message: 'roomId is required' })
      }

      const roomIdNum = parseInt(roomId, 10)
      if (isNaN(roomIdNum)) {
        return response.badRequest({ message: 'Invalid roomId' })
      }

      // Récupération des réservations liées à un service product
      const items = await ReservationRoom.query()
        .where('id', roomId)
        .preload('reservation')
        .preload('room')
        .preload('creator')
        .preload('modifier')

      // Si aucune réservation trouvée
      if (items.length === 0) {
        return response.notFound({ message: 'No reservations found for this service product' })
      }

      return response.ok(items)
    } catch (error) {
      console.error(error)
      return response.internalServerError({
        message: 'Error fetching reservations for service product',
        error: error.message,
      })
    }
  }

  public async checkIn(ctx: HttpContext) {
    const { params, response, request, auth } = ctx;
    const { reservationRooms, actualCheckInTime, notes
     } = request.body();
    logger.info('Check-in request received:');

    const trx = await db.transaction();

    try {
      const reservationId = Number(params.reservationId);

      // Validate required parameters
      if (isNaN(reservationId)) {

        return response.badRequest({ message: 'Reservation ID is required' });
      }

      if (!reservationRooms || !Array.isArray(reservationRooms) || reservationRooms.length === 0) {
        return response.badRequest({ message: 'At least one reservation room ID is required' });
      }

      // Find reservation with related data
      const reservation = await Reservation.query({ client: trx })
        .where('id', reservationId)
        .preload('reservationRooms', (query) => {
          query.preload('room')
        })
        .first();

      if (!reservation) {
        await trx.rollback();
        return response.notFound({ message: 'Reservation not found' });
      }

      // Check if reservation can be checked in
      if (!['confirmed', 'pending'].includes(reservation.status)) {
        await trx.rollback();
        return response.badRequest({
          message: `Cannot check in reservation with status: ${reservation.status}`
        });
      }

      // Get the specific reservation rooms to check in
      const reservationRoomsToCheckIn = await ReservationRoom.query({ client: trx })
        .whereIn('id', reservationRooms)
        .where('reservation_id', reservation.id)
        .preload('room');

      if (reservationRoomsToCheckIn.length === 0) {
        await trx.rollback();
        return response.notFound({ message: 'No valid reservation rooms found for check-in' });
      }

      // Check if any rooms are already checked in
      const alreadyCheckedIn = reservationRoomsToCheckIn.filter(rr => rr.status === 'checked_in');
      if (alreadyCheckedIn.length > 0) {
        await trx.rollback();
        return response.badRequest({
          message: `Some rooms are already checked in: ${alreadyCheckedIn.map(r => r.room?.roomNumber || r.roomId).join(', ')}`
        });
      }

      const now = actualCheckInTime ? DateTime.fromISO(actualCheckInTime) : DateTime.now();
      const checkedInRooms = [];

      // Update each reservation room
      for (const reservationRoom of reservationRoomsToCheckIn) {
        reservationRoom.status = 'checked_in';
        reservationRoom.checkInDate = now;
        reservationRoom.checkedInBy = auth.user!.id;
        reservationRoom.guestNotes = notes || reservationRoom.guestNotes;
        //reservationRoom.keyCardsIssued = keyCardsIssued || 2;
        //reservationRoom.depositAmount = depositAmount || reservationRoom.depositAmount;

        await reservationRoom.useTransaction(trx).save();

        // Update room status to occupied
        if (reservationRoom.room) {
          reservationRoom.room.status = 'occupied';
          await reservationRoom.room.useTransaction(trx).save();
        }

        checkedInRooms.push({
          id: reservationRoom.id,
          roomId: reservationRoom.roomId,
          roomNumber: reservationRoom.room?.roomNumber,
          status: reservationRoom.status,
          checkInDate: reservationRoom.checkInDate,
          keyCardsIssued: reservationRoom.keyCardsIssued
        });
      }

      // Update reservation status and check-in date
      reservation.status = ReservationStatus.CHECKED_IN;
      reservation.checkInDate = now;
      reservation.lastModifiedBy = auth.user!.id;
      await reservation.useTransaction(trx).save();;

      // Create audit log
      await LoggerService.log({
        actorId: auth.user!.id,
        action: 'CHECK_IN',
        entityType: 'Reservation',
        entityId: reservation.id,
        description: `Reservation #${reservation.reservationNumber} checked in. Rooms: ${checkedInRooms.map(r => r.roomNumber).join(', ')}`,
        ctx: ctx,
      });

      await trx.commit();

      return response.ok({
        message: 'Check-in successful',
        data: {
          reservationId: reservation.id,
          reservationNumber: reservation.reservationNumber,
          status: reservation.status,
          checkInDate: reservation.checkInDate,
          checkedInRooms: checkedInRooms,
          totalRoomsCheckedIn: checkedInRooms.length
        }
      });

    } catch (error) {
      await trx.rollback();
      logger.error('Error during check-in:');
      logger.error(error)
      return response.badRequest({
        message: 'Failed to check in reservation',
        error: error.message
      });
    }
  }


  public async checkOut(ctx: HttpContext) {
    const { params, response, request, auth } = ctx
    const { reservationRooms, actualCheckOutTime, notes } = request.body();

    const trx = await db.transaction()

    try {
      // Validate input parameters
      if (!params.id) {
        await trx.rollback()
        return response.badRequest({
          success: false,
          message: 'Reservation ID is required',
          errors: ['Missing reservation ID']
        })
      }

      if (!reservationRooms || !Array.isArray(reservationRooms) || reservationRooms.length === 0) {
        await trx.rollback()
        return response.badRequest({
          success: false,
          message: 'Reservation rooms are required',
          errors: ['reservationRooms must be a non-empty array']
        })
      }

      // Fetch reservation with transaction
      const reservation = await Reservation.query({ client: trx })
        .where('id', params.id)
        .preload('folios', (folioQuery) => {
          folioQuery.preload('transactions')
        })
        .first()

      if (!reservation) {
        await trx.rollback()
        return response.notFound({
          success: false,
          message: 'Reservation not found',
          errors: ['Reservation does not exist']
        })
      }

      // Validate reservation status
      if (reservation.status === ReservationStatus.CHECKED_OUT) {
        await trx.rollback()
        return response.badRequest({
          success: false,
          message: 'Reservation is already checked out',
          errors: ['Cannot check out an already checked out reservation']
        })
      }

      if (reservation.status !== ReservationStatus.CHECKED_IN) {
        await trx.rollback()
        return response.badRequest({
          success: false,
          message: 'Reservation must be checked in before check out',
          errors: [`Current status: ${reservation.status}`]
        })
      }

      // Fetch reservation rooms with transaction
      const reservationRoomRecords = await ReservationRoom.query({ client: trx })
        .whereIn('id', reservationRooms)
        .where('reservationId', params.id)
        .preload('room')

      if (reservationRoomRecords.length === 0) {
        await trx.rollback()
        return response.notFound({
          success: false,
          message: 'No reservation rooms found',
          errors: ['No matching reservation rooms for the provided IDs']
        })
      }

      // Validate room statuses
      const invalidRooms = reservationRoomRecords.filter(room =>
        room.status === 'checked_out' || room.status === 'cancelled'
      )

      if (invalidRooms.length > 0) {
        await trx.rollback()
        return response.badRequest({
          success: false,
          message: 'Some rooms cannot be checked out',
          errors: invalidRooms.map(room =>
            `Room ${room.id} is already ${room.status}`
          )
        })
      }

      const updatedRooms: any[] = []
      const checkOutDateTime = actualCheckOutTime ? DateTime.fromISO(actualCheckOutTime) : DateTime.now()

      // Update reservation rooms
      for (const reservationRoom of reservationRoomRecords) {
        // Update reservation room status
        reservationRoom.status = 'checked_out'
        reservationRoom.actualCheckOutTime = checkOutDateTime
        reservationRoom.checkedOutBy = auth.user!.id

        if (notes) {
          reservationRoom.guestNotes = notes
        }

        await reservationRoom.useTransaction(trx).save()
        updatedRooms.push(reservationRoom)

        // Update associated room status to dirty
        if (reservationRoom.room) {
          reservationRoom.room.status = 'dirty'
          await reservationRoom.room.useTransaction(trx).save()
          updatedRooms.push(reservationRoom.room.id)
        }
      }

      // Check if all reservation rooms are checked out
      const remainingCheckedInRooms = await ReservationRoom.query({ client: trx })
        .where('reservationId', params.id)
        .whereNotIn('status', ['checked_out', 'cancelled', 'no_show'])

      const allRoomsCheckedOut = remainingCheckedInRooms.length === 0

      // Update reservation status if all rooms are checked out
      if (allRoomsCheckedOut) {
        reservation.checkOutDate = checkOutDateTime
        reservation.status = ReservationStatus.CHECKED_OUT
        await reservation.useTransaction(trx).save()
      }

      // Calculate balance summary
      const balanceSummary = this.calculateBalanceSummary(reservation.folios)

      // Log the check-out activity
      await LoggerService.log({
        actorId: auth.user!.id,
        action: 'CHECK_OUT',
        entityType: 'Reservation',
        entityId: reservation.id,
        description: `Reservation #${reservation.reservationNumber} rooms checked out. Rooms: ${reservationRooms.join(', ')}`,
        ctx: ctx,
      })

      await trx.commit()

      return response.ok({
        success: true,
        message: 'Check-out completed successfully',
        data: {
          reservation: {
            id: reservation.id,
            reservationNumber: reservation.reservationNumber,
            status: reservation.status,
            checkOutDate: reservation.checkOutDate,
            allRoomsCheckedOut
          },
          checkedOutRooms: updatedRooms.map(room => ({
            id: room.id,
            roomId: room.roomId,
            status: room.status,
            actualCheckOutTime: room.actualCheckOutTime,
            checkedOutBy: room.checkedOutBy,
            finalBillAmount: room.finalBillAmount,
            depositRefund: room.depositRefund
          })),
          updatedRooms,
          balanceSummary
        }
      })
    } catch (error) {
      await trx.rollback()
      logger.error('Error during reservation check-out:', {
        reservationId: params.id,
        reservationRooms,
        error: error.message,
        stack: error.stack
      })

      return response.status(500).json({
        success: false,
        message: 'An error occurred during check-out',
        errors: [error.message]
      })
    }
  }

  /**
 * Get a single reservation with all its related information,
 * including the user, service product, and payment.
 *
 * GET /reservations/:id
 */
  public async getReservationDetails({ params, response }: HttpContext) {
    try {
      const reservationId = parseInt(params.reservationId, 10)

      if (isNaN(reservationId)) {
        return response.badRequest({ message: 'Invalid reservation ID. Must be a valid number.' })
      }

      const reservation = await Reservation.query()
        .where('id', reservationId)
        .whereNotNull('hotel_id')
        .preload('guest')
        .preload('guests', (query) => {
          query.pivotColumns([
<<<<<<< HEAD
            'is_primary', 'guest_type', 'room_assignment', 
=======
            'is_primary', 'guest_type', 'room_assignment',
>>>>>>> 233ab4d9
            'special_requests', 'dietary_restrictions', 'accessibility',
            'emergency_contact', 'emergency_phone', 'notes'
          ])
        })
<<<<<<< HEAD
        .preload('folios')
=======
        .preload('folios', (query) => {
          query.preload('transactions')
        })

>>>>>>> 233ab4d9
        .preload('bookingSource')
        .preload('reservationRooms', (query) => {
          query.preload('room')
            .preload('roomRates')

            .preload('roomType')
        })
        .first()

      if (!reservation) {
        return response.notFound({ message: 'Reservation not found' })
      }

      // Calculate balance summary from folio transactions
      const balanceSummary = this.calculateBalanceSummary(reservation.folios)

      // Determine available actions based on reservation status
      const availableActions = this.getAvailableActions(reservation)

      const result = {
        ...reservation.toJSON(),
        balanceSummary,
        availableActions
      }

      return response.ok(result)
    } catch (error) {
      console.error('Error fetching reservation details:', error)
      return response.internalServerError({ message: 'An error occurred while fetching the reservation.' })
    }
  }

  /**
   * Calculate balance summary from folio transactions
   */
  private calculateBalanceSummary(folios: any[]) {
    let totalCharges = 0
    let totalPayments = 0
    let totalAdjustments = 0
    let totalTaxes = 0
    let totalServiceCharges = 0
    let totalDiscounts = 0

    folios.forEach(folio => {
      if (folio.transactions) {
        folio.transactions.forEach((transaction: any) => {
          const amount = parseFloat(transaction.amount) || 0

          switch (transaction.transactionType) {
            case 'charge':
              totalCharges += amount
              break
            case 'payment':
              totalPayments += amount
              break
            case 'adjustment':
              totalAdjustments += amount
              break
            case 'tax':
              totalTaxes += amount
              break
            case 'discount':
              totalDiscounts += Math.abs(amount) // Discounts are typically negative
              break
            case 'refund':
              totalPayments -= amount // Refunds reduce payments
              break
          }

          // Add service charges and taxes from transaction details
          if (transaction.serviceChargeAmount) {
            totalServiceCharges += parseFloat(transaction.serviceChargeAmount) || 0
          }
          if (transaction.taxAmount) {
            totalTaxes += parseFloat(transaction.taxAmount) || 0
          }
        })
      }
    })

    const outstandingBalance = totalCharges + totalTaxes + totalServiceCharges - totalPayments - totalDiscounts + totalAdjustments

    return {
      totalCharges: parseFloat(totalCharges.toFixed(2)),
      totalPayments: parseFloat(totalPayments.toFixed(2)),
      totalAdjustments: parseFloat(totalAdjustments.toFixed(2)),
      totalTaxes: parseFloat(totalTaxes.toFixed(2)),
      totalServiceCharges: parseFloat(totalServiceCharges.toFixed(2)),
      totalDiscounts: parseFloat(totalDiscounts.toFixed(2)),
      outstandingBalance: parseFloat(outstandingBalance.toFixed(2)),
      balanceStatus: outstandingBalance > 0 ? 'outstanding' : outstandingBalance < 0 ? 'credit' : 'settled'
    }
  }

  /**
   * Get available actions based on reservation status
   */
  private getAvailableActions(reservation: any) {
    const actions = []
    const status = reservation.status?.toLowerCase() || reservation.reservation_status?.toLowerCase()
    const currentDate = new Date()
    const arrivalDate = new Date(reservation.scheduled_arrival_date || reservation.check_in_date)
    const departureDate = new Date(reservation.scheduled_departure_date || reservation.check_out_date)

    // Check-in: Available for confirmed reservations on or after arrival date
    if (['confirmed', 'guaranteed', 'pending'].includes(status) && currentDate >= arrivalDate) {
      actions.push({
        action: 'check_in',
        label: 'Check-in',
        description: 'Register guest arrival and assign room',
        available: true,
        route: `/reservations/${reservation.id}/check-in`
      })
    }

    // Add Payment: Available for all active reservations
    if (!['cancelled', 'no-show', 'voided'].includes(status)) {
      actions.push({
        action: 'add_payment',
        label: 'Add Payment',
        description: 'Record a payment to reduce outstanding balance',
        available: true,
        route: `/reservations/${reservation.id}/add-payment`
      })
    }

    // Amend Stay: Available before or during stay
    if (['confirmed', 'guaranteed', 'pending', 'checked-in', 'checked_in'].includes(status)) {
      actions.push({
        action: 'amend_stay',
        label: 'Amend Stay',
        description: 'Modify reservation details, dates, or room type',
        available: true,
        route: `/reservations/${reservation.id}/amend-stay`
      })
    }

    // Room Move: Available during stay (checked-in status)
    if (['checked-in', 'checked_in'].includes(status)) {
      actions.push({
        action: 'room_move',
        label: 'Room Move',
        description: 'Move guest to a different room',
        available: true,
        route: `/reservations/${reservation.id}/room-move`
      })
    }

    // Exchange Room: Similar to room move
    if (['checked-in', 'checked_in'].includes(status)) {
      actions.push({
        action: 'exchange_room',
        label: 'Exchange Room',
        description: 'Exchange guest room assignment',
        available: true,
        route: `/reservations/${reservation.id}/exchange-room`
      })
    }

    // Stop Room Move: Available if there's a pending room move
    if (['checked-in', 'checked_in'].includes(status)) {
      actions.push({
        action: 'stop_room_move',
        label: 'Stop Room Move',
        description: 'Cancel pending room change',
        available: false, // Would need to check if there's a pending move
        route: `/reservations/${reservation.id}/stop-room-move`
      })
    }

    // Inclusion List: Available during reservation or stay
    if (['confirmed', 'guaranteed', 'pending', 'checked-in', 'checked_in'].includes(status)) {
      actions.push({
        action: 'inclusion_list',
        label: 'Inclusion List',
        description: 'Add or modify included amenities and services',
        available: true,
        route: `/reservations/${reservation.id}/inclusion-list`
      })
    }

    // Cancel Reservation: Available before check-in
    if (['confirmed', 'guaranteed', 'pending'].includes(status) && currentDate < arrivalDate) {
      actions.push({
        action: 'cancel_reservation',
        label: 'Cancel Reservation',
        description: 'Cancel the reservation with applicable fees',
        available: true,
        route: `/reservations/${reservation.id}/cancel`
      })
    }

    // No Show: Available after scheduled arrival time for non-arrived guests
    if (['confirmed', 'guaranteed', 'pending'].includes(status) && currentDate > arrivalDate) {
      actions.push({
        action: 'no_show',
        label: 'No Show',
        description: 'Mark reservation as no-show and apply fees',
        available: true,
        route: `/reservations/${reservation.id}/no-show`
      })
    }

    // Void Reservation: Available for recent reservations with errors
    if (['confirmed', 'guaranteed', 'pending'].includes(status)) {
      actions.push({
        action: 'void_reservation',
        label: 'Void Reservation',
        description: 'Completely remove reservation from system',
        available: true,
        route: `/reservations/${reservation.id}/void`
      })
    }

    // Unassign Room: Available for confirmed reservations with assigned rooms
    if (['confirmed', 'guaranteed', 'pending'].includes(status)) {
      actions.push({
        action: 'unassign_room',
        label: 'Unassign Room',
        description: 'Remove specific room assignment',
        available: true,
        route: `/reservations/${reservation.id}/unassign-room`
      })
    }

    return actions
  }

/**
 * Verify if user can extend stay in the hotel
 * @param {HttpContext} ctx - Le contexte HTTP
 * @body {{ new_depart_date: string }} - New Depart Date au format ISO (YYYY-MM-DD).
 */
  public async checkExtendStay(ctx: HttpContext) {
    const { params, request, response } = ctx
    const reservationId = params.id
    const res = {
      scenario: -1,
      messages: ""
    }
    const validator = vine.compile(
      vine.object({
        newDepartDate: vine.date(),
      })
    )
    const trx = await db.transaction()
    try {

      const payload = await request.validateUsing(validator, {
        data: request.body(),
      })

      const newDepartDate = DateTime.fromJSDate(payload.newDepartDate)

      const reservation = await Reservation.query({ client: trx })
        .where('id', reservationId)
        .preload('reservationRooms')
        .first()

      if (!reservation) {
        await trx.rollback()
        res.messages = 'Reservation not found.'
        return response.status(200).json(res)
      }

      const oldDepartDate = reservation.departDate

      if (!oldDepartDate || newDepartDate <= oldDepartDate) {
        await trx.rollback();
        res.messages = 'The new departure date must be later than the current departure date.'
        return response
          .status(200)
          .json(res)
      }

      // --- Vérification des conflits ---
      const conflicts = []
      for (const rsp of reservation.reservationRooms) {
        const product = await Room.find(rsp.roomId)
        const conflictingReservation = await ReservationRoom.query({ client: trx })
          .where('roomId', rsp.roomId)
          .where('reservationId', '!=', reservationId)
          .andWhere((query) => {
            query

              .where('startDate', '<', newDepartDate.toISODate()!)
              .andWhere('startDate', '>=', DateTime.now().toISODate()!)
            // .andWhere('endDate', '>', oldDepartDate.toISODate()!)
          })
          .first()
        logger.info(conflictingReservation)
        if (conflictingReservation) {
          conflicts.push({
            productName: product?.roomNumber || `ID ${rsp.roomId}`,
            productId: rsp.roomId,
          })
        }
      }

      if (conflicts.length > 0) {
        await trx.rollback()
        res.scenario = 0
        return response.status(200).json(res)
      } else {
        res.scenario = 2
        return response.status(200).json(res)
      }
    } catch (error) {
      await trx.rollback();
      res.messages = "An error has occurred." + error.message
      console.error('Erreur lors de la prolongation du séjour :', error)
      return response.status(200)
        .json(res)
    }
  }
  /**
   * Prolonge la date de départ d'une réservation existante.
   * @param {HttpContext} ctx - Le contexte HTTP
   * @body {{ new_depart_date: string }} - La nouvelle date de départ au format ISO (YYYY-MM-DD).
   */
  public async extendStay(ctx: HttpContext) {
    const { params, request, response, auth } = ctx
    const reservationId = params.id

    // const validator = vine.compile(
    //   vine.object({
    //     newDepartDate: vine.date(),
    //   })
    // )
    const trx = await db.transaction()
    try {

      // const payload = await request.validateUsing(validator, {
      //   data: request.body(),
      // })
      const body = request.body();
      //const newDepartDate = DateTime.fromJSDate(payload.newDepartDate)
      const reservation = await Reservation.query({ client: trx })
        .where('id', reservationId)
        .preload('reservationRooms')
        .first()

      if (!reservation || !reservation.arrivedDate) {
        await trx.rollback()
        return response.notFound({ message: 'Réservation non trouvée.' })
      }

      if (!body.newDepartDate) {
        await trx.rollback()
        return response.notFound({ message: 'Réservation non trouvée.' })
      }
      reservation.departDate = body.newDepartDate;
      // --- Aucune conflit : Procéder à la prolongation ---
      const oldReservationData = { ...reservation.serialize() }
      const newDepartDate = reservation.departDate;

      // const newDepartDateLuxon = DateTime.fromISO(newDepartDate);
      // const arrivedDateLuxon = DateTime.fromJSDate(new Date(reservation.arrivedDate));
      const newDepartDateLuxon = DateTime.fromISO(String(newDepartDate));
      const arrivedDateLuxon = DateTime.fromISO(String(reservation.arrivedDate));

      const oldNumberOfNights = reservation.numberOfNights || 0
      const newNumberOfNights = newDepartDateLuxon!.diff(arrivedDateLuxon, 'days').days
      const additionalNights = newNumberOfNights - oldNumberOfNights
      let additionalAmount = 0
      // Mettre à jour les produits de la réservation
      for (const rsp of reservation.reservationRooms) {
        const rspInTrx = await ReservationRoom.findOrFail(rsp.id, { client: trx })

        const additionalProductCost = parseFloat(`${rspInTrx.netAmount!}`) * additionalNights

        additionalAmount += additionalProductCost

        rspInTrx.checkOutDate = newDepartDate!

        rspInTrx.netAmount = parseFloat(`${rspInTrx.netAmount!}`) + additionalProductCost
        rspInTrx.lastModifiedBy = auth.user!.id
        await rspInTrx.save()
      }

      // Mettre à jour la réservation principale
      reservation.departDate = newDepartDate
      reservation.numberOfNights = newNumberOfNights
      reservation.totalAmount = parseFloat(`${reservation.totalAmount!}`) + additionalAmount
      reservation.finalAmount = parseFloat(`${reservation.finalAmount!}`) + additionalAmount
      reservation.remainingAmount = parseFloat(`${reservation.remainingAmount!}`) + additionalAmount
      reservation.lastModifiedBy = auth.user!.id
      await reservation.save()

      await trx.commit()

      await LoggerService.log({
        actorId: auth.user!.id,
        action: 'UPDATE',
        entityType: 'Reservation',
        entityId: reservationId,
        description: `Stay for reservation #${reservationId} extended until ${newDepartDate}.`,
        changes: LoggerService.extractChanges(oldReservationData, reservation.serialize()),
        ctx,
      })

      return response.ok({ message: 'The stay was successfully extended.', reservation })
    } catch (error) {
      await trx.rollback()
      console.error('Erreur lors de la prolongation du séjour :', error)
      return response.internalServerError({ message: "An error has occurred.", error: error.message })
    }
  }

  public async getCancellationSummary({ params, response }: HttpContext) {
    try {
      const reservationId = params.id
      const reservation = await Reservation.query().where('id', reservationId).preload('hotel').preload('reservationRooms').first()

      if (!reservation) {
        return response.notFound({ message: 'Reservation not found' })
      }

      const policy = await CancellationPolicy.query()
        .where('hotelId', reservation.hotelId)
        .orderBy('createdAt', 'desc')
        .first()

      // Case where no policy is defined
      if (!policy) {
        return response.ok({
          isFreeCancellationPossible: true,
          cancellationFee: 0.00,
          deadline: null,
          summaryMessage: "Free cancellation possible at any time, as no policy is defined.",
        })
      }

      // Case where cancellation is always free
      if (policy.cancellation_fee_type === 'none') {
        return response.ok({
          isFreeCancellationPossible: true,
          cancellationFee: 0.00,
          deadline: null,
          summaryMessage: 'Free cancellation possible at any time.',
        })
      }

      if (!reservation.arrivedDate) {
        return response.badRequest({ message: "The reservation does not have an arrival date." })
      }

      // Calculate free cancellation deadline
      // const arrivalDate = DateTime.fromJSDate(new Date(reservation.arrivedDate))
      const arrivalDate = reservation.arrivedDate
      if (!arrivalDate.isValid) {
        return response.badRequest({ message: 'Invalid arrival date format.' })
      }
      const freeCancellationDeadline = arrivalDate.minus({ [policy.free_cancellation_period_unit]: 1 })

      const now = DateTime.now()
      const isFreeCancellationPossible = now <= freeCancellationDeadline

      let cancellationFee = 0.00
      let feeDescription = 'Gratuit'

      if (!isFreeCancellationPossible) {
        switch (policy.cancellation_fee_type) {
          case 'fixed':
            cancellationFee = parseFloat(`${policy.cancellation_fee_value || 0}`)
            feeDescription = `$${cancellationFee} (fixed fee)`
            break
          case 'percentage':
            cancellationFee =
              (reservation.finalAmount || 0) * ((policy.cancellation_fee_value || 0) / 100)
            feeDescription = `${policy.cancellation_fee_value}% of the total amount`
            break
          case 'first_night':
            cancellationFee = reservation.reservationRooms.reduce(
              (total, p) => total + (parseFloat(`${p.netAmount}`) || 0),
              0
            )
            feeDescription = `The amount of the first night ($${cancellationFee})`
            break
        }
      }

      const summaryMessage = isFreeCancellationPossible
        ? `Free cancellation possible until ${freeCancellationDeadline.toFormat('dd/MM/yyyy HH:mm')}.`
        : `A cancellation fee applies: ${feeDescription}. The deadline for free cancellation was ${freeCancellationDeadline.toFormat('dd/MM/yyyy HH:mm')}.`

      return response.ok({
        isFreeCancellationPossible,
        cancellationFee: isFreeCancellationPossible ? 0 : cancellationFee,
        deadline: freeCancellationDeadline.toISO(),
        summaryMessage,
        policyName: policy.policy_name,
      })
    } catch (error) {
      console.error('Error getting cancellation summary:', error)
      return response.internalServerError({
        message: 'Failed to get cancellation summary',
        error: error.message,
      })
    }
  }



  /**
   * Cancel a reservation, apply cancellation policy, and create a refund if necessary.
   * @param {HttpContext} ctx
   */
  public async cancelReservation(ctx: HttpContext) {
    const { params, request, response, auth } = ctx
    const reservationId = params.id
    const { reason = 'Cancelled by user' } = request.body()

    const trx = await db.transaction()

    try {
      // 1. Find the reservation and its related data
      const reservation = await Reservation.query({ client: trx })
        .where('id', reservationId)
        .preload('hotel')
        .first()

      if (!reservation) {
        await trx.rollback()
        return response.notFound({ message: 'Reservation not found.' })
      }

      // 2. Check if cancellation is allowed
      if (
        [ReservationStatus.CANCELLED, ReservationStatus.CHECKED_OUT, ReservationStatus.CHECKED_IN].includes(
          reservation.status as ReservationStatus
        )
      ) {
        await trx.rollback()
        return response.badRequest({
          message: `Cannot cancel a reservation with status '${reservation.status}'.`,
        })
      }

      // 3. Find the applicable cancellation policy
      const policy = await CancellationPolicy.query({ client: trx })
        .where('hotel_id', reservation.hotelId)
        .orderBy('created_at', 'desc')
        .first()

      // Handle case where no policy is defined (default to full refund)
      if (!policy) {
        reservation.status = ReservationStatus.CANCELLED
        reservation.cancellationReason = reason
        reservation.lastModifiedBy = auth.user!.id

        const totalPaid = reservation.paidAmount || 0
        if (totalPaid > 0) {
          await Refund.create(
            {
              hotel_id: reservation.hotelId,
              reservation_id: reservation.id,
              refund_amount: totalPaid,
              reason: 'Full refund: No cancellation policy found.',
              status: 'processed',
              refund_date: DateTime.now(),
              refund_method: 'automatic',
              processed_by_user_id: auth.user!.id,
            },
            { client: trx }
          )

          reservation.paymentStatus = 'refunded'
        }
        await reservation.save()
        // const resServices = await ReservationRoom.query()
        //   .where('reservation_id', params.id)
        //   .preload('room');
        await LoggerService.log({
          actorId: auth.user!.id,
          action: 'CANCEL',
          entityType: 'Reservation',
          entityId: reservation.id,
          description: `Reservation #${reservation.id} cancelled. No policy found, full refund processed.`,
          ctx: ctx,
        })

        await trx.commit()
        return response.ok({
          message:
            'Reservation cancelled successfully. No policy was found, a full refund has been issued.',
        })
      }

      // 4. Calculate cancellation fee based on policy
      let cancellationFee = 0
      const now = DateTime.now()

      if (!reservation.arrivedDate) {
        await trx.rollback()
        return response.badRequest({ message: 'Reservation is missing an arrival date.' })
      }

      // const hoursUntilCheckIn = DateTime.fromJSDate(new Date(reservation.arrivedDate)).diff(now, 'hours').hours
      const hoursUntilCheckIn = reservation.arrivedDate.diff(now, 'hours').hours
      const freeCancellationHours =
        policy.free_cancellation_period_unit === 'days'
          ? policy.free_cancellation_periodValue * 24
          : policy.free_cancellation_periodValue

      if (hoursUntilCheckIn < freeCancellationHours) {
        switch (policy.cancellation_fee_type) {
          case 'fixed':
            cancellationFee = policy.cancellation_fee_value || 0
            break
          case 'percentage':
            cancellationFee = (reservation.finalAmount || 0) * ((policy.cancellation_fee_value || 0) / 100)
            break
          case 'first_night':
            const reservationProducts = await ReservationRoom.query({ client: trx }).where(
              'reservation_id',
              reservation.id
            )
            cancellationFee = reservationProducts.reduce(
              (total, p) => total + (p.netAmount || 0),
              0
            )
            break
        }
      }

      // 5. Calculate refund and update reservation
      const totalPaid = reservation.paidAmount || 0
      const refundAmount = Math.max(0, totalPaid - cancellationFee)

      reservation.status = ReservationStatus.CANCELLED
      reservation.cancellationReason = reason
      reservation.lastModifiedBy = auth.user!.id

      if (refundAmount > 0) {
        await Refund.create(
          {
            hotel_id: reservation.hotelId,
            reservation_id: reservation.id,
            refund_amount: refundAmount,
            reason: `Cancellation fee applied: ${cancellationFee}.`,
            status: 'processed',
            refund_date: DateTime.now(),
            refund_method: 'automatic',
            processed_by_user_id: auth.user!.id,
          },
          { client: trx }
        )
        reservation.paymentStatus = 'refunded'
      } else if (totalPaid > 0) {
        reservation.paymentStatus = 'paid' // Kept as paid since the fee covers the payment
      }
      await reservation.save()
      const resServices = await ReservationRoom.query({ client: trx })
        .where('reservation_id', reservationId)
      for (const resService of resServices) {
        resService.status = ReservationProductStatus.CANCELLED;
        resService.lastModifiedBy = auth.user!.id;
        await resService.save()
        const room = await Room.find(resService.roomId);
        if (room) {
          room.status = 'available';
          room.lastModifiedBy = auth.user!.id;
          await room.save();
        }
        await LoggerService.log({
          actorId: auth.user!.id,
          action: 'CANCEL',
          entityType: 'ReservationRoom',
          entityId: resService.id,
          description: `Reservation #${resService.id} cancelled.`,
          ctx: ctx,
        })
      }

      // 6. Log and commit
      await LoggerService.log({
        actorId: auth.user!.id,
        action: 'CANCEL',
        entityType: 'Reservation',
        entityId: reservation.id,
        description: `Reservation #${reservation.id} cancelled. Fee: ${cancellationFee}. Refund: ${refundAmount}.`,
        ctx: ctx,
      })

      await trx.commit()

      return response.ok({
        message: `Reservation cancelled. Fee: ${cancellationFee}. Refund issued: ${refundAmount}.`,
        cancellationFee: cancellationFee,
        refundAmount: refundAmount,
      })
    } catch (error) {
      await trx.rollback()
      console.error('Error cancelling reservation:', error)
      return response.internalServerError({
        message: 'Failed to cancel reservation.',
        error: error.message,
      })
    }
  }

  public async searchReservations({ request, response }: HttpContext) {
    try {
      const {
        searchText = '',
        status = '',
        roomType = '',
        checkInDate = '',
        checkOutDate = '',
      } = request.qs()
      const params = request.params()

      const query = Reservation.query()

      // 1. Filter by searchText (guest name, email, reservation number, etc.)
      if (searchText) {
        query.where((builder) => {
          builder
            .where('reservation_number', 'like', `%${searchText}%`)
            .orWhere('group_name', 'like', `%${searchText}%`)
            .orWhere('company_name', 'like', `%${searchText}%`)
            .orWhere('source_of_business', 'like', `%${searchText}%`)
            .orWhereHas('guest', (userQuery) => {
              userQuery
                .where('first_name', 'like', `%${searchText}%`)
                .orWhere('last_name', 'like', `%${searchText}%`)
                .orWhere('email', 'like', `%${searchText}%`)
                .orWhere('phone_primary', 'like', `%${searchText}%`)

            })
            .orWhereHas('reservationRooms', (roomQuery) => {
              roomQuery.whereHas('room', (roomSubQuery) => {
                roomSubQuery.where('room_number', 'like', `%${searchText}%`)
              })
                .orWhereHas('roomType', (roomTypeQuery) => {
                  roomTypeQuery.where('room_type_name', 'like', `%${searchText}%`)
                })
            })
            .orWhereHas('ratePlan', (ratePlanQuery) => {
              ratePlanQuery.where('plan_name', 'like', `%${searchText}%`)
            })
            .orWhereHas('bookingSource', (bookingSourceQuery) => {
              bookingSourceQuery.where('source_name', 'like', `%${searchText}%`)
            })
        })
      }

      // 2. Filter by status
      if (status) {
        query.where('status', status)
      }

      // 3. Filter by date range (check for overlapping reservations)
      if (checkInDate && checkOutDate) {
        const startDate = DateTime.fromISO(checkInDate).toISODate()
        const endDate = DateTime.fromISO(checkOutDate).toISODate()

        if (startDate && endDate) {
          // A reservation overlaps if its start is before the search's end
          // AND its end is after the search's start.
          query.where('arrived_date', '<=', endDate).andWhere('depart_date', '>=', startDate)
        }
      }

      // 4. Filter by roomType (product name)
      if (roomType) {
        query.whereHas('reservationRooms', (rspQuery) => {
          rspQuery.whereHas('room', (spQuery) => {
            spQuery.where('room_name', 'like', `%${roomType}%`)
          })
        })
      }

      // Preload related data for the response
      query.andWhere('hotel_id', params.id)
        .whereNotNull('hotel_id')
        .preload('guest')
        .preload('roomType')
        .preload('bookingSource')
        .preload('ratePlan')
        .preload('discount')
        .preload('folios', (folioQuery) => {
          folioQuery.preload('transactions')
        })
        //.preload('hotel')
        .preload('reservationRooms', (rspQuery) => {
          rspQuery.preload('room')
        })
        .orderBy('created_at', 'desc')
        .limit(50)

      const reservations = await query

      // Calculate balanceSummary and availableActions for each reservation
      const enrichedReservations = reservations.map(reservation => {
        const balanceSummary = this.calculateBalanceSummary(reservation.folios)
        const availableActions = this.getAvailableActions(reservation)

        return {
          ...reservation.toJSON(),
          balanceSummary,
          availableActions
        }
      })

      // Calculate statistics
      const today = DateTime.now().toISODate()
      const hotelId = params.id

      // Total reservations count (with same filters)
      const totalQuery = Reservation.query().where('hotel_id', hotelId).whereNotNull('hotel_id')
      if (searchText) {
        totalQuery.where((builder) => {
          builder
            .where('reservation_number', 'like', `%${searchText}%`)
            .orWhere('group_name', 'like', `%${searchText}%`)
            .orWhere('company_name', 'like', `%${searchText}%`)
            .orWhere('source_of_business', 'like', `%${searchText}%`)
            .orWhereHas('guest', (userQuery) => {
              userQuery
                .where('first_name', 'like', `%${searchText}%`)
                .orWhere('last_name', 'like', `%${searchText}%`)
                .orWhere('email', 'like', `%${searchText}%`)
                .orWhere('phone_primary', 'like', `%${searchText}%`)
            })
            .orWhereHas('reservationRooms', (roomQuery) => {
              roomQuery.whereHas('room', (roomSubQuery) => {
                roomSubQuery.where('room_number', 'like', `%${searchText}%`)
              })
                .orWhereHas('roomType', (roomTypeQuery) => {
                  roomTypeQuery.where('room_type_name', 'like', `%${searchText}%`)
                })
            })
            .orWhereHas('ratePlan', (ratePlanQuery) => {
              ratePlanQuery.where('plan_name', 'like', `%${searchText}%`)
            })
            .orWhereHas('bookingSource', (bookingSourceQuery) => {
              bookingSourceQuery.where('source_name', 'like', `%${searchText}%`)
            })
        })
      }
      if (status) {
        totalQuery.where('status', status)
      }
      if (checkInDate && checkOutDate) {
        const startDate = DateTime.fromISO(checkInDate).toISODate()
        const endDate = DateTime.fromISO(checkOutDate).toISODate()
        if (startDate && endDate) {
          totalQuery.where('arrived_date', '<=', endDate).andWhere('depart_date', '>=', startDate)
        }
      }
      if (roomType) {
        totalQuery.whereHas('reservationRooms', (rspQuery) => {
          rspQuery.whereHas('room', (spQuery) => {
            spQuery.where('room_name', 'like', `%${roomType}%`)
          })
        })
      }
      const totalReservations = await totalQuery.count('* as total')

      // Arrivals today
      const arrivalsQuery = Reservation.query()
        .where('hotel_id', hotelId)
        .whereNotNull('hotel_id')
        .where('arrived_date', today)
        .whereIn('status', ['confirmed', 'checked_in'])
      const arrivals = await arrivalsQuery.count('* as total')

      // Departures today
      const departuresQuery = Reservation.query()
        .where('hotel_id', hotelId)
        .whereNotNull('hotel_id')
        .where('depart_date', today)
        .whereIn('status', ['checked_in', 'checked_out'])
      const departures = await departuresQuery.count('* as total')

      // In-house (currently checked in)
      const inHouseQuery = Reservation.query()
        .where('hotel_id', hotelId)
        .whereNotNull('hotel_id')
        .where('status', 'checked_in')
        .where('arrived_date', '<=', today)
        .where('depart_date', '>', today)
      const inHouse = await inHouseQuery.count('* as total')

      const statistics = {
        totalReservations: totalReservations[0].$extras.total,
        arrivals: arrivals[0].$extras.total,
        departures: departures[0].$extras.total,
        inHouse: inHouse[0].$extras.total
      }

      return response.ok({
        reservations: enrichedReservations,
        statistics
      })
    } catch (error) {
      logger.error('Error searching reservations: %o', error)
      return response.internalServerError({
        message: 'An error occurred while searching for reservations.',
        error: error.message,
      })
    }
  }



  /**
   * Create reservation
   */


  public async saveReservation(ctx: HttpContext) {
    const { request, auth, response } = ctx

    try {
      const data = request.body() as ReservationData

      // Input validation
      if (!data) {
        return response.badRequest({
          success: false,
          message: 'No data received'
        })
      }

      // Validate required fields
      if (!data.hotel_id || !data.arrived_date || !data.depart_date || !data.rooms || data.rooms.length === 0) {
        return response.badRequest({
          success: false,
          message: 'Missing required fields: hotel_id, arrived_date, depart_date, or rooms'
        })
      }

      // Validate date format and logic
      const arrivedDate = DateTime.fromISO(data.arrived_date)
      const departDate = DateTime.fromISO(data.depart_date)

      if (!arrivedDate.isValid || !departDate.isValid) {
        return response.badRequest({
          success: false,
          message: 'Invalid date format. Use ISO format (YYYY-MM-DD)'
        })
      }

      if (departDate <= arrivedDate) {
        return response.badRequest({
          success: false,
          message: 'Departure date must be after arrival date'
        })
      }

      const trx = await db.transaction()

      try {
        // Calculate number of nights
        const numberOfNights = Math.ceil(departDate.diff(arrivedDate, 'days').days)

        // Validate business logic via service
        const validationErrors = ReservationService.validateReservationData(data)
        if (validationErrors.length > 0) {
          await trx.rollback()
          return response.badRequest({
            success: false,
            message: validationErrors.join(', ')
          })
        }

        // Create or find primary guest
        const guest = await ReservationService.createOrFindGuest(data, trx)

        // Generate reservation numbers
        const confirmationNumber = generateConfirmationNumber()
        const reservationNumber = generateReservationNumber()

        // Calculate guest totals
        const totalAdults = data.rooms.reduce((sum: number, room: any) => sum + (parseInt(room.adult_count) || 0), 0)
        const totalChildren = data.rooms.reduce((sum: number, room: any) => sum + (parseInt(room.child_count) || 0), 0)

        // Validate room availability
        for (const room of data.rooms) {
          if (room.room_id) {
            const existingReservation = await ReservationRoom.query({ client: trx })
              .where('roomId', room.room_id)
              .where('status', 'reserved')
              .where((query) => {
                query.whereBetween('checkInDate', [arrivedDate.toISODate(), departDate.toISODate()])
                  .orWhereBetween('checkOutDate', [arrivedDate.toISODate(), departDate.toISODate()])
              })
              .first()

            if (existingReservation) {
              await trx.rollback()
              return response.badRequest({
                success: false,
                message: `Room ${room.room_id} is not available for the selected dates`
              })
            }
          }
        }

        // Create reservation
        logger.info('Creating reservation with data: %o', guest)
        const reservation = await Reservation.create({
          hotelId: data.hotel_id,
          userId: auth.user?.id || data.created_by,
          // guest_id: guest.id, // Removed - using reservation_guests pivot table instead
          arrivedDate: arrivedDate,
          departDate: departDate,
          checkInDate: data.arrived_time ? DateTime.fromISO(`${data.arrived_date}T${data.arrived_time}`) : arrivedDate,
          checkOutDate: data.depart_time ? DateTime.fromISO(`${data.depart_date}T${data.depart_time}`) : departDate,
          status: data.status || ReservationStatus.PENDING,
          guestCount: totalAdults + totalChildren,
          totalAmount: parseFloat(`${data.total_amount??0}`) , 
          taxAmount: parseFloat(`${data.tax_amount??0}`)  ,
          finalAmount: parseFloat(`${data.final_amount??0}`) ,
          confirmationNumber: confirmationNumber,
          reservationNumber: reservationNumber,
          numberOfNights: numberOfNights,
          paidAmount: parseFloat(`${data.paid_amount??0}`) ,
          remainingAmount: parseFloat(`${data.remaining_amount??0}`) ,
          reservationType: data.reservation_type,
          bookingSourceId: data.booking_source,
          sourceOfBusiness: data.business_source,
          paymentStatus: 'pending', 
          createdBy: auth.user?.id 
        }, { client: trx })

        // Vérifier que la réservation a bien été créée avec un ID
        logger.info('Réservation créée avec ID:', reservation.id)
        if (!reservation.id) {
          throw new Error('La réservation n\'a pas pu être créée correctement - ID manquant')
        }

        // 6. Process multiple guests for the reservation
        const { primaryGuest, allGuests } = await ReservationService.processReservationGuests(
          reservation.id,
          data,
          trx
        )

        // 6.1. Mettre à jour la réservation avec l'ID du primary guest
        await reservation.merge({ guestId: primaryGuest.id }).useTransaction(trx).save()
        logger.info('Réservation mise à jour avec primary guest ID:', primaryGuest.id)

        // 7. Réservations de chambres
        for (const room of data.rooms) {
          await ReservationRoom.create({
            reservationId: reservation.id,
            roomTypeId: room.room_type_id,
            roomId: room.room_id!,
            // guestId: guest.id,
            checkInDate: DateTime.fromISO(data.arrived_date),
            checkOutDate: DateTime.fromISO(data.depart_date),
            nights: data.number_of_nights,
            adults: room.adult_count,
            children: room.child_count,
            roomRate: room.room_rate,
            roomRateId: room.room_rate_id,
            totalRoomCharges: room.room_rate * data.number_of_nights,
            // taxAmount: room.room_rate * data.number_of_nights * 0.15,
            // netAmount: room.room_rate * data.number_of_nights * 1.15,
            status: 'reserved',
            createdBy: data.created_by,
          }, { client: trx })
        }

        // 8. Logging
        const guestCount = allGuests.length
        const guestDescription = guestCount > 1
          ? `${primaryGuest.firstName} ${primaryGuest.lastName} and ${guestCount - 1} other guest(s)`
          : `${primaryGuest.firstName} ${primaryGuest.lastName}`

        await LoggerService.log({
          actorId: auth.user?.id!,
          action: 'CREATE',
          entityType: 'Reservation',
          entityId: reservation.id,
          description: `Reservation #${reservation.id} was created for ${guestDescription} (${guestCount} total guests).`,
          ctx,
        })

        // 9. Create folios if reservation is confirmed
        let folios: any[] = []
        if (reservation.status === 'confirmed') {
          try {
            folios = await ReservationFolioService.createFoliosOnConfirmation(
              reservation.id,
              auth.user?.id!
            )

            await LoggerService.log({
              actorId: auth.user?.id!,
              action: 'CREATE_FOLIOS',
              entityType: 'Reservation',
              entityId: reservation.id,
              description: `Created ${folios.length} folio(s) with room charges for confirmed reservation #${reservation.id}.`,
              ctx,
            })
          } catch (folioError) {
            logger.info('errre', folioError)
            console.error('Error creating folios for new confirmed reservation:', folioError)
            // Don't fail the reservation creation if folio creation fails
          }
        }

        await trx.commit()
        const responseData: any = {
          success: true,
          reservationId: reservation.id,
          confirmationNumber,
          primaryGuest: {
            id: primaryGuest.id,
            name: `${primaryGuest.firstName} ${primaryGuest.lastName}`,
            email: primaryGuest.email
          },
          totalGuests: allGuests.length,
          guests: allGuests.map(g => ({
            id: g.id,
            name: `${g.firstName} ${g.lastName}`,
            email: g.email
          })),
          message: `Reservation created successfully with ${allGuests.length} guest(s)`
        }

        // Add folio information if folios were created
        if (folios.length > 0) {
          responseData.folios = folios.map(folio => ({
            id: folio.id,
            folioNumber: folio.folioNumber,
            guestId: folio.guestId,
            folioType: folio.folioType
          }))
          responseData.message += ` and ${folios.length} folio(s) with room charges`
        }

        return response.created(responseData)

      } catch (error) {
        await trx.rollback()
        console.error('Transaction error:', error)
        throw error
      }

    } catch (error) {
      console.error('Erreur lors de la sauvegarde de la réservation:', error)
      return response.internalServerError({
        success: false,
        error: error instanceof Error ? error.message : 'Erreur inconnue lors de la sauvegarde'
      })
    }
  }





  /**
   * Override the update method to handle reservation confirmation and folio creation
   */
  public async update(ctx: HttpContext) {
    const { params, request, response, auth } = ctx
    try {
      const reservationId = params.id
      const data = request.all()
      const oldStatus = await Reservation.query()
        .where('id', reservationId)
        .select('status')
        .first()

      if (!oldStatus) {
        return response.notFound({ message: 'Reservation not found' })
      }

      // Call the parent update method
      const updateResponse = await super.update(ctx)

      // Check if status was changed to 'confirmed'
      if (data.status === 'confirmed' && oldStatus.status !== 'confirmed') {
        try {
          // Create folios for all guests with room charges
          const folios = await ReservationFolioService.createFoliosOnConfirmation(
            reservationId,
            auth.user!.id
          )

          // Log the folio creation
          await LoggerService.log({
            actorId: auth.user!.id,
            action: 'CONFIRM_RESERVATION',
            entityType: 'Reservation',
            entityId: reservationId,
            description: `Reservation #${reservationId} confirmed. Created ${folios.length} folio(s) with room charges.`,
            ctx,
          })

          // Return success response with folio information
          return response.ok({
            message: 'Reservation confirmed successfully',
            reservation: updateResponse,
            folios: folios.map(folio => ({
              id: folio.id,
              folioNumber: folio.folioNumber,
              guestId: folio.guestId,
              folioType: folio.folioType
            }))
          })
        } catch (folioError) {
          console.error('Error creating folios on confirmation:', folioError)
          // Return the update response even if folio creation fails
          return response.ok({
            message: 'Reservation confirmed but folio creation failed',
            reservation: updateResponse,
            error: folioError.message
          })
        }
      }

      return updateResponse
    } catch (error) {
      console.error('Error updating reservation:', error)
      return response.internalServerError({
        message: 'Error updating reservation',
        error: error.message
      })
    }
  }

  // Reservation Action Methods
  public async addPayment({ params, request, response, auth }: HttpContext) {
    const trx = await db.transaction()
    try {
      const reservationId = params.reservationId
      const { amount, paymentMethodId, reference, description, currencyCode = 'USD' } = request.all()

      // Validate required fields
      if (!amount || amount <= 0) {
        await trx.rollback()
        return response.badRequest({ message: 'Valid payment amount is required' })
      }

      if (!paymentMethodId) {
        await trx.rollback()
        return response.badRequest({ message: 'Payment method is required' })
      }

      // Find the reservation
      const reservation = await Reservation.query({ client: trx })
        .where('id', reservationId)
        .preload('folios')
        .first()

      if (!reservation) {
        await trx.rollback()
        return response.notFound({ message: 'Reservation not found' })
      }

      // Validate payment method exists
      const paymentMethod = await PaymentMethod.query({ client: trx })
        .where('id', paymentMethodId)
        .where('hotel_id', reservation.hotelId)
        .where('is_active', true)
        .first()

      if (!paymentMethod) {
        await trx.rollback()
        return response.badRequest({ message: 'Invalid or inactive payment method' })
      }

      // Get or create folio for the reservation
      let folio = reservation.folios.find(f => f.status === 'open')
      if (!folio) {
        // Create a new folio if none exists
        folio = await Folio.create({
          hotelId: reservation.hotelId,
          guestId: reservation.guestId,
          reservationId: reservation.id,
          folioNumber: `F-${reservation.reservationNumber}-${Date.now()}`,
          folioName: `Folio for ${reservation.reservationNumber}`,
          folioType: FolioType.GUEST ,
          status: FolioStatus.OPEN,
          settlementStatus: SettlementStatus.PENDING,
          workflowStatus: WorkflowStatus.ACTIVE,
          openedDate: DateTime.now(),
          openedBy: auth.user?.id || 1,
          totalCharges: 0,
          totalPayments: 0,
          totalAdjustments: 0,
          totalTaxes: 0,
          totalServiceCharges: 0,
          totalDiscounts: 0,
          balance: 0,
          creditLimit: 0,
          currencyCode: currencyCode,
          exchangeRate: 1,
          baseCurrencyAmount: 0,
          createdBy: auth.user?.id || 1,
          lastModifiedBy: auth.user?.id || 1
        }, { client: trx })
      }

      // Generate transaction number
      const transactionNumber = `PAY-${Date.now()}-${Math.random().toString(36).substr(2, 9).toUpperCase()}`

      // Create payment transaction
      const transaction = await FolioTransaction.create({
        hotelId: reservation.hotelId,
        folioId: folio.id,
        transactionNumber: transactionNumber,
        transactionCode: paymentMethod.methodCode,
        transactionType: TransactionType.PAYMENT,
        category: TransactionCategory.PAYMENT,
        subcategory: paymentMethod.methodType,
        description: description || `Payment via ${paymentMethod.methodName}`,
        amount: -Math.abs(amount), // Negative for payments
        totalAmount: -Math.abs(amount),
        quantity: 1,
        unitPrice: -Math.abs(amount),
        taxAmount: 0,
        taxRate: 0,
        serviceChargeAmount: 0,
        serviceChargeRate: 0,
        discountAmount: 0,
        discountRate: 0,
        netAmount: -Math.abs(amount),
        grossAmount: -Math.abs(amount),
        transactionDate: DateTime.now(),
        transactionTime: DateTime.now().toFormat('HH:mm:ss'),
        postingDate: DateTime.now(),
        serviceDate: DateTime.now(),
        reference: reference || '',
        paymentMethodId: paymentMethodId,
        paymentReference: reference || '',
        guestId: reservation.guestId,
        reservationId: reservation.id,
        currencyCode: currencyCode,
        exchangeRate: 1,
        baseCurrencyAmount: -Math.abs(amount),
        originalAmount: -Math.abs(amount),
        originalCurrency: currencyCode
      }, { client: trx })

      // Update folio totals
      await folio.merge({
        totalPayments: (folio.totalPayments || 0) + Math.abs(amount),
        balance: (folio.balance || 0) - Math.abs(amount),
        lastModifiedBy: auth.user?.id || 1
      }).useTransaction(trx).save()

      // Update reservation payment status if needed
      const updatedFolio = await Folio.query({ client: trx })
        .where('id', folio.id)
        .preload('transactions')
        .first()

      if (updatedFolio) {
        const balance = this.calculateBalanceSummary([updatedFolio])
        let newPaymentStatus = reservation.paymentStatus

        if (balance.outstandingBalance <= 0) {
          newPaymentStatus = 'paid'
        } else if (balance.totalPayments > 0) {
          newPaymentStatus = 'partially_paid'
        }

        if (newPaymentStatus !== reservation.paymentStatus) {
          await reservation.merge({ paymentStatus: newPaymentStatus }).useTransaction(trx).save()
        }
      }

      await trx.commit()

      return response.ok({
        message: 'Payment added successfully',
        reservationId: reservationId,
        transaction: {
          id: transaction.id,
          transactionNumber: transaction.transactionNumber,
          amount: Math.abs(amount),
          paymentMethod: paymentMethod.methodName,
          reference: reference,
          transactionDate: transaction.transactionDate
        }
      })
    } catch (error) {
      await trx.rollback()
      console.error('Error adding payment:', error)
      return response.badRequest({
        message: 'Failed to add payment',
        error: error instanceof Error ? error.message : 'Unknown error'
      })
    }
  }

  public async amendStay({ params, request, response, auth }: HttpContext) {
    const trx = await db.transaction()
    try {
      const reservationId = params.reservationId
      const {
        newArrivalDate,
        newDepartureDate,
        newRoomTypeId,
        newNumAdults,
        newNumChildren,
        newSpecialNotes,
        reason
      } = request.all()

      // Find the reservation
      const reservation = await Reservation.query({ client: trx })
        .where('id', reservationId)
        .preload('reservationRooms', (query) => {
          query.preload('room', (roomQuery) => {
            roomQuery.preload('roomType')
          })
        })
        .preload('folios', (query) => {
          query.preload('transactions')
        })
        .first()

      if (!reservation) {
        await trx.rollback()
        return response.notFound({ message: 'Reservation not found' })
      }

      // Check if reservation can be amended
      const allowedStatuses = ['confirmed', 'guaranteed', 'pending', 'checked-in', 'checked_in']
      if (!allowedStatuses.includes(reservation.reservationStatus.toLowerCase())) {
        await trx.rollback()
        return response.badRequest({
          message: `Cannot amend reservation with status: ${reservation.reservationStatus}`
        })
      }

      // Store original values for audit trail
      const originalData = {
        arrivalDate: reservation.scheduledArrivalDate,
        departureDate: reservation.scheduledDepartureDate,
        roomTypeId: reservation.primaryRoomTypeId,
        numAdults: reservation.numAdultsTotal,
        numChildren: reservation.numChildrenTotal,
        specialNotes: reservation.specialNotes
      }

      // Validate new dates if provided
      if (newArrivalDate || newDepartureDate) {
        const arrivalDate = newArrivalDate ? DateTime.fromISO(newArrivalDate) : reservation.scheduledArrivalDate
        const departureDate = newDepartureDate ? DateTime.fromISO(newDepartureDate) : reservation.scheduledDepartureDate

        if (arrivalDate >= departureDate) {
          await trx.rollback()
          return response.badRequest({ message: 'Arrival date must be before departure date' })
        }

        // Check if dates are in the past (except for checked-in reservations)
        if (!['checked-in', 'checked_in'].includes(reservation.reservationStatus.toLowerCase())) {
          if (arrivalDate < DateTime.now().startOf('day')) {
            await trx.rollback()
            return response.badRequest({ message: 'Cannot set arrival date in the past' })
          }
        }
      }

      // Validate new room type if provided
      if (newRoomTypeId) {
        const roomType = await db.from('room_types')
          .where('id', newRoomTypeId)
          .where('hotel_id', reservation.hotelId)
          .first()

        if (!roomType) {
          await trx.rollback()
          return response.badRequest({ message: 'Invalid room type selected' })
        }
      }

      // Update reservation with new details
      const updateData: any = {
        lastModifiedBy: auth.user?.id || 1
      }

      if (newArrivalDate) {
        updateData.scheduledArrivalDate = DateTime.fromISO(newArrivalDate)
      }
      if (newDepartureDate) {
        updateData.scheduledDepartureDate = DateTime.fromISO(newDepartureDate)
      }
      if (newRoomTypeId) {
        updateData.primaryRoomTypeId = newRoomTypeId
      }
      if (newNumAdults !== undefined) {
        updateData.numAdultsTotal = newNumAdults
      }
      if (newNumChildren !== undefined) {
        updateData.numChildrenTotal = newNumChildren
      }
      if (newSpecialNotes !== undefined) {
        updateData.specialNotes = newSpecialNotes
      }

      await reservation.merge(updateData).useTransaction(trx).save()

      // Update reservation rooms if room type changed
      if (newRoomTypeId && reservation.reservationRooms.length > 0) {
        for (const reservationRoom of reservation.reservationRooms) {
          await reservationRoom.merge({
            roomTypeId: newRoomTypeId,
            lastModifiedBy: auth.user?.id || 1
          }).useTransaction(trx).save()   
        }
      }

      // Create audit log entry
      const auditData = {
        reservationId: reservation.id,
        action: 'amend_stay',
        performedBy: auth.user?.id || 1,
        originalData: originalData,
        newData: updateData,
        reason: reason || 'Stay amendment requested',
        timestamp: DateTime.now()
      }

      // Log the amendment (you might want to create an audit table for this)
      console.log('Reservation Amendment:', auditData)

      // If there are financial implications, create adjustment transactions
      if (newArrivalDate || newDepartureDate) {
        // Calculate rate difference if dates changed
        // This would require rate calculation logic based on your business rules
        // For now, we'll just log that rate recalculation may be needed
        console.log('Rate recalculation may be required due to date changes')
      }

      // 9. Create folios if reservation is confirmed
      let folios: any[] = []
      if (reservation.status === 'confirmed') {
        try {
          folios = await ReservationFolioService.createFoliosOnConfirmation(
            reservation.id,
            auth.user?.id!
          )
          
          await LoggerService.log({
            actorId: auth.user?.id!,
            action: 'CREATE_FOLIOS',
            entityType: 'Reservation',
            entityId: reservation.id,
            description: `Created ${folios.length} folio(s) with room charges for confirmed reservation #${reservation.id}.`,
            ctx,
          })
        } catch (folioError) {
          console.error('Error creating folios for new confirmed reservation:', folioError)
          // Don't fail the reservation creation if folio creation fails
        }
      }

      await trx.commit()
<<<<<<< HEAD
      const responseData: any = {
        success: true,
        reservationId: reservation.id,
        confirmationNumber,
        primaryGuest: {
          id: primaryGuest.id,
          name: `${primaryGuest.firstName} ${primaryGuest.lastName}`,
          email: primaryGuest.email
        },
        totalGuests: allGuests.length,
        guests: allGuests.map(g => ({
          id: g.id,
          name: `${g.firstName} ${g.lastName}`,
          email: g.email
        })),
        message: `Reservation created successfully with ${allGuests.length} guest(s)`
      }

      // Add folio information if folios were created
      if (folios.length > 0) {
        responseData.folios = folios.map(folio => ({
          id: folio.id,
          folioNumber: folio.folioNumber,
          guestId: folio.guestId,
          folioType: folio.folioType
        }))
        responseData.message += ` and ${folios.length} folio(s) with room charges`
      }

      return response.created(responseData)

=======

      // Reload reservation with updated data
      const updatedReservation = await Reservation.query()
        .where('id', reservationId)
        .preload('reservationRooms', (query) => {
          query.preload('room', (roomQuery) => {
            roomQuery.preload('roomType')
          })
        })
        .first()

      return response.ok({
        message: 'Stay amended successfully',
        reservationId: reservationId,
        changes: {
          originalData,
          newData: updateData
        },
        reservation: updatedReservation
      })
>>>>>>> 233ab4d9
    } catch (error) {
      await trx.rollback()
      console.error('Error amending stay:', error)
      return response.badRequest({
        message: 'Failed to amend stay',
        error: error instanceof Error ? error.message : 'Unknown error'
      })
    }
  }

  public async roomMove({ params, request, response, auth }: HttpContext) {
    const trx = await db.transaction()
    try {
      const reservationId = params.reservationId
      const { newRoomId, reason, effectiveDate } = request.all()

      if (!newRoomId) {
        await trx.rollback()
        return response.badRequest({ message: 'New room ID is required' })
      }

      // Find the reservation with current room assignments
      const reservation = await Reservation.query({ client: trx })
        .where('id', reservationId)
<<<<<<< HEAD
        .preload('guest')
        .preload('guests', (query) => {
          query.pivotColumns([
            'is_primary', 'guest_type', 'room_assignment', 
            'special_requests', 'dietary_restrictions', 'accessibility',
            'emergency_contact', 'emergency_phone', 'notes'
          ])
        })
        .preload('folios')
=======
>>>>>>> 233ab4d9
        .preload('reservationRooms', (query) => {
          query.preload('room', (roomQuery) => {
            roomQuery.preload('roomType')
          })
        })
        .first()

      if (!reservation) {
        await trx.rollback()
        return response.notFound({ message: 'Reservation not found' })
      }

      // Check if reservation can be moved
      const allowedStatuses = ['confirmed', 'guaranteed', 'checked-in', 'checked_in']
      if (!allowedStatuses.includes(reservation.reservationStatus.toLowerCase())) {
        await trx.rollback()
        return response.badRequest({
          message: `Cannot move room for reservation with status: ${reservation.reservationStatus}`
        })
      }

      // Find the current active room assignment
      const currentReservationRoom = reservation.reservationRooms.find(rr =>
        rr.status === 'reserved' || rr.status === 'checked_in'
      )

      if (!currentReservationRoom) {
        await trx.rollback()
        return response.badRequest({ message: 'No active room assignment found for this reservation' })
      }

      // Check if trying to move to the same room
      if (currentReservationRoom.roomId === newRoomId) {
        await trx.rollback()
        return response.badRequest({ message: 'Cannot move to the same room' })
      }

      // Validate the new room exists and is available
      const newRoom = await Room.query({ client: trx })
        .where('id', newRoomId)
        .where('hotel_id', reservation.hotelId)
        .preload('roomType')
        .first()

      if (!newRoom) {
        await trx.rollback()
        return response.badRequest({ message: 'New room not found or not available in this hotel' })
      }

      // Check if new room is available for the reservation dates
      const moveDate = effectiveDate ? DateTime.fromISO(effectiveDate) : DateTime.now()
      const checkOutDate = reservation.scheduledDepartureDate

      const conflictingReservation = await ReservationRoom.query({ client: trx })
        .where('room_id', newRoomId)
        .where('status', 'reserved')
        .where((query) => {
          query.where((subQuery) => {
            subQuery.where('check_in_date', '<=', moveDate.toISODate()!)
              .where('check_out_date', '>', moveDate.toISODate()!)
          })
            .orWhere((subQuery) => {
              subQuery.where('check_in_date', '<', checkOutDate.toISODate()!)
                .where('check_out_date', '>=', checkOutDate.toISODate()!)
            })
            .orWhere((subQuery) => {
              subQuery.where('check_in_date', '>=', moveDate.toISODate()!)
                .where('check_out_date', '<=', checkOutDate.toISODate()!)
            })
        })
        .first()

      if (conflictingReservation) {
        await trx.rollback()
        return response.badRequest({
          message: 'New room is not available for the requested dates'
        })
      }

      // Check room status
      if (newRoom.status !== 'active' || newRoom.housekeepingStatus === 'dirty' || newRoom.housekeepingStatus === 'maintenance') {
        await trx.rollback()
        return response.badRequest({
          message: `New room is not ready. Status: ${newRoom.status}, Housekeeping: ${newRoom.housekeepingStatus}`
        })
      }

      // Store original room information for audit
      const originalRoomInfo = {
        roomId: currentReservationRoom.roomId,
        roomNumber: currentReservationRoom.room.roomNumber,
        roomType: currentReservationRoom.room.roomType?.roomTypeName
      }

      // Update current reservation room status to indicate move
      await currentReservationRoom.merge({
        status: 'moved_out',
        checkOutDate: moveDate,
        lastModifiedBy: auth.user?.id || 1,
        notes: `Moved to room ${newRoom.roomNumber}. Reason: ${reason || 'Room move requested'}`
      }).useTransaction(trx).save()

      // Create new reservation room record for the new room
      const newReservationRoom = await ReservationRoom.create({
        reservationId: reservation.id,
        roomId: newRoomId,
        roomTypeId: newRoom.roomTypeId,
        checkInDate: moveDate,
        checkOutDate: reservation.scheduledDepartureDate,
        status: reservation.reservationStatus.toLowerCase() === 'checked-in' || reservation.reservationStatus.toLowerCase() === 'checked_in' ? 'checked_in' : 'reserved',
        rateAmount: currentReservationRoom.rateAmount, // Keep same rate
        totalAmount: currentReservationRoom.totalAmount,
        createdBy: auth.user?.id || 1,
        lastModifiedBy: auth.user?.id || 1,
        notes: `Moved from room ${currentReservationRoom.room.roomNumber}. Reason: ${reason || 'Room move requested'}`
      }, { client: trx })

      // Update reservation's primary room type if different
      if (newRoom.roomTypeId !== reservation.primaryRoomTypeId) {
        await reservation.merge({
          primaryRoomTypeId: newRoom.roomTypeId,
          lastModifiedBy: auth.user?.id || 1
        }).useTransaction(trx).save()
      }

      // Create audit log
      const auditData = {
        reservationId: reservation.id,
        action: 'room_move',
        performedBy: auth.user?.id || 1,
        originalRoom: originalRoomInfo,
        newRoom: {
          roomId: newRoomId,
          roomNumber: newRoom.roomNumber,
          roomType: newRoom.roomType?.roomTypeName
        },
        reason: reason || 'Room move requested',
        effectiveDate: moveDate.toISODate(),
        timestamp: DateTime.now()
      }

      console.log('Room Move Audit:', auditData)

      // If there are any charges related to room move, create folio transactions
      // This would depend on hotel policy - some hotels charge for room moves
      // For now, we'll just log that charges may apply
      console.log('Room move completed - check if any charges apply per hotel policy')

      await trx.commit()

      // Reload reservation with updated room assignments
      const updatedReservation = await Reservation.query()
        .where('id', reservationId)
        .preload('reservationRooms', (query) => {
          query.preload('room', (roomQuery) => {
            roomQuery.preload('roomType')
          })
        })
        .first()

      return response.ok({
        message: 'Room move completed successfully',
        reservationId: reservationId,
        moveDetails: {
          fromRoom: originalRoomInfo,
          toRoom: {
            roomId: newRoomId,
            roomNumber: newRoom.roomNumber,
            roomType: newRoom.roomType?.roomTypeName
          },
          effectiveDate: moveDate.toISODate(),
          reason: reason || 'Room move requested'
        },
        reservation: updatedReservation
      })
    } catch (error) {
      await trx.rollback()
      console.error('Error processing room move:', error)
      return response.badRequest({
        message: 'Failed to process room move',
        error: error instanceof Error ? error.message : 'Unknown error'
      })
    }
  }

<<<<<<< HEAD
  /**
   * Override the update method to handle reservation confirmation and folio creation
   */
  public async update({ params, request, response, auth }: HttpContext) {
    try {
      const reservationId = params.id
      const data = request.all()
      const oldStatus = await Reservation.query()
        .where('id', reservationId)
        .select('status')
        .first()

      if (!oldStatus) {
        return response.notFound({ message: 'Reservation not found' })
      }

      // Call the parent update method
      const updateResponse = await super.update({ params, request, response, auth })
      
      // Check if status was changed to 'confirmed'
      if (data.status === 'confirmed' && oldStatus.status !== 'confirmed') {
        try {
          // Create folios for all guests with room charges
          const folios = await ReservationFolioService.createFoliosOnConfirmation(
            reservationId,
            auth.user!.id
          )

          // Log the folio creation
          await LoggerService.log({
            actorId: auth.user!.id,
            action: 'CONFIRM_RESERVATION',
            entityType: 'Reservation',
            entityId: reservationId,
            description: `Reservation #${reservationId} confirmed. Created ${folios.length} folio(s) with room charges.`,
            ctx: { params, request, response, auth },
          })

          // Return success response with folio information
          return response.ok({
            message: 'Reservation confirmed successfully',
            reservation: updateResponse,
            folios: folios.map(folio => ({
              id: folio.id,
              folioNumber: folio.folioNumber,
              guestId: folio.guestId,
              folioType: folio.folioType
            }))
          })
        } catch (folioError) {
          console.error('Error creating folios on confirmation:', folioError)
          // Return the update response even if folio creation fails
          return response.ok({
            message: 'Reservation confirmed but folio creation failed',
            reservation: updateResponse,
            error: folioError.message
          })
        }
      }

      return updateResponse
    } catch (error) {
      console.error('Error updating reservation:', error)
      return response.internalServerError({
        message: 'Error updating reservation',
        error: error.message
      })
    }
  }
=======
  public async exchangeRoom({ params, request, response, auth }: HttpContext) {
    const trx = await db.transaction()
    try {
      const reservationId = params.reservationId
      const {
        targetReservationId,
        newRoomId,
        exchangeType, // 'reservation_swap' or 'room_upgrade_downgrade'
        reason,
        effectiveDate
      } = request.all()

      if (!exchangeType || !['reservation_swap', 'room_upgrade_downgrade'].includes(exchangeType)) {
        await trx.rollback()
        return response.badRequest({
          message: 'Exchange type must be either "reservation_swap" or "room_upgrade_downgrade"'
        })
      }

      // Find the primary reservation
      const reservation = await Reservation.query({ client: trx })
        .where('id', reservationId)
        .preload('reservationRooms', (query) => {
          query.preload('room', (roomQuery) => {
            roomQuery.preload('roomType')
          })
        })
        .first()

      if (!reservation) {
        await trx.rollback()
        return response.notFound({ message: 'Reservation not found' })
      }

      // Check if reservation can be exchanged
      const allowedStatuses = ['confirmed', 'guaranteed', 'pending', 'checked-in', 'checked_in']
      if (!allowedStatuses.includes(reservation.reservationStatus.toLowerCase())) {
        await trx.rollback()
        return response.badRequest({
          message: `Cannot exchange room for reservation with status: ${reservation.reservationStatus}`
        })
      }
>>>>>>> 233ab4d9

      // Find current active room assignment
      const currentReservationRoom = reservation.reservationRooms.find(rr =>
        rr.status === 'reserved' || rr.status === 'checked_in'
      )

      if (!currentReservationRoom) {
        await trx.rollback()
        return response.badRequest({ message: 'No active room assignment found for this reservation' })
      }

      const exchangeDate = effectiveDate ? DateTime.fromISO(effectiveDate) : DateTime.now()
      let exchangeResult: any = {}

      if (exchangeType === 'reservation_swap') {
        // Handle room swap between two reservations
        if (!targetReservationId) {
          await trx.rollback()
          return response.badRequest({ message: 'Target reservation ID is required for reservation swap' })
        }

        // Find target reservation
        const targetReservation = await Reservation.query({ client: trx })
          .where('id', targetReservationId)
          .where('hotel_id', reservation.hotelId) // Must be same hotel
          .preload('reservationRooms', (query) => {
            query.preload('room', (roomQuery) => {
              roomQuery.preload('roomType')
            })
          })
          .first()

        if (!targetReservation) {
          await trx.rollback()
          return response.badRequest({ message: 'Target reservation not found or not in same hotel' })
        }

        // Check target reservation status
        if (!allowedStatuses.includes(targetReservation.reservationStatus.toLowerCase())) {
          await trx.rollback()
          return response.badRequest({
            message: `Cannot exchange with target reservation status: ${targetReservation.reservationStatus}`
          })
        }

        // Find target reservation's active room
        const targetReservationRoom = targetReservation.reservationRooms.find(rr =>
          rr.status === 'reserved' || rr.status === 'checked_in'
        )

        if (!targetReservationRoom) {
          await trx.rollback()
          return response.badRequest({ message: 'No active room assignment found for target reservation' })
        }

        // Validate date compatibility
        const reservation1Dates = {
          checkIn: reservation.scheduledArrivalDate,
          checkOut: reservation.scheduledDepartureDate
        }
        const reservation2Dates = {
          checkIn: targetReservation.scheduledArrivalDate,
          checkOut: targetReservation.scheduledDepartureDate
        }

        // Check for date overlap - rooms can only be swapped if dates don't conflict
        const datesOverlap = (
          reservation1Dates.checkIn < reservation2Dates.checkOut &&
          reservation1Dates.checkOut > reservation2Dates.checkIn
        )

        if (datesOverlap) {
          await trx.rollback()
          return response.badRequest({
            message: 'Cannot swap rooms with overlapping reservation dates'
          })
        }

        // Store original room information
        const originalRoom1 = {
          reservationId: reservation.id,
          roomId: currentReservationRoom.roomId,
          roomNumber: currentReservationRoom.room.roomNumber,
          roomType: currentReservationRoom.room.roomType?.roomTypeName
        }
        const originalRoom2 = {
          reservationId: targetReservation.id,
          roomId: targetReservationRoom.roomId,
          roomNumber: targetReservationRoom.room.roomNumber,
          roomType: targetReservationRoom.room.roomType?.roomTypeName
        }

        // Perform the swap
        await currentReservationRoom.merge({
          roomId: targetReservationRoom.roomId,
          roomTypeId: targetReservationRoom.room.roomTypeId,
          lastModifiedBy: auth.user?.id || 1,
          notes: `Room swapped with reservation ${targetReservationId}. Reason: ${reason || 'Room exchange requested'}`
        }).useTransaction(trx).save()

        await targetReservationRoom.merge({
          roomId: currentReservationRoom.roomId,
          roomTypeId: currentReservationRoom.room.roomTypeId,
          lastModifiedBy: auth.user?.id || 1,
          notes: `Room swapped with reservation ${reservationId}. Reason: ${reason || 'Room exchange requested'}`
        }).useTransaction(trx).save()

        // Update primary room types if needed
        if (targetReservationRoom.room.roomTypeId !== reservation.primaryRoomTypeId) {
          await reservation.merge({
            primaryRoomTypeId: targetReservationRoom.room.roomTypeId,
            lastModifiedBy: auth.user?.id || 1
          }).useTransaction(trx).save()
        }

        if (currentReservationRoom.room.roomTypeId !== targetReservation.primaryRoomTypeId) {
          await targetReservation.merge({
            primaryRoomTypeId: currentReservationRoom.room.roomTypeId,
            lastModifiedBy: auth.user?.id || 1
          }).useTransaction(trx).save()
        }

        exchangeResult = {
          type: 'reservation_swap',
          reservation1: {
            id: reservation.id,
            originalRoom: originalRoom1,
            newRoom: originalRoom2
          },
          reservation2: {
            id: targetReservation.id,
            originalRoom: originalRoom2,
            newRoom: originalRoom1
          }
        }

      } else if (exchangeType === 'room_upgrade_downgrade') {
        // Handle room upgrade/downgrade to a different room
        if (!newRoomId) {
          await trx.rollback()
          return response.badRequest({ message: 'New room ID is required for room upgrade/downgrade' })
        }

        // Check if trying to exchange to the same room
        if (currentReservationRoom.roomId === newRoomId) {
          await trx.rollback()
          return response.badRequest({ message: 'Cannot exchange to the same room' })
        }

        // Validate new room
        const newRoom = await Room.query({ client: trx })
          .where('id', newRoomId)
          .where('hotel_id', reservation.hotelId)
          .preload('roomType')
          .first()

        if (!newRoom) {
          await trx.rollback()
          return response.badRequest({ message: 'New room not found or not available in this hotel' })
        }

        // Check room availability
        const conflictingReservation = await ReservationRoom.query({ client: trx })
          .where('room_id', newRoomId)
          .where('status', 'reserved')
          .where('id', '!=', currentReservationRoom.id) // Exclude current reservation
          .where((query) => {
            query.where((subQuery) => {
              subQuery.where('check_in_date', '<=', reservation.scheduledArrivalDate.toISODate()!)
                .where('check_out_date', '>', reservation.scheduledArrivalDate.toISODate()!)
            })
              .orWhere((subQuery) => {
                subQuery.where('check_in_date', '<', reservation.scheduledDepartureDate.toISODate()!)
                  .where('check_out_date', '>=', reservation.scheduledDepartureDate.toISODate()!)
              })
              .orWhere((subQuery) => {
                subQuery.where('check_in_date', '>=', reservation.scheduledArrivalDate.toISODate()!)
                  .where('check_out_date', '<=', reservation.scheduledDepartureDate.toISODate()!)
              })
          })
          .first()

        if (conflictingReservation) {
          await trx.rollback()
          return response.badRequest({
            message: 'New room is not available for the reservation dates'
          })
        }

        // Check room status
        if (newRoom.status !== 'active' || newRoom.housekeepingStatus === 'dirty' || newRoom.housekeepingStatus === 'maintenance') {
          await trx.rollback()
          return response.badRequest({
            message: `New room is not ready. Status: ${newRoom.status}, Housekeeping: ${newRoom.housekeepingStatus}`
          })
        }

        // Store original room info
        const originalRoomInfo = {
          roomId: currentReservationRoom.roomId,
          roomNumber: currentReservationRoom.room.roomNumber,
          roomType: currentReservationRoom.room.roomType?.roomTypeName
        }

        // Update reservation room with new room
        await currentReservationRoom.merge({
          roomId: newRoomId,
          roomTypeId: newRoom.roomTypeId,
          lastModifiedBy: auth.user?.id || 1,
          notes: `Room exchanged from ${currentReservationRoom.room.roomNumber} to ${newRoom.roomNumber}. Reason: ${reason || 'Room exchange requested'}`
        }).useTransaction(trx).save()

        // Update reservation's primary room type if different
        if (newRoom.roomTypeId !== reservation.primaryRoomTypeId) {
          await reservation.merge({
            primaryRoomTypeId: newRoom.roomTypeId,
            lastModifiedBy: auth.user?.id || 1
          }).useTransaction(trx).save()
        }

        exchangeResult = {
          type: 'room_upgrade_downgrade',
          reservation: {
            id: reservation.id,
            originalRoom: originalRoomInfo,
            newRoom: {
              roomId: newRoomId,
              roomNumber: newRoom.roomNumber,
              roomType: newRoom.roomType?.roomTypeName
            }
          }
        }
      }

      // Create audit log
      const auditData = {
        action: 'room_exchange',
        performedBy: auth.user?.id || 1,
        exchangeType: exchangeType,
        exchangeResult: exchangeResult,
        reason: reason || 'Room exchange requested',
        effectiveDate: exchangeDate.toISODate(),
        timestamp: DateTime.now()
      }

      console.log('Room Exchange Audit:', auditData)

      await trx.commit()

      // Reload reservation(s) with updated data
      const updatedReservation = await Reservation.query()
        .where('id', reservationId)
        .preload('reservationRooms', (query) => {
          query.preload('room', (roomQuery) => {
            roomQuery.preload('roomType')
          })
        })
        .first()

      return response.ok({
        message: 'Room exchange completed successfully',
        exchangeType: exchangeType,
        exchangeDetails: exchangeResult,
        reservation: updatedReservation
      })
    } catch (error) {
      await trx.rollback()
      console.error('Error processing room exchange:', error)
      return response.badRequest({
        message: 'Failed to process room exchange',
        error: error instanceof Error ? error.message : 'Unknown error'
      })
    }
  }

  public async stopRoomMove({ params, request, response, auth }: HttpContext) {
    const trx = await db.transaction()

    try {
      const { reservationId } = params
      const { reason, notes } = request.only(['reason', 'notes'])

      // Validate reservation ID
      if (!reservationId) {
        await trx.rollback()
        return response.badRequest({ message: 'Reservation ID is required' })
      }

      // Get the reservation with room assignments
      const reservation = await Reservation.query({ client: trx })
        .where('id', reservationId)
        .preload('reservationRooms', (query) => {
          query.orderBy('createdAt', 'desc')
        })
        .first()

      if (!reservation) {
        await trx.rollback()
        return response.badRequest({ message: 'Reservation not found' })
      }

      // Check if reservation has room assignments
      if (!reservation.reservationRooms || reservation.reservationRooms.length === 0) {
        await trx.rollback()
        return response.badRequest({ message: 'No room assignments found for this reservation' })
      }

      // Find the most recent room move (status should be 'active' and there should be a 'moved_out' room)
      const activeRoom = reservation.reservationRooms.find(room => room.status === 'checked_in')
      const movedOutRoom = reservation.reservationRooms.find(room => room.status === 'moved_out')

      if (!activeRoom || !movedOutRoom) {
        await trx.rollback()
        return response.badRequest({
          message: 'No active room move found to stop. Room move may have already been completed or cancelled.'
        })
      }

      // Check if the move is recent enough to be stopped (within reasonable timeframe)
      const moveTime =activeRoom.createdAt
      const now = DateTime.now()
      const hoursSinceMove = now.diff(moveTime, 'hours').hours

      // Allow stopping room move within 24 hours (configurable business rule)
      if (hoursSinceMove > 24) {
        await trx.rollback()
        return response.badRequest({
          message: 'Room move cannot be stopped after 24 hours. Please contact management.'
        })
      }

      // Store original room information for audit
      const originalRoomId = movedOutRoom.roomId
      const newRoomId = activeRoom.roomId

      // Revert the room move:
      // 1. Set the moved_out room back to active
      await movedOutRoom.useTransaction(trx).merge({
        status: 'checked_in',
        lastModifiedBy: auth.user?.id,
        updatedAt: now
      }).save()

      // 2. Remove/cancel the new room assignment
      await activeRoom.useTransaction(trx).merge({
        status: 'cancelled',
        lastModifiedBy: auth.user?.id,
        updatedAt: now
      }).save()

      // 3. Update reservation's primary room back to original if it was changed
      if (reservation.roomTypeId !== movedOutRoom.roomTypeId) {
        await reservation.useTransaction(trx).merge({
          roomTypeId: movedOutRoom.roomTypeId,
          lastModifiedBy: auth.user?.id
        }).save()
      }

      // Create audit log
      await LoggerService.logActivity({
        userId: auth.user?.id,
        action: 'stop_room_move',
        resourceType: 'reservation',
        resourceId: reservationId,
        details: {
          originalRoomId: newRoomId,
          revertedToRoomId: originalRoomId,
          reason: reason || 'Room move stopped by user',
          notes,
          stopTime: now.toISO(),
          reservationNumber: reservation.reservationNumber,
          hoursSinceMove
        },
        ipAddress: request.ip(),
        userAgent: request.header('user-agent')
      }, trx)

      await trx.commit()

      return response.ok({
        message: 'Room move stopped successfully',
        reservationId: params.reservationId,
        data: {
          reservationNumber: reservation.reservationNumber,
          revertedToRoomId: originalRoomId,
          cancelledRoomId: newRoomId,
          reason: reason || 'Room move stopped by user',
          stopTime: now.toISO()
        }
      })
    } catch (error) {
      await trx.rollback()
      return response.badRequest({ message: 'Failed to stop room move', error: error.message })
    }
  }

  public async getInclusionList({ params, response }: HttpContext) {
    try {
      const { reservationId } = params

      // Validate reservation ID
      if (!reservationId) {
        return response.badRequest({ message: 'Reservation ID is required' })
      }

      // Get the reservation with room details
      const reservation = await Reservation.query()
        .where('id', reservationId)
        .preload('reservationRooms', (query) => {
          query.where('status', 'active')
        })
        .first()

      if (!reservation) {
        return response.badRequest({ message: 'Reservation not found' })
      }

      // Compile inclusion list from all active reservation rooms
      const inclusions = {
        // Meal inclusions
        meals: {
          breakfast: reservation.reservationRooms.some(room => room.breakfastIncluded),
          lunch: reservation.reservationRooms.some(room => room.lunchIncluded),
          dinner: reservation.reservationRooms.some(room => room.dinnerIncluded),
          drinks: reservation.reservationRooms.some(room => room.drinksIncluded),
        },

        // Connectivity & Technology
        connectivity: {
          wifi: reservation.reservationRooms.some(room => room.wifiIncluded),
          digitalKey: reservation.reservationRooms.some(room => room.digitalKey),
          mobileCheckIn: reservation.reservationRooms.some(room => room.mobileCheckIn)
        },

        // Transportation
        transportation: {
          parking: reservation.reservationRooms.some(room => room.parkingIncluded),
          airportTransfer: reservation.reservationRooms.some(room => room.airportTransferIncluded)
        },

        // Facility Access
        facilities: {
          spaAccess: reservation.reservationRooms.some(room => room.spaAccessIncluded),
          gymAccess: reservation.reservationRooms.some(room => room.gymAccessIncluded),
          poolAccess: reservation.reservationRooms.some(room => room.poolAccessIncluded),
          businessCenter: reservation.reservationRooms.some(room => room.businessCenterIncluded)
        },

        // Services
        services: {
          conciergeService: reservation.reservationRooms.some(room => room.conciergeServiceIncluded),
          roomService: reservation.reservationRooms.some(room => room.roomServiceIncluded),
          laundryService: reservation.reservationRooms.some(room => room.laundryServiceIncluded),
          turndownService: reservation.reservationRooms.some(room => room.turndownServiceIncluded),
          dailyHousekeeping: reservation.reservationRooms.some(room => room.dailyHousekeepingIncluded),
          newspaperDelivery: reservation.reservationRooms.some(room => room.newspaperDelivery),
          wakeUpCall: reservation.reservationRooms.some(room => room.wakeUpCall)
        },

        // Special Amenities
        amenities: {
          welcomeGift: reservation.reservationRooms.some(room => room.welcomeGift),
          roomDecoration: reservation.reservationRooms.some(room => room.roomDecoration),
          champagne: reservation.reservationRooms.some(room => room.champagne),
          flowers: reservation.reservationRooms.some(room => room.flowers),
          chocolates: reservation.reservationRooms.some(room => room.chocolates),
          fruitBasket: reservation.reservationRooms.some(room => room.fruitBasket)
        },

        // Check-in/Check-out Services
        checkInOut: {
          earlyCheckIn: reservation.reservationRooms.some(room => room.earlyCheckIn),
          lateCheckOut: reservation.reservationRooms.some(room => room.lateCheckOut),
          expressCheckOut: reservation.reservationRooms.some(room => room.expressCheckOut)
        },

        // Room Features
        roomFeatures: {
          extraBed: reservation.reservationRooms.some(room => room.extraBed),
          crib: reservation.reservationRooms.some(room => room.crib),
          rollawayBed: reservation.reservationRooms.some(room => room.rollawayBed),
          connectingRooms: reservation.reservationRooms.some(room => room.connectingRooms)
        },

        // Package Information
        packageInfo: {
          packageRate: reservation.reservationRooms.some(room => room.packageRate),
          packageInclusions: reservation.reservationRooms
            .filter(room => room.packageInclusions)
            .map(room => room.packageInclusions)
            .filter(Boolean)
        }
      }

      // Count total inclusions
      const totalInclusions = Object.values(inclusions).reduce((total, category) => {
        if (typeof category === 'object' && category !== null) {
          return total + Object.values(category).filter(value =>
            Array.isArray(value) ? value.length > 0 : Boolean(value)
          ).length
        }
        return total
      }, 0)

      return response.ok({
        message: 'Inclusion list retrieved successfully',
        reservationId: params.reservationId,
        data: {
          reservationNumber: reservation.reservationNumber,
          totalInclusions,
          inclusions,
          summary: {
            hasMealInclusions: Object.values(inclusions.meals).some(Boolean),
            hasFacilityAccess: Object.values(inclusions.facilities).some(Boolean),
            hasSpecialServices: Object.values(inclusions.services).some(Boolean),
            hasAmenities: Object.values(inclusions.amenities).some(Boolean),
            isPackageRate: inclusions.packageInfo.packageRate
          }
        }
      })
    } catch (error) {
      return response.badRequest({ message: 'Failed to get inclusion list', error: error.message })
    }
  }

  public async markNoShow({ params, request, response, auth }: HttpContext) {
    const trx = await db.transaction()

    try {
      const { reservationId } = params
      const { reason, notes } = request.only(['reason', 'notes'])

      // Validate reservation ID
      if (!reservationId) {
        await trx.rollback()
        return response.badRequest({ message: 'Reservation ID is required' })
      }

      // Get the reservation with related data
      const reservation = await Reservation.query({ client: trx })
        .where('id', reservationId)
        .preload('reservationRooms')
        .first()

      if (!reservation) {
        await trx.rollback()
        return response.badRequest({ message: 'Reservation not found' })
      }

      // Check if reservation can be marked as no-show
      const allowedStatuses = ['confirmed', 'checked_in', 'pending']
      if (!allowedStatuses.includes(reservation.status)) {
        await trx.rollback()
        return response.badRequest({
          message: `Cannot mark reservation as no-show. Current status: ${reservation.status}`
        })
      }

      // Check if arrival date has passed (no-show typically applies after expected arrival)
      const now = DateTime.now()
      const arrivalDate = reservation.arrivedDate!

      if (now < arrivalDate) {
        await trx.rollback()
        return response.badRequest({
          message: 'Cannot mark as no-show before arrival date'
        })
      }

      // Store original status for audit
      const originalStatus = reservation.status

      // Update reservation status to no-show
      await reservation.useTransaction(trx).merge({
        status: 'no_show' as ReservationStatus,
        noShowDate: now,
        noShowReason: reason || 'Guest did not arrive',
        lastModifiedBy: auth.user?.id
      }).save()

      // Update all associated reservation rooms to no-show status
      await ReservationRoom.query({ client: trx })
        .where('reservationId', reservationId)
        .update({
          status: 'no_show',
          lastModifiedBy: auth.user?.id,
          updatedAt: now.toJSDate()
        })

      // Create audit log
      await LoggerService.logActivity({
        userId: auth.user?.id,
        action: 'mark_no_show',
        resourceType: 'reservation',
        resourceId: reservationId,
        details: {
          originalStatus,
          newStatus: 'no_show',
          reason: reason || 'Guest did not arrive',
          notes,
          noShowDate: now.toISO(),
          reservationNumber: reservation.reservationNumber
        },
        ipAddress: request.ip(),
        userAgent: request.header('user-agent')
      }, trx)

      await trx.commit()

      return response.ok({
        message: 'Reservation marked as no-show successfully',
        reservationId: params.reservationId,
        data: {
          reservationNumber: reservation.reservationNumber,
          status: 'no_show',
          noShowDate: now.toISO(),
          reason: reason || 'Guest did not arrive'
        }
      })
    } catch (error) {
      await trx.rollback()
      return response.badRequest({ message: 'Failed to mark as no-show', error: error.message })
    }
  }

  public async voidReservation({ params, request, response, auth }: HttpContext) {
    const trx = await db.transaction()

    try {
      const { reservationId } = params
      const { reason, notes } = request.body()

      // Validate required fields
      if (!reason) {
        await trx.rollback()
        return response.badRequest({ message: 'Void reason is required' })
      }

      // Get reservation with related data
      const reservation = await Reservation.query({ client: trx })
        .where('id', reservationId)
        .preload('reservationRooms')
        .first()

      if (!reservation) {
        await trx.rollback()
        return response.notFound({ message: 'Reservation not found' })
      }

      // Check if reservation can be voided
      const allowedStatuses = ['confirmed', 'pending', 'checked_in']
      if (!allowedStatuses.includes(reservation.status)) {
        await trx.rollback()
        return response.badRequest({
          message: `Cannot void reservation with status: ${reservation.status}. Allowed statuses: ${allowedStatuses.join(', ')}`
        })
      }

      // Store original status for audit
      const originalStatus = reservation.status

      // Update reservation status to voided
      await reservation.useTransaction(trx).merge({
        status: 'voided' as ReservationStatus,
        voidedDate: DateTime.now(),
        voidReason: reason,
        voidNotes: notes || null,
        lastModifiedBy: auth.user?.id
      }).save()

      // Update all reservation rooms to voided status
      await ReservationRoom.query({ client: trx })
        .where('reservationId', reservationId)
        .update({
          status: 'voided',
          lastModifiedBy: auth.user?.id,
          updatedAt: DateTime.now()
        })

      // Create audit log
   /*   await LoggerService.log({
        userId: auth.user?.id,
        action: 'reservation_voided',
        entityType: 'reservation',
        entityId: reservationId,
        details: {
          originalStatus,
          newStatus: 'voided',
          reason,
          notes,
          voidedDate: DateTime.now().toISO(),
          roomsAffected: reservation.reservationRooms.length
        },
        ipAddress: request.ip(),
        userAgent: request.header('user-agent')
      })*/

      await trx.commit()

      return response.ok({
        message: 'Reservation voided successfully',
        reservationId,
        voidDetails: {
          originalStatus,
          voidedDate: DateTime.now().toISO(),
          reason,
          notes,
          roomsAffected: reservation.reservationRooms.length
        }
      })

    } catch (error) {
      await trx.rollback()
      logger.error('Error voiding reservation:', error)
      return response.badRequest({
        message: 'Failed to void reservation',
        error: error.message
      })
    }
  }

  public async unassignRoom({ params, request, response, auth }: HttpContext) {
    const trx = await db.transaction()

    try {
      const { reservationId } = params
      const { roomId, reason, notes } = request.body()

      // Validate required fields
      if (!roomId) {
        await trx.rollback()
        return response.badRequest({ message: 'Room ID is required' })
      }

      if (!reason) {
        await trx.rollback()
        return response.badRequest({ message: 'Unassignment reason is required' })
      }

      // Get reservation with related data
      const reservation = await Reservation.query({ client: trx })
        .where('id', reservationId)
        .preload('reservationRooms', (query) => {
          query.where('roomId', roomId).where('status', 'active')
        })
        .first()

      if (!reservation) {
        await trx.rollback()
        return response.notFound({ message: 'Reservation not found' })
      }

      // Check if reservation allows room unassignment
      const allowedStatuses = ['confirmed', 'checked_in', 'pending']
      if (!allowedStatuses.includes(reservation.status)) {
        await trx.rollback()
        return response.badRequest({
          message: `Cannot unassign room from reservation with status: ${reservation.status}. Allowed statuses: ${allowedStatuses.join(', ')}`
        })
      }

      // Find the active room assignment
      const roomAssignment = reservation.reservationRooms.find(rr => rr.roomId === roomId && rr.status === 'reserved')

      if (!roomAssignment) {
        await trx.rollback()
        return response.notFound({
          message: 'Active room assignment not found for this reservation and room'
        })
      }

      // Check if this is the only room assigned to the reservation
      const totalActiveRooms = await ReservationRoom.query({ client: trx })
        .where('reservationId', reservationId)
        .where('status', 'active')
        .count('* as total')

      const activeRoomCount = Number(totalActiveRooms[0].$extras.total)

      if (activeRoomCount <= 1) {
        await trx.rollback()
        return response.badRequest({
          message: 'Cannot unassign the only room from a reservation. Consider voiding the reservation instead.'
        })
      }

      // Store original data for audit
      const originalRoomData = {
        roomId: roomAssignment.roomId,
        status: roomAssignment.status,
        assignedDate: roomAssignment.createdAt
      }

      

      // Create audit log
   /*   await LoggerService.log({
        action: 'room_unassigned',
        entityType: 'reservation_room',
        entityId: roomAssignment.id,
        details: {
          reservationId,
          roomId,
          originalStatus: originalRoomData.status,
          newStatus: 'unassigned',
          reason,
          notes,
          unassignedDate: DateTime.now().toISO(),
          remainingActiveRooms: activeRoomCount - 1
        },
        ipAddress: request.ip(),
        userAgent: request.header('user-agent')
      })*/

      await trx.commit()

      return response.ok({
        message: 'Room unassigned successfully',
        reservationId,
        unassignmentDetails: {
          roomId,
          originalStatus: originalRoomData.status,
          unassignedDate: DateTime.now().toISO(),
          reason,
          notes,
          remainingActiveRooms: activeRoomCount - 1
        }
      })

    } catch (error) {
      await trx.rollback()
      logger.error('Error unassigning room:', error)
      return response.badRequest({
        message: 'Failed to unassign room',
        error: error.message
      })
    }
  }

}<|MERGE_RESOLUTION|>--- conflicted
+++ resolved
@@ -19,15 +19,10 @@
 import logger from '@adonisjs/core/services/logger'
 import ReservationService from '#services/reservation_service'
 import type { ReservationData } from '../types/reservationData.js'
-<<<<<<< HEAD
-import Guest from '#models/guest'
-import ReservationFolioService from '#services/reservation_folio_service'
-=======
 import ReservationFolioService from '#services/reservation_folio_service'
 import Folio from '#models/folio'
 import FolioTransaction from '#models/folio_transaction'
 import PaymentMethod from '#models/payment_method'
->>>>>>> 233ab4d9
 
 
 export default class ReservationsController extends CrudController<typeof Reservation> {
@@ -420,23 +415,15 @@
         .preload('guest')
         .preload('guests', (query) => {
           query.pivotColumns([
-<<<<<<< HEAD
-            'is_primary', 'guest_type', 'room_assignment', 
-=======
             'is_primary', 'guest_type', 'room_assignment',
->>>>>>> 233ab4d9
             'special_requests', 'dietary_restrictions', 'accessibility',
             'emergency_contact', 'emergency_phone', 'notes'
           ])
         })
-<<<<<<< HEAD
-        .preload('folios')
-=======
         .preload('folios', (query) => {
           query.preload('transactions')
         })
 
->>>>>>> 233ab4d9
         .preload('bookingSource')
         .preload('reservationRooms', (query) => {
           query.preload('room')
@@ -1973,63 +1960,7 @@
         console.log('Rate recalculation may be required due to date changes')
       }
 
-      // 9. Create folios if reservation is confirmed
-      let folios: any[] = []
-      if (reservation.status === 'confirmed') {
-        try {
-          folios = await ReservationFolioService.createFoliosOnConfirmation(
-            reservation.id,
-            auth.user?.id!
-          )
-          
-          await LoggerService.log({
-            actorId: auth.user?.id!,
-            action: 'CREATE_FOLIOS',
-            entityType: 'Reservation',
-            entityId: reservation.id,
-            description: `Created ${folios.length} folio(s) with room charges for confirmed reservation #${reservation.id}.`,
-            ctx,
-          })
-        } catch (folioError) {
-          console.error('Error creating folios for new confirmed reservation:', folioError)
-          // Don't fail the reservation creation if folio creation fails
-        }
-      }
-
       await trx.commit()
-<<<<<<< HEAD
-      const responseData: any = {
-        success: true,
-        reservationId: reservation.id,
-        confirmationNumber,
-        primaryGuest: {
-          id: primaryGuest.id,
-          name: `${primaryGuest.firstName} ${primaryGuest.lastName}`,
-          email: primaryGuest.email
-        },
-        totalGuests: allGuests.length,
-        guests: allGuests.map(g => ({
-          id: g.id,
-          name: `${g.firstName} ${g.lastName}`,
-          email: g.email
-        })),
-        message: `Reservation created successfully with ${allGuests.length} guest(s)`
-      }
-
-      // Add folio information if folios were created
-      if (folios.length > 0) {
-        responseData.folios = folios.map(folio => ({
-          id: folio.id,
-          folioNumber: folio.folioNumber,
-          guestId: folio.guestId,
-          folioType: folio.folioType
-        }))
-        responseData.message += ` and ${folios.length} folio(s) with room charges`
-      }
-
-      return response.created(responseData)
-
-=======
 
       // Reload reservation with updated data
       const updatedReservation = await Reservation.query()
@@ -2050,7 +1981,6 @@
         },
         reservation: updatedReservation
       })
->>>>>>> 233ab4d9
     } catch (error) {
       await trx.rollback()
       console.error('Error amending stay:', error)
@@ -2075,18 +2005,6 @@
       // Find the reservation with current room assignments
       const reservation = await Reservation.query({ client: trx })
         .where('id', reservationId)
-<<<<<<< HEAD
-        .preload('guest')
-        .preload('guests', (query) => {
-          query.pivotColumns([
-            'is_primary', 'guest_type', 'room_assignment', 
-            'special_requests', 'dietary_restrictions', 'accessibility',
-            'emergency_contact', 'emergency_phone', 'notes'
-          ])
-        })
-        .preload('folios')
-=======
->>>>>>> 233ab4d9
         .preload('reservationRooms', (query) => {
           query.preload('room', (roomQuery) => {
             roomQuery.preload('roomType')
@@ -2272,77 +2190,6 @@
     }
   }
 
-<<<<<<< HEAD
-  /**
-   * Override the update method to handle reservation confirmation and folio creation
-   */
-  public async update({ params, request, response, auth }: HttpContext) {
-    try {
-      const reservationId = params.id
-      const data = request.all()
-      const oldStatus = await Reservation.query()
-        .where('id', reservationId)
-        .select('status')
-        .first()
-
-      if (!oldStatus) {
-        return response.notFound({ message: 'Reservation not found' })
-      }
-
-      // Call the parent update method
-      const updateResponse = await super.update({ params, request, response, auth })
-      
-      // Check if status was changed to 'confirmed'
-      if (data.status === 'confirmed' && oldStatus.status !== 'confirmed') {
-        try {
-          // Create folios for all guests with room charges
-          const folios = await ReservationFolioService.createFoliosOnConfirmation(
-            reservationId,
-            auth.user!.id
-          )
-
-          // Log the folio creation
-          await LoggerService.log({
-            actorId: auth.user!.id,
-            action: 'CONFIRM_RESERVATION',
-            entityType: 'Reservation',
-            entityId: reservationId,
-            description: `Reservation #${reservationId} confirmed. Created ${folios.length} folio(s) with room charges.`,
-            ctx: { params, request, response, auth },
-          })
-
-          // Return success response with folio information
-          return response.ok({
-            message: 'Reservation confirmed successfully',
-            reservation: updateResponse,
-            folios: folios.map(folio => ({
-              id: folio.id,
-              folioNumber: folio.folioNumber,
-              guestId: folio.guestId,
-              folioType: folio.folioType
-            }))
-          })
-        } catch (folioError) {
-          console.error('Error creating folios on confirmation:', folioError)
-          // Return the update response even if folio creation fails
-          return response.ok({
-            message: 'Reservation confirmed but folio creation failed',
-            reservation: updateResponse,
-            error: folioError.message
-          })
-        }
-      }
-
-      return updateResponse
-    } catch (error) {
-      console.error('Error updating reservation:', error)
-      return response.internalServerError({
-        message: 'Error updating reservation',
-        error: error.message
-      })
-    }
-  }
-=======
   public async exchangeRoom({ params, request, response, auth }: HttpContext) {
     const trx = await db.transaction()
     try {
@@ -2385,7 +2232,6 @@
           message: `Cannot exchange room for reservation with status: ${reservation.reservationStatus}`
         })
       }
->>>>>>> 233ab4d9
 
       // Find current active room assignment
       const currentReservationRoom = reservation.reservationRooms.find(rr =>
