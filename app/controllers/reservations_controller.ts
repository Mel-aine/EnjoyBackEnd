
import CrudController from '#controllers/crud_controller'
import CrudService from '#services/crud_service'
import User from '#models/user'
import Reservation, { ReservationStatus } from '#models/reservation'
import Room from '#models/room'
import ReservationRoom from '#models/reservation_room'
import type { HttpContext } from '@adonisjs/core/http'
import LoggerService from '#services/logger_service'
import { generateReservationNumber } from '../utils/generate_reservation_number.js'
import { generateConfirmationNumber } from '../utils/generate_confirmation_number.js'
import { DateTime } from 'luxon'
import vine from '@vinejs/vine'
import db from '@adonisjs/lucid/services/db'
import CancellationPolicy from '#models/cancellation_policy'
import Refund from '#models/refund'
import { FolioStatus, FolioType, ReservationProductStatus, SettlementStatus, TransactionCategory, TransactionStatus, TransactionType, WorkflowStatus } from '#app/enums'
// import { messages } from '@vinejs/vine/defaults'
import logger from '@adonisjs/core/services/logger'
import ReservationService from '#services/reservation_service'
import type { ReservationData } from '../types/reservationData.js'
import ReservationFolioService from '#services/reservation_folio_service'
import FolioService from '#services/folio_service'
import Folio from '#models/folio'
import FolioTransaction from '#models/folio_transaction'
import PaymentMethod from '#models/payment_method'


export default class ReservationsController extends CrudController<typeof Reservation> {
  private userService: CrudService<typeof User>
  private reservationService: CrudService<typeof Reservation>

  constructor() {
    super(new CrudService(Reservation))
    this.userService = new CrudService(User)
    this.reservationService = new CrudService(Reservation)
  }


  async showByRoomId({ params, response }: HttpContext) {
    try {
      const { roomId } = params

      // Validation du paramètre
      if (!roomId) {
        return response.badRequest({ message: 'roomId is required' })
      }

      const roomIdNum = parseInt(roomId, 10)
      if (isNaN(roomIdNum)) {
        return response.badRequest({ message: 'Invalid roomId' })
      }

      // Récupération des réservations liées à un service product
      const items = await ReservationRoom.query()
        .where('id', roomId)
        .preload('reservation')
        .preload('room')
        .preload('creator')
        .preload('modifier')

      // Si aucune réservation trouvée
      if (items.length === 0) {
        return response.notFound({ message: 'No reservations found for this service product' })
      }

      return response.ok(items)
    } catch (error) {
      console.error(error)
      return response.internalServerError({
        message: 'Error fetching reservations for service product',
        error: error.message,
      })
    }
  }

public async checkIn(ctx: HttpContext) {
  const { params, response, request, auth } = ctx;
  const { reservationRooms, actualCheckInTime, notes } = request.body();

  console.log('Check-in request received');
  console.log('Request body:', { reservationRooms, actualCheckInTime, notes });

  const trx = await db.transaction();
  console.log('Transaction started');

  try {
    const reservationId = Number(params.reservationId);
    console.log('Reservation ID:', reservationId);

    // Validate required parameters
    if (isNaN(reservationId)) {
      console.log('Invalid reservation ID');
      return response.badRequest({ message: 'Reservation ID is required' });
    }

    if (!reservationRooms || !Array.isArray(reservationRooms) || reservationRooms.length === 0) {
      console.log('No reservation rooms provided');
      return response.badRequest({ message: 'At least one reservation room ID is required' });
    }

    // Find reservation with related data
    const reservation = await Reservation.query({ client: trx })
      .where('id', reservationId)
      .preload('reservationRooms', (query) => query.preload('room'))
      .first();

    console.log('Reservation found:', reservation);

    if (!reservation) {
      console.log('Reservation not found, rolling back');
      await trx.rollback();
      return response.notFound({ message: 'Reservation not found' });
    }

    // Check if reservation can be checked in
    if (!['confirmed', 'pending'].includes(reservation.status)) {
      console.log(`Cannot check in reservation with status: ${reservation.status}`);
      await trx.rollback();
      return response.badRequest({
        message: `Cannot check in reservation with status: ${reservation.status}`
      });
    }

    // Get the specific reservation rooms to check in
    const reservationRoomsToCheckIn = await ReservationRoom.query({ client: trx })
      .whereIn('id', reservationRooms)
      .where('reservation_id', reservation.id)
      .preload('room');

    console.log('Reservation rooms to check in:', reservationRoomsToCheckIn);

    if (reservationRoomsToCheckIn.length === 0) {
      console.log('No valid reservation rooms found for check-in, rolling back');
      await trx.rollback();
      return response.notFound({ message: 'No valid reservation rooms found for check-in' });
    }

    // Check if any rooms are already checked in
    const alreadyCheckedIn = reservationRoomsToCheckIn.filter(rr => rr.status === 'checked_in');
    if (alreadyCheckedIn.length > 0) {
      console.log('Some rooms are already checked in:', alreadyCheckedIn);
      await trx.rollback();
      return response.badRequest({
        message: `Some rooms are already checked in: ${alreadyCheckedIn.map(r => r.room?.roomNumber || r.roomId).join(', ')}`
      });
    }

    const now = actualCheckInTime ? DateTime.fromISO(actualCheckInTime) : DateTime.now();
    const checkedInRooms = [];

    // Update each reservation room
    for (const reservationRoom of reservationRoomsToCheckIn) {
      reservationRoom.status = 'checked_in';
      reservationRoom.checkInDate = now;
      reservationRoom.checkedInBy = auth.user!.id;
      reservationRoom.guestNotes = notes || reservationRoom.guestNotes;

      console.log('Updating reservation room:', reservationRoom.id);

      await reservationRoom.useTransaction(trx).save();

      // Update room status to occupied
      if (reservationRoom.room) {
        reservationRoom.room.status = 'occupied';
        await reservationRoom.room.useTransaction(trx).save();
        console.log('Room status updated to occupied:', reservationRoom.room.roomNumber);
      }

      checkedInRooms.push({
        id: reservationRoom.id,
        roomId: reservationRoom.roomId,
        roomNumber: reservationRoom.room?.roomNumber,
        status: reservationRoom.status,
        checkInDate: reservationRoom.checkInDate,
        keyCardsIssued: reservationRoom.keyCardsIssued
      });
    }

    // Vérifier si toutes les chambres de la réservation sont maintenant checked-in
    const allReservationRooms = await ReservationRoom.query({ client: trx })
      .where('reservation_id', reservation.id);

    console.log('All reservation rooms:', allReservationRooms.map(r => ({ id: r.id, status: r.status })));

    const allRoomsCheckedIn = allReservationRooms.every(room =>
      room.status === 'checked_in' || reservationRooms.includes(room.id)
    );

    console.log('All rooms checked in?', allRoomsCheckedIn);

    // Ne mettre à jour le statut de la réservation que si toutes les chambres sont check-in
    if (allRoomsCheckedIn) {
      reservation.status = ReservationStatus.CHECKED_IN;
      reservation.checkInDate = now;
      reservation.checkedInBy = auth.user!.id;
      console.log('Updating reservation status to CHECKED_IN - all rooms are checked in');
    } else {
      // Statut intermédiaire pour check-in partiel
      reservation.status = 'confirmed';
      // Ne pas mettre à jour checkInDate et checkedInBy pour un check-in partiel
      console.log('Updating reservation status to PARTIALLY_CHECKED_IN - partial check-in');
    }

    reservation.lastModifiedBy = auth.user!.id;
    await reservation.useTransaction(trx).save();

    // Create audit log
    const logDescription = allRoomsCheckedIn
      ? `Reservation #${reservation.reservationNumber} fully checked in. Rooms: ${checkedInRooms.map(r => r.roomNumber).join(', ')}`
      : `Reservation #${reservation.reservationNumber} partially checked in. Rooms: ${checkedInRooms.map(r => r.roomNumber).join(', ')}`;

    await LoggerService.log({
      actorId: auth.user!.id,
      action: 'CHECK_IN',
      entityType: 'Reservation',
      entityId: reservation.id,
      hotelId: reservation.hotelId,
      description: logDescription,
      ctx: ctx,
    });

    if (reservation.guestId) {
      await LoggerService.log({
        actorId: auth.user!.id,
        action: 'CHECK_IN',
        entityType: 'Guest',
        hotelId: reservation.hotelId,
        entityId: reservation.guestId,
        description: `Checked in from hotel for reservation #${reservation.reservationNumber}.`,
        meta: {
          reservationId: reservation.id,
          reservationNumber: reservation.reservationNumber,
          rooms: reservationRooms,
          isPartialCheckIn: !allRoomsCheckedIn
        },
        ctx: ctx,
      });
    }

    await trx.commit();
    console.log('Transaction committed successfully');

    return response.ok({
      message: allRoomsCheckedIn ? 'Check-in successful' : 'Partial check-in successful',
      data: {
        reservationId: reservation.id,
        reservationNumber: reservation.reservationNumber,
        status: reservation.status,
        checkInDate: reservation.checkInDate,
        checkedInRooms: checkedInRooms,
        totalRoomsCheckedIn: checkedInRooms.length,
        isPartialCheckIn: !allRoomsCheckedIn,
        totalRoomsInReservation: allReservationRooms.length
      }
    });

  } catch (error) {
    await trx.rollback();
    console.error('Error during check-in:', error);
    return response.badRequest({
      message: 'Failed to check in reservation',
      error: error.message
    });
  }
}



  public async checkOut(ctx: HttpContext) {
    const { params, response, request, auth } = ctx
    const { reservationRooms, actualCheckOutTime, notes } = request.body();
    console.log("➡️ checkOut called with params:", params, "body:", request.body());

    if (!auth.user) {
      return response.unauthorized({
        success: false,
        message: 'Authentication required',
        errors: ['User is not authenticated']
      })
    }

    const trx = await db.transaction()

    try {
      // Validate input parameters
      if (!params.reservationId) {
        console.log("❌ Missing reservationId");
        await trx.rollback()
        return response.badRequest({
          success: false,
          message: 'Reservation ID is required',
          errors: ['Missing reservation ID']
        })
      }

      if (!reservationRooms || !Array.isArray(reservationRooms) || reservationRooms.length === 0) {
        console.log("❌ Invalid reservationRooms:", reservationRooms);
        await trx.rollback()
        return response.badRequest({
          success: false,
          message: 'Reservation rooms are required',
          errors: ['reservationRooms must be a non-empty array']
        })
      }

      // Fetch reservation with transaction
      const reservation = await Reservation.query({ client: trx })
        .where('id', params.reservationId)
        .preload('folios', (folioQuery) => {
          folioQuery.preload('transactions')
        })
        .first()
         console.log("📦 Reservation fetched:", reservation?.id, reservation?.status);

      if (!reservation) {
        await trx.rollback()
        return response.notFound({
          success: false,
          message: 'Reservation not found',
          errors: ['Reservation does not exist']
        })
      }

      // Validate reservation status
      if (reservation.status === ReservationStatus.CHECKED_OUT) {
        await trx.rollback()
        return response.badRequest({
          success: false,
          message: 'Reservation is already checked out',
          errors: ['Cannot check out an already checked out reservation']
        })
      }

      if (reservation.status !== ReservationStatus.CHECKED_IN) {
        await trx.rollback()
        return response.badRequest({
          success: false,
          message: 'Reservation must be checked in before check out',
          errors: [`Current status: ${reservation.status}`]
        })
      }

       const balanceSummary = this.calculateBalanceSummary(reservation.folios)
      console.log("💰 Balance summary calculated:", balanceSummary);

      // Check if there's an outstanding balance
      if (balanceSummary.outstandingBalance > 0) {
        console.log("⚠️ Outstanding balance detected:", balanceSummary.outstandingBalance);
        await trx.rollback()
        return response.badRequest({
          success: false,
          message: 'Cannot check out with outstanding balance',
          errors: [`Outstanding balance of ${balanceSummary.outstandingBalance} must be settled before checkout`],
          data: {
            balanceSummary,
            outstandingAmount: balanceSummary.outstandingBalance
          }
        })
      }

      // Fetch reservation rooms with transaction
      const reservationRoomRecords = await ReservationRoom.query({ client: trx })
        .whereIn('id', reservationRooms)
        .where('reservationId', params.reservationId)
        .preload('room')
          console.log("🛏️ Reservation rooms fetched:", reservationRoomRecords.map(r => ({ id: r.roomId, status: r.status })));

      if (reservationRoomRecords.length === 0) {
        await trx.rollback()
        return response.notFound({
          success: false,
          message: 'No reservation rooms found',
          errors: ['No matching reservation rooms for the provided IDs']
        })
      }

      // Validate room statuses
      const invalidRooms = reservationRoomRecords.filter(room =>
        room.status === 'checked_out' || room.status === 'cancelled'
      )

      if (invalidRooms.length > 0) {
         console.log("⚠️ Invalid rooms for checkout:", invalidRooms.map(r => ({ id: r.id, status: r.status })));
        await trx.rollback()
        return response.badRequest({
          success: false,
          message: 'Some rooms cannot be checked out',
          errors: invalidRooms.map(room =>
            `Room ${room.id} is already ${room.status}`
          )
        })
      }

      const updatedRooms: any[] = []
      const checkOutDateTime = actualCheckOutTime ? DateTime.fromISO(actualCheckOutTime) : DateTime.now()

      // Update reservation rooms
      for (const reservationRoom of reservationRoomRecords) {
        // Update reservation room status
        reservationRoom.status = 'checked_out'
        //reservationRoom.actualCheckOutTime = checkOutDateTime
        //reservationRoom.checkedOutBy = auth.user!.id

        if (notes) {
          reservationRoom.guestNotes = notes
        }

        await reservationRoom.useTransaction(trx).save()
        updatedRooms.push(reservationRoom)

        // Update associated room status to dirty
        if (reservationRoom.room) {
            console.log(`🧹 Marking room ${reservationRoom.room.id} as dirty`);
          reservationRoom.room.status = 'dirty'
          reservationRoom.room.housekeepingStatus = 'dirty'
          await reservationRoom.room.useTransaction(trx).save()
          updatedRooms.push(reservationRoom.room.id)
        }
      }

      // Check if all reservation rooms are checked out
      const remainingCheckedInRooms = await ReservationRoom.query({ client: trx })
        .where('reservationId', params.reservationId)
        .whereNotIn('status', ['checked_out', 'cancelled', 'no_show'])

    console.log("📊 Remaining checked-in rooms:", remainingCheckedInRooms.length);

      const allRoomsCheckedOut = remainingCheckedInRooms.length === 0

      // Update reservation status if all rooms are checked out
      if (allRoomsCheckedOut) {
        console.log("✅ All rooms checked out, updating reservation status");
        reservation.checkOutDate = checkOutDateTime
        reservation.status = ReservationStatus.CHECKED_OUT
        //reservation.checkedOutBy = auth.user!.id
        await reservation.useTransaction(trx).save()
      }



      // Log the check-out activity
      await LoggerService.log({
        actorId: auth.user.id,
        action: 'CHECK_OUT',
        entityType: 'Reservation',
        entityId: reservation.id,
        hotelId : reservation.hotelId,
        description: `Reservation #${reservation.reservationNumber} rooms checked out. Rooms: ${reservationRooms.join(', ')}`,
        ctx: ctx,
      })

      //log for Guest
      if (reservation.guestId) {
        await LoggerService.log({
          actorId: auth.user.id,
          action: 'CHECK_OUT',
          entityType: 'Guest',
          entityId: reservation.guestId,
          hotelId : reservation.hotelId,
          description: `Checked out from hotel for reservation #${reservation.reservationNumber}.`,
          meta: {
            reservationId: reservation.id,
            reservationNumber: reservation.reservationNumber,
            rooms: reservationRooms
          },
          ctx: ctx,
        });
      }

      await trx.commit()

      return response.ok({
        success: true,
        message: 'Check-out completed successfully',
        data: {
          reservation: {
            id: reservation.id,
            reservationNumber: reservation.reservationNumber,
            status: reservation.status,
            checkOutDate: reservation.checkOutDate,
            allRoomsCheckedOut
          },
          checkedOutRooms: updatedRooms.map(room => ({
            id: room.id,
            roomId: room.roomId,
            status: room.status,
           // actualCheckOutTime: room.actualCheckOutTime,
            //checkedOutBy: room.checkedOutBy,
            //finalBillAmount: room.finalBillAmount,
            //depositRefund: room.depositRefund
          })),
          updatedRooms,
          balanceSummary
        }
      })
    } catch (error) {
      await trx.rollback()
      logger.error('Error during reservation check-out:', {
        reservationId: params.reservationId,
        reservationRooms,
        error: error.message,
        stack: error.stack
      })

      return response.status(500).json({
        success: false,
        message: 'An error occurred during check-out',
        errors: [error.message]
      })
    }
  }

  /**
 * Get a single reservation with all its related information,
 * including the user, service product, and payment.
 *
 * GET /reservations/:id
 */
  public async getReservationDetails({ params, response }: HttpContext) {
    try {
      const reservationId = parseInt(params.reservationId, 10)

      if (isNaN(reservationId)) {
        return response.badRequest({ message: 'Invalid reservation ID. Must be a valid number.' })
      }

      const reservation = await Reservation.query()
        .where('id', reservationId)
        .whereNotNull('hotel_id')
        .preload('guest')
        .preload('guests', (query) => {
          query.pivotColumns([
            'is_primary', 'guest_type', 'room_assignment',
            'special_requests', 'dietary_restrictions', 'accessibility',
            'emergency_contact', 'emergency_phone', 'notes'
          ])
        })
        .preload('folios', (query) => {
          query.preload('transactions')
        })

        .preload('bookingSource')
        .preload('reservationRooms', (query) => {
          query.preload('room')
            .preload('roomRates', (queryRoom) => {
              queryRoom.preload('rateType')
            })
            .preload('roomType')
        })
        .first()

      if (!reservation) {
        return response.notFound({ message: 'Reservation not found' })
      }

      // Calculate balance summary from folio transactions
      const balanceSummary = this.calculateBalanceSummary(reservation.folios)

      // Calculate average daily rate
      const avgDailyRate = this.calculateAvgDailyRate(reservation)

      // Determine available actions based on reservation status
      const availableActions = this.getAvailableActions(reservation)

      const result = {
        ...reservation.toJSON(),
        balanceSummary,
        avgDailyRate,
        availableActions
      }

      return response.ok(result)
    } catch (error) {
      console.error('Error fetching reservation details:', error)
      return response.internalServerError({ message: 'An error occurred while fetching the reservation.' })
    }
  }

  /**
   * Calculate balance summary from folio transactions
   */
  private calculateBalanceSummary(folios: any[]) {
    let totalCharges = 0
    let totalPayments = 0
    let totalAdjustments = 0
    let totalTaxes = 0
    let totalServiceCharges = 0
    let totalDiscounts = 0

    folios.forEach(folio => {
      if (folio.transactions) {
        folio.transactions.forEach((transaction: any) => {
          const amount = parseFloat(transaction.amount) || 0

          switch (transaction.transactionType) {
            case 'charge':
              totalCharges += amount
              break
            case 'payment':
              totalPayments += amount
              break
            case 'adjustment':
              totalAdjustments += amount
              break
            case 'tax':
              totalTaxes += amount
              break
            case 'discount':
              totalDiscounts += Math.abs(amount) // Discounts are typically negative
              break
            case 'refund':
              totalPayments -= amount // Refunds reduce payments
              break
          }

          // Add service charges and taxes from transaction details
          if (transaction.serviceChargeAmount) {
            totalServiceCharges += parseFloat(transaction.serviceChargeAmount) || 0
          }
          if (transaction.taxAmount) {
            totalTaxes += parseFloat(transaction.taxAmount) || 0
          }
        })
      }
    })

    const outstandingBalance = totalCharges + totalTaxes + totalServiceCharges - totalPayments - totalDiscounts + totalAdjustments

    return {
      totalCharges: parseFloat(totalCharges.toFixed(2)),
      totalPayments: parseFloat(totalPayments.toFixed(2)),
      totalAdjustments: parseFloat(totalAdjustments.toFixed(2)),
      totalTaxes: parseFloat(totalTaxes.toFixed(2)),
      totalServiceCharges: parseFloat(totalServiceCharges.toFixed(2)),
      totalDiscounts: parseFloat(totalDiscounts.toFixed(2)),
      outstandingBalance: parseFloat(outstandingBalance.toFixed(2)),
      totalChargesWithTaxes: parseFloat((totalCharges + totalTaxes+totalServiceCharges).toFixed(2)),
      balanceStatus: outstandingBalance > 0 ? 'outstanding' : outstandingBalance < 0 ? 'credit' : 'settled'
    }
  }

  /**
   * Calculate average daily rate from reservation room rates
   */
  private calculateAvgDailyRate(reservation: any) {
    if (!reservation.reservationRooms || reservation.reservationRooms.length === 0) {
      return 0
    }

    let totalRoomCharges = 0
    let totalNights = 0

    reservation.reservationRooms.forEach((reservationRoom: any) => {
      if (reservationRoom.roomRates && reservationRoom.roomRates.length > 0) {
        reservationRoom.roomRates.forEach((roomRate: any) => {
          const rateAmount = parseFloat(roomRate.rate) || 0
          totalRoomCharges += rateAmount
          totalNights += 1
        })
      }
    })

    if (totalNights === 0) {
      return 0
    }

    return parseFloat((totalRoomCharges / totalNights).toFixed(2))
  }

  /**
   * Get available actions based on reservation status
   */
  private getAvailableActions(reservation: any) {
    const actions = []
    const status = reservation.status?.toLowerCase() || reservation.reservation_status?.toLowerCase()
    const currentDate = new Date()
    const arrivalDate = new Date(reservation.arrivedDate || reservation.checkInDate)

    const departureDate = new Date(reservation.departDate || reservation.checkOutDate)
    console.log("reservation",reservation)

    // Check-in: Available for confirmed reservations on or after arrival date
    if (['confirmed', 'guaranteed', 'pending'].includes(status) && currentDate >= arrivalDate) {
      actions.push({
        action: 'check_in',
        label: 'Check-in',
        description: 'Register guest arrival and assign room',
        available: true,
        route: `/reservations/${reservation.id}/check-in`
      })
    }
// Checkout : Available during stay (checked-in status)
    if (['checked-in', 'checked_in'].includes(status) && currentDate >= departureDate) {
      actions.push({
        action: 'check_out',
        label: 'Check-out',
        description: 'Check out guest to a different room',
        available: true,
        route: `/reservations/${reservation.id}/check-out`
      })
    }
    // Add Payment: Available for all active reservations
    if (!['cancelled', 'no-show', 'voided'].includes(status)) {
      actions.push({
        action: 'add_payment',
        label: 'Add Payment',
        description: 'Record a payment to reduce outstanding balance',
        available: true,
        route: `/reservations/${reservation.id}/add-payment`
      })
    }

    // Amend Stay: Available before or during stay
    if (['confirmed', 'guaranteed', 'pending', 'checked-in', 'checked_in'].includes(status)) {
      actions.push({
        action: 'amend_stay',
        label: 'Amend Stay',
        description: 'Modify reservation details, dates, or room type',
        available: true,
        route: `/reservations/${reservation.id}/amend-stay`
      })
    }

    // Room Move: Available during stay (checked-in status)
    if (['checked-in', 'checked_in'].includes(status)) {
      actions.push({
        action: 'room_move',
        label: 'Room Move',
        description: 'Move guest to a different room',
        available: true,
        route: `/reservations/${reservation.id}/room-move`
      })
    }

    // Exchange Room: Similar to room move
    if (['checked-in', 'checked_in'].includes(status)) {
      actions.push({
        action: 'exchange_room',
        label: 'Exchange Room',
        description: 'Exchange guest room assignment',
        available: true,
        route: `/reservations/${reservation.id}/exchange-room`
      })
    }

    // Stop Room Move: Available if there's a pending room move
    if (['checked-in', 'checked_in'].includes(status)) {
      actions.push({
        action: 'stop_room_move',
        label: 'Stop Room Move',
        description: 'Cancel pending room change',
        available: false, // Would need to check if there's a pending move
        route: `/reservations/${reservation.id}/stop-room-move`
      })
    }

  /*  // Inclusion List: Available during reservation or stay
    if (['confirmed', 'guaranteed', 'pending', 'checked-in', 'checked_in'].includes(status)) {
      actions.push({
        action: 'inclusion_list',
        label: 'Inclusion List',
        description: 'Add or modify included amenities and services',
        available: true,
        route: `/reservations/${reservation.id}/inclusion-list`
      })
    }

    // Cancel Reservation: Available before check-in
    if (['confirmed', 'guaranteed', 'pending'].includes(status) && currentDate < arrivalDate) {
      actions.push({
        action: 'cancel_reservation',
        label: 'Cancel Reservation',
        description: 'Cancel the reservation with applicable fees',
        available: true,
        route: `/reservations/${reservation.id}/cancel`
      })
    }*/

    // No Show: Available after scheduled arrival time for non-arrived guests
    if (['confirmed', 'guaranteed', 'pending'].includes(status) && currentDate > arrivalDate) {
      actions.push({
        action: 'no_show',
        label: 'No Show',
        description: 'Mark reservation as no-show and apply fees',
        available: true,
        route: `/reservations/${reservation.id}/no-show`
      })
    }

    // Void Reservation: Available for recent reservations with errors
    const numRooms = reservation.reservationRooms?.length || 0;

    if (
      ['confirmed', 'guaranteed', 'pending'].includes(status) &&
      numRooms <= 1
    ){
      actions.push({
        action: 'void_reservation',
        label: 'Void Reservation',
        description: 'Completely remove reservation from system',
        available: true,
        route: `/reservations/${reservation.id}/void`
      })
    }

    // Unassign Room: Available for confirmed reservations with assigned rooms
    if (['confirmed', 'guaranteed', 'pending'].includes(status)) {
      actions.push({
        action: 'unassign_room',
        label: 'Unassign Room',
        description: 'Remove specific room assignment',
        available: true,
        route: `/reservations/${reservation.id}/unassign-room`
      })
    }

    return actions
  }

      /**
   * Met à jour les folios après amendement de la réservation
   */
  private async updateFoliosAfterAmendment(
    reservation: any,
    trx: any,
    userId: number
  ) {
    // Charger les folios avec les transactions
    await reservation.load('folios', (query:any) => {
      query.preload('transactions')
    })

    for (const folio of reservation.folios) {
      // Calculer les nouveaux totaux basés sur les chambres mises à jour
      let newRoomCharges = 0
      let newTotalTaxes = 0

      if (folio.reservationRoomId) {
        const reservationRoom = reservation.reservationRooms.find((rr:any) => rr.id === folio.reservationRoomId)
        if (reservationRoom) {
          newRoomCharges = reservationRoom.totalRoomCharges || 0
          newTotalTaxes = reservationRoom.totalTaxesAmount || 0
        }
      } else {
        for (const room of reservation.reservationRooms) {
          newRoomCharges += room.totalRoomCharges || 0
          newTotalTaxes += room.totalTaxesAmount || 0
        }
      }

      const oldRoomCharges = folio.roomCharges || 0
      const oldTotalTaxes = folio.totalTaxes || 0
      const roomChargesDiff = newRoomCharges - oldRoomCharges
      const taxesDiff = newTotalTaxes - oldTotalTaxes

      if (Math.abs(roomChargesDiff) > 0.01 || Math.abs(taxesDiff) > 0.01) {
        const totalDiff = roomChargesDiff + taxesDiff;
        const transactionType = totalDiff >= 0 ? TransactionType.CHARGE : TransactionType.ADJUSTMENT;
        const transactionCode = transactionType === TransactionType.CHARGE ? 'CHG' : 'ADJ';
        const transactionNumber = parseInt(Date.now().toString().slice(-9));

        await FolioTransaction.create({
          folioId: folio.id,
          hotelId: reservation.hotelId,
          guestId: folio.guestId,
          reservationId: reservation.id,
          transactionType: transactionType,
          transactionCode: transactionCode,
          transactionNumber: transactionNumber,
          amount: roomChargesDiff,
          taxAmount: taxesDiff,
          totalAmount: totalDiff,
          description: 'Adjustment due to stay modification.',
          transactionDate: DateTime.now(),
          postingDate: DateTime.now(),
          status: TransactionStatus.POSTED,
          createdBy: userId,
        }, { client: trx });

        const safeNumber = (val: any): number => {
          const num = Number(val);
          return isNaN(num) ? 0 : num;
        };


        const newTotalCharges = safeNumber(folio.totalCharges || 0) + roomChargesDiff;
        const newTotalTaxesOnFolio = safeNumber(folio.totalTaxes || 0) + taxesDiff;
        const newBalance = safeNumber(folio.balance || 0) + totalDiff;

        const notes = (folio.internalNotes || '') +
        `\n[${DateTime.now().toFormat('yyyy-MM-dd HH:mm')}] Folio updated after stay amendment. ` +
        `Room charges changed by ${roomChargesDiff.toFixed(2)}. ` +
        `Taxes changed by ${taxesDiff.toFixed(2)}.`;

        console.log({
          oldCharges: folio.totalCharges,
          roomChargesDiff,
          newTotalCharges,
          oldTaxes: folio.totalTaxes,
          taxesDiff,
          newTotalTaxesOnFolio,
          oldBalance: folio.balance,
          totalDiff,
          newBalance,
        });


        await folio.merge({
          roomCharges: newRoomCharges,
          totalTaxes: newTotalTaxesOnFolio,
          totalCharges: newTotalCharges,
          balance: newBalance,
          lastModifiedBy: userId,
          internalNotes: notes,
        }).useTransaction(trx).save()
      }
    }
  }

  /**
   * Verify if user can extend stay in the hotel
   * @param {HttpContext} ctx - Le contexte HTTP
   * @body {{ new_depart_date: string }} - New Depart Date au format ISO (YYYY-MM-DD).
   */
  public async checkExtendStay(ctx: HttpContext) {
    const { params, request, response } = ctx
    const reservationId = params.id
    const res = {
      scenario: -1,
      messages: ""
    }
    const validator = vine.compile(
      vine.object({
        newDepartDate: vine.date(),
      })
    )
    const trx = await db.transaction()
    try {

      const payload = await request.validateUsing(validator, {
        data: request.body(),
      })

      const newDepartDate = DateTime.fromJSDate(payload.newDepartDate)

      const reservation = await Reservation.query({ client: trx })
        .where('id', reservationId)
        .preload('reservationRooms')
        .first()

      if (!reservation) {
        await trx.rollback()
        res.messages = 'Reservation not found.'
        return response.status(200).json(res)
      }

      const oldDepartDate = reservation.departDate

      if (!oldDepartDate || newDepartDate <= oldDepartDate) {
        await trx.rollback();
        res.messages = 'The new departure date must be later than the current departure date.'
        return response
          .status(200)
          .json(res)
      }

      // --- Vérification des conflits ---
      const conflicts = []
      for (const rsp of reservation.reservationRooms) {
        const product = await Room.find(rsp.roomId)
        const conflictingReservation = await ReservationRoom.query({ client: trx })
          .where('roomId', rsp.roomId)
          .where('reservationId', '!=', reservationId)
          .andWhere((query) => {
            query

              .where('startDate', '<', newDepartDate.toISODate()!)
              .andWhere('startDate', '>=', DateTime.now().toISODate()!)
            // .andWhere('endDate', '>', oldDepartDate.toISODate()!)
          })
          .first()
        logger.info(conflictingReservation)
        if (conflictingReservation) {
          conflicts.push({
            productName: product?.roomNumber || `ID ${rsp.roomId}`,
            productId: rsp.roomId,
          })
        }
      }

      if (conflicts.length > 0) {
        await trx.rollback()
        res.scenario = 0
        return response.status(200).json(res)
      } else {
        res.scenario = 2
        return response.status(200).json(res)
      }
    } catch (error) {
      await trx.rollback();
      res.messages = "An error has occurred." + error.message
      console.error('Erreur lors de la prolongation du séjour :', error)
      return response.status(200)
        .json(res)
    }
  }
  /**
   * Prolonge la date de départ d'une réservation existante.
   * @param {HttpContext} ctx - Le contexte HTTP
   * @body {{ new_depart_date: string }} - La nouvelle date de départ au format ISO (YYYY-MM-DD).
   */
  public async extendStay(ctx: HttpContext) {
    const { params, request, response, auth } = ctx
    const reservationId = params.id

    // const validator = vine.compile(
    //   vine.object({
    //     newDepartDate: vine.date(),
    //   })
    // )
    const trx = await db.transaction()
    try {

      // const payload = await request.validateUsing(validator, {
      //   data: request.body(),
      // })
      const body = request.body();
      //const newDepartDate = DateTime.fromJSDate(payload.newDepartDate)
      const reservation = await Reservation.query({ client: trx })
        .where('id', reservationId)
        .preload('reservationRooms')
        .first()

      if (!reservation || !reservation.arrivedDate) {
        await trx.rollback()
        return response.notFound({ message: 'Réservation non trouvée.' })
      }

      if (!body.newDepartDate) {
        await trx.rollback()
        return response.notFound({ message: 'Réservation non trouvée.' })
      }
      reservation.departDate = body.newDepartDate;
      // --- Aucune conflit : Procéder à la prolongation ---
      const oldReservationData = { ...reservation.serialize() }
      const newDepartDate = reservation.departDate;

      // const newDepartDateLuxon = DateTime.fromISO(newDepartDate);
      // const arrivedDateLuxon = DateTime.fromJSDate(new Date(reservation.arrivedDate));
      const newDepartDateLuxon = DateTime.fromISO(String(newDepartDate));
      const arrivedDateLuxon = DateTime.fromISO(String(reservation.arrivedDate));

      const oldNumberOfNights = reservation.numberOfNights || 0
      const newNumberOfNights = newDepartDateLuxon!.diff(arrivedDateLuxon, 'days').days
      const additionalNights = newNumberOfNights - oldNumberOfNights
      let additionalAmount = 0
      // Mettre à jour les produits de la réservation
      for (const rsp of reservation.reservationRooms) {
        const rspInTrx = await ReservationRoom.findOrFail(rsp.id, { client: trx })

        const additionalProductCost = parseFloat(`${rspInTrx.netAmount!}`) * additionalNights

        additionalAmount += additionalProductCost

        rspInTrx.checkOutDate = newDepartDate!

        rspInTrx.netAmount = parseFloat(`${rspInTrx.netAmount!}`) + additionalProductCost
        rspInTrx.lastModifiedBy = auth.user!.id
        await rspInTrx.save()
      }

      // Mettre à jour la réservation principale
      reservation.departDate = newDepartDate
      reservation.numberOfNights = newNumberOfNights
      reservation.totalAmount = parseFloat(`${reservation.totalAmount!}`) + additionalAmount
      reservation.finalAmount = parseFloat(`${reservation.finalAmount!}`) + additionalAmount
      reservation.remainingAmount = parseFloat(`${reservation.remainingAmount!}`) + additionalAmount
      reservation.lastModifiedBy = auth.user!.id
      await reservation.save()

      await trx.commit()

      await LoggerService.log({
        actorId: auth.user!.id,
        action: 'UPDATE',
        entityType: 'Reservation',
        entityId: reservationId,
        hotelId : reservation.hotelId,
        description: `Stay for reservation #${reservationId} extended until ${newDepartDate}.`,
        changes: LoggerService.extractChanges(oldReservationData, reservation.serialize()),
        ctx,
      })
      //guest log
      await LoggerService.log({
        actorId: auth.user!.id,
        action: 'UPDATE',
        entityType: 'Guest',
        entityId: reservation.guestId,
        hotelId : reservation.hotelId,
        description: `Stay for reservation #${reservationId} extended until ${newDepartDate}.`,
        changes: LoggerService.extractChanges(oldReservationData, reservation.serialize()),
        ctx,
      })

      return response.ok({ message: 'The stay was successfully extended.', reservation })
    } catch (error) {
      await trx.rollback()
      console.error('Erreur lors de la prolongation du séjour :', error)
      return response.internalServerError({ message: "An error has occurred.", error: error.message })
    }
  }

  public async getCancellationSummary({ params, response }: HttpContext) {
    try {
      const reservationId = params.id
      const reservation = await Reservation.query().where('id', reservationId).preload('hotel').preload('reservationRooms').first()

      if (!reservation) {
        return response.notFound({ message: 'Reservation not found' })
      }

      const policy = await CancellationPolicy.query()
        .where('hotelId', reservation.hotelId)
        .orderBy('createdAt', 'desc')
        .first()

      // Case where no policy is defined
      if (!policy) {
        return response.ok({
          isFreeCancellationPossible: true,
          cancellationFee: 0.00,
          deadline: null,
          summaryMessage: "Free cancellation possible at any time, as no policy is defined.",
        })
      }

      // Case where cancellation is always free
      if (policy.cancellation_fee_type === 'none') {
        return response.ok({
          isFreeCancellationPossible: true,
          cancellationFee: 0.00,
          deadline: null,
          summaryMessage: 'Free cancellation possible at any time.',
        })
      }

      if (!reservation.arrivedDate) {
        return response.badRequest({ message: "The reservation does not have an arrival date." })
      }

      // Calculate free cancellation deadline
      // const arrivalDate = DateTime.fromJSDate(new Date(reservation.arrivedDate))
      const arrivalDate = reservation.arrivedDate
      if (!arrivalDate.isValid) {
        return response.badRequest({ message: 'Invalid arrival date format.' })
      }
      const freeCancellationDeadline = arrivalDate.minus({ [policy.free_cancellation_period_unit]: 1 })

      const now = DateTime.now()
      const isFreeCancellationPossible = now <= freeCancellationDeadline

      let cancellationFee = 0.00
      let feeDescription = 'Gratuit'

      if (!isFreeCancellationPossible) {
        switch (policy.cancellation_fee_type) {
          case 'fixed':
            cancellationFee = parseFloat(`${policy.cancellation_fee_value || 0}`)
            feeDescription = `$${cancellationFee} (fixed fee)`
            break
          case 'percentage':
            cancellationFee =
              (reservation.finalAmount || 0) * ((policy.cancellation_fee_value || 0) / 100)
            feeDescription = `${policy.cancellation_fee_value}% of the total amount`
            break
          case 'first_night':
            cancellationFee = reservation.reservationRooms.reduce(
              (total, p) => total + (parseFloat(`${p.netAmount}`) || 0),
              0
            )
            feeDescription = `The amount of the first night ($${cancellationFee})`
            break
        }
      }

      const summaryMessage = isFreeCancellationPossible
        ? `Free cancellation possible until ${freeCancellationDeadline.toFormat('dd/MM/yyyy HH:mm')}.`
        : `A cancellation fee applies: ${feeDescription}. The deadline for free cancellation was ${freeCancellationDeadline.toFormat('dd/MM/yyyy HH:mm')}.`

      return response.ok({
        isFreeCancellationPossible,
        cancellationFee: isFreeCancellationPossible ? 0 : cancellationFee,
        deadline: freeCancellationDeadline.toISO(),
        summaryMessage,
        policyName: policy.policy_name,
      })
    } catch (error) {
      console.error('Error getting cancellation summary:', error)
      return response.internalServerError({
        message: 'Failed to get cancellation summary',
        error: error.message,
      })
    }
  }



  /**
   * Cancel a reservation, apply cancellation policy, and create a refund if necessary.
   * @param {HttpContext} ctx
   */
  public async cancelReservation(ctx: HttpContext) {
    const { params, request, response, auth } = ctx
    const reservationId = params.reservationId
    const { reason, cancellationFee } = request.body()

    const trx = await db.transaction()

    try {
      // 1. Find the reservation and its related data
      const reservation = await Reservation.query({ client: trx })
        .where('id', reservationId)
        .preload('folios', (query) => {
          query.preload('transactions')
        })
        .preload('reservationRooms')
        .first()

      if (!reservation) {
        await trx.rollback()
        return response.notFound({ message: 'Reservation not found.' })
      }

      // 2. Check if cancellation is allowed
      if (
        [ReservationStatus.CANCELLED, ReservationStatus.CHECKED_OUT, ReservationStatus.CHECKED_IN].includes(
          reservation.status as ReservationStatus
        )
      ) {
        await trx.rollback()
        return response.badRequest({
          message: `Cannot cancel a reservation with status '${reservation.status}'.`,
        })
      }

      reservation.status = ReservationStatus.CANCELLED
      reservation.cancellationReason = reason
     // reservation.cancelledBy = auth.user!.id
      reservation.lastModifiedBy = auth.user!.id
      reservation.cancellationDate = DateTime.now()
      //reservation.cancellationFeeAmount = cancellationFee;
      await reservation.save()
      if (reservation.reservationRooms) {
        for (const resService of reservation.reservationRooms) {
          resService.status = ReservationProductStatus.CANCELLED
          resService.lastModifiedBy = auth.user!.id
          await resService.save()

          // Rendre la chambre physique "available"
          const room = await Room.find(resService.roomId)
          if (room) {
            room.status = 'available'
            await room.save()
            room.lastModifiedBy = auth.user!.id;
          }

          // Log pour chaque chambre annulée
          await LoggerService.log({
          actorId: auth.user!.id,
          action: 'CANCEL',
          entityType: 'ReservationRoom',
          entityId: resService.id,
          hotelId : reservation.hotelId,
          description: `Reservation #${resService.id} cancelled.`,
          ctx: ctx,
        })

        //for guest
          await LoggerService.log({
          actorId: auth.user!.id,
          action: 'CANCEL',
          entityType: 'Guest',
          entityId: reservation.guestId,
          hotelId : reservation.hotelId,
          description: `Reservation #${reservation.reservationNumber} was cancelled. Reason: ${reason || 'N/A'}.`,
          meta: {
            reason: reason,
            cancellationFee: cancellationFee
          },
          ctx: ctx,

          })
      }




      }

      // 5. Close all related folios and mark transactions as cancelled
      let foliosClosed = 0
      let transactionsCancelled = 0

      if (reservation.folios && reservation.folios.length > 0) {
        for (const folio of reservation.folios) {
          // Only close open folios
          if (folio.status === FolioStatus.OPEN) {
            folio.status = FolioStatus.CLOSED
            folio.workflowStatus = WorkflowStatus.FINALIZED
            folio.closedDate = DateTime.now()
           // folio.finalizedDate = DateTime.now()
            folio.closedBy = auth.user!.id
            folio.lastModifiedBy = auth.user!.id
            await folio.save()
            foliosClosed++

            // Mark all related transactions as cancelled
            if (folio.transactions && folio.transactions.length > 0) {
              for (const transaction of folio.transactions) {
                if (transaction.status!=TransactionStatus.CANCELLED) {
                  transaction.status = TransactionStatus.CANCELLED
                  transaction.lastModifiedBy = auth.user!.id
                  await transaction.save()
                  transactionsCancelled++
                }
              }
            }
          }
        }
      }

      // 6. Log and commit
      await LoggerService.log({
        actorId: auth.user!.id,
        action: 'CANCEL',
        entityType: 'Reservation',
        entityId: reservation.id,
        hotelId : reservation.hotelId,
        description: `Reservation #${reservation.id} cancelled. Fee: ${cancellationFee}. `,
        ctx: ctx,
      })
      //log for guest
        await LoggerService.log({
          actorId: auth.user!.id,
          action: 'CANCEL_RESERVATION',
          entityType: 'Guest',
          entityId: reservation.guestId,
          hotelId : reservation.hotelId,
          description: `Reservation #${reservation.id} cancelled. Fee: ${cancellationFee}. `,
          ctx: ctx,

          })

      await trx.commit()

      return response.ok({
        message: `Reservation cancelled. Fee: ${cancellationFee}`,
        cancellationFee: cancellationFee,
        refundAmount: cancellationFee,
        foliosClosed,
        transactionsCancelled,
      })
    } catch (error) {
      await trx.rollback()
      console.error('Error cancelling reservation:', error)
      return response.internalServerError({
        message: 'Failed to cancel reservation.',
        error: error.message,
      })
    }
  }

  public async searchReservations({ request, response }: HttpContext) {
    try {
      const {
        searchText = '',
        status = '',
        roomType = '',
        checkInDate = '',
        checkOutDate = '',
      } = request.qs()
      const params = request.params()

      const query = Reservation.query()

      // 1. Filter by searchText (guest name, email, reservation number, etc.)
      if (searchText) {
        query.where((builder) => {
          builder
            .where('reservation_number', 'like', `%${searchText}%`)
            .orWhere('group_name', 'like', `%${searchText}%`)
            .orWhere('company_name', 'like', `%${searchText}%`)
            .orWhere('source_of_business', 'like', `%${searchText}%`)
            .orWhereHas('guest', (userQuery) => {
              userQuery
                .where('first_name', 'like', `%${searchText}%`)
                .orWhere('last_name', 'like', `%${searchText}%`)
                .orWhere('email', 'like', `%${searchText}%`)
                .orWhere('phone_primary', 'like', `%${searchText}%`)

            })
            .orWhereHas('reservationRooms', (roomQuery) => {
              roomQuery.whereHas('room', (roomSubQuery) => {
                roomSubQuery.where('room_number', 'like', `%${searchText}%`)
              })
                .orWhereHas('roomType', (roomTypeQuery) => {
                  roomTypeQuery.where('room_type_name', 'like', `%${searchText}%`)
                })
            })
            .orWhereHas('ratePlan', (ratePlanQuery) => {
              ratePlanQuery.where('plan_name', 'like', `%${searchText}%`)
            })
            .orWhereHas('bookingSource', (bookingSourceQuery) => {
              bookingSourceQuery.where('source_name', 'like', `%${searchText}%`)
            })
        })
      }

      // 2. Filter by status
      if (status) {
        query.where('status', status)
      }

      // 3. Filter by date range (check for overlapping reservations)
      if (checkInDate && checkOutDate) {
        const startDate = DateTime.fromISO(checkInDate).toISODate()
        const endDate = DateTime.fromISO(checkOutDate).toISODate()

        if (startDate && endDate) {
          // A reservation overlaps if its start is before the search's end
          // AND its end is after the search's start.
          query.where('arrived_date', '<=', endDate).andWhere('depart_date', '>=', startDate)
        }
      }

      // 4. Filter by roomType (product name)
      if (roomType) {
        query.whereHas('reservationRooms', (rspQuery) => {
          rspQuery.whereHas('room', (spQuery) => {
            spQuery.where('room_type_id', roomType)
          })
        })
      }

      // Preload related data for the response
      query.andWhere('hotel_id', params.id)
        .whereNotNull('hotel_id')
        .preload('guest')
        .preload('roomType')
        .preload('bookingSource')
        .preload('discount')
        .preload('folios', (folioQuery) => {
          folioQuery.preload('transactions')
        })
        //.preload('hotel')
        .preload('reservationRooms', (rspQuery) => {
          rspQuery.preload('room')
        })
        .orderBy('created_at', 'desc')
        .limit(50)

      const reservations = await query

      // Calculate balanceSummary and availableActions for each reservation
      const enrichedReservations = reservations.map(reservation => {
        const balanceSummary = this.calculateBalanceSummary(reservation.folios)
        const availableActions = this.getAvailableActions(reservation)

        return {
          ...reservation.toJSON(),
          balanceSummary,
          availableActions
        }
      })

      // Calculate statistics
      const today = DateTime.now().toISODate()
      const hotelId = params.id

      // Total reservations count (with same filters)
      const totalQuery = Reservation.query().where('hotel_id', hotelId).whereNotNull('hotel_id')
      if (searchText) {
        totalQuery.where((builder) => {
          builder
            .where('reservation_number', 'like', `%${searchText}%`)
            .orWhere('group_name', 'like', `%${searchText}%`)
            .orWhere('company_name', 'like', `%${searchText}%`)
            .orWhere('source_of_business', 'like', `%${searchText}%`)
            .orWhereHas('guest', (userQuery) => {
              userQuery
                .where('first_name', 'like', `%${searchText}%`)
                .orWhere('last_name', 'like', `%${searchText}%`)
                .orWhere('email', 'like', `%${searchText}%`)
                .orWhere('phone_primary', 'like', `%${searchText}%`)
            })
            .orWhereHas('reservationRooms', (roomQuery) => {
              roomQuery.whereHas('room', (roomSubQuery) => {
                roomSubQuery.where('room_number', 'like', `%${searchText}%`)
              })
                .orWhereHas('roomType', (roomTypeQuery) => {
                  roomTypeQuery.where('room_type_name', 'like', `%${searchText}%`)
                })
            })
            .orWhereHas('ratePlan', (ratePlanQuery) => {
              ratePlanQuery.where('plan_name', 'like', `%${searchText}%`)
            })
            .orWhereHas('bookingSource', (bookingSourceQuery) => {
              bookingSourceQuery.where('source_name', 'like', `%${searchText}%`)
            })
        })
      }
      if (status) {
        totalQuery.where('status', status)
      }
      if (checkInDate && checkOutDate) {
        const startDate = DateTime.fromISO(checkInDate).toISODate()
        const endDate = DateTime.fromISO(checkOutDate).toISODate()
        if (startDate && endDate) {
          totalQuery.where('arrived_date', '<=', endDate).andWhere('depart_date', '>=', startDate)
        }
      }
      if (roomType) {
        totalQuery.whereHas('reservationRooms', (rspQuery) => {
          rspQuery.whereHas('room', (spQuery) => {
            spQuery.where('room_type_id', roomType)
          })
        })
      }
      const totalReservations = await totalQuery.count('* as total')

      // Arrivals today
      const arrivalsQuery = Reservation.query()
        .where('hotel_id', hotelId)
        .whereNotNull('hotel_id')
        .where('arrived_date', today)
        .whereIn('status', ['confirmed', 'checked_in'])
      const arrivals = await arrivalsQuery.count('* as total')

      // Departures today
      const departuresQuery = Reservation.query()
        .where('hotel_id', hotelId)
        .whereNotNull('hotel_id')
        .where('depart_date', today)
        .whereIn('status', ['checked_in', 'checked_out'])
      const departures = await departuresQuery.count('* as total')

      // In-house (currently checked in)
      const inHouseQuery = Reservation.query()
        .where('hotel_id', hotelId)
        .whereNotNull('hotel_id')
        .where('status', 'checked_in')
        .where('arrived_date', '<=', today)
        .where('depart_date', '>', today)
      const inHouse = await inHouseQuery.count('* as total')

      const statistics = {
        totalReservations: totalReservations[0].$extras.total,
        arrivals: arrivals[0].$extras.total,
        departures: departures[0].$extras.total,
        inHouse: inHouse[0].$extras.total
      }

      return response.ok({
        reservations: enrichedReservations,
        statistics
      })
    } catch (error) {
      logger.error('Error searching reservations: %o', error)
      return response.internalServerError({
        message: 'An error occurred while searching for reservations.',
        error: error.message,
      })
    }
  }



  /**
   * Create reservation
   */
  public async saveReservation(ctx: HttpContext) {
    const { request, auth, response } = ctx

    try {
      const data = request.body() as ReservationData

      // Input validation
      if (!data) {
        return response.badRequest({
          success: false,
          message: 'No data received'
        })
      }

      // Validate required fields - rooms are now optional
      if (!data.hotel_id || !data.arrived_date || !data.depart_date) {
        return response.badRequest({
          success: false,
          message: 'Missing required fields: hotel_id, arrived_date, depart_date'
        })
      }

      // Validate date format and logic
      const arrivedDate = DateTime.fromISO(data.arrived_date)
      const departDate = DateTime.fromISO(data.depart_date)

      if (!arrivedDate.isValid || !departDate.isValid) {
        return response.badRequest({
          success: false,
          message: 'Invalid date format. Use ISO format (YYYY-MM-DD)'
        })
      }

      // Modified date validation to allow same day reservations with different times
      if (arrivedDate.toISODate() === departDate.toISODate()) {
        // Same day reservation - validate times
        if (!data.check_in_time || !data.check_out_time) {
          return response.badRequest({
            success: false,
            message: 'For same-day reservations, both arrival and departure times are required'
          })
        }

        const arrivalDateTime = DateTime.fromISO(`${data.arrived_date}T${data.check_in_time}`)
        const departureDateTime = DateTime.fromISO(`${data.depart_date}T${data.check_out_time}`)

        if (!arrivalDateTime.isValid || !departureDateTime.isValid) {
          return response.badRequest({
            success: false,
            message: 'Invalid time format. Use HH:mm format'
          })
        }

        if (departureDateTime <= arrivalDateTime) {
          return response.badRequest({
            success: false,
            message: 'Departure time must be after arrival time for same-day reservations'
          })
        }
      } else if (departDate <= arrivedDate) {
        return response.badRequest({
          success: false,
          message: 'Departure date must be after arrival date'
        })
      }

      const trx = await db.transaction()

      try {
        // Calculate number of nights - for same day, it's 0 (day use)
        let numberOfNights: number
        if (arrivedDate.toISODate() === departDate.toISODate()) {
          numberOfNights = 0 // Day use reservation
        } else {
          numberOfNights = Math.ceil(departDate.diff(arrivedDate, 'days').days)
        }

        // Validate business logic via service
        const validationErrors = ReservationService.validateReservationData(data)
        if (validationErrors.length > 0) {
          await trx.rollback()
          return response.badRequest({
            success: false,
            message: validationErrors.join(', ')
          })
        }

        // Create or find primary guest
        const guest = await ReservationService.createOrFindGuest(data, trx)

        // Generate reservation numbers
        const confirmationNumber = generateConfirmationNumber()
        const reservationNumber = generateReservationNumber()

        // Calculate guest totals - handle case when rooms array is empty or undefined
        const rooms = data.rooms || []
        const totalAdults = rooms.reduce((sum: number, room: any) => sum + (parseInt(room.adult_count) || 0), 0)
        const totalChildren = rooms.reduce((sum: number, room: any) => sum + (parseInt(room.child_count) || 0), 0)

        // Validate room availability only if rooms are assigned
        if (rooms.length > 0) {
          for (const room of rooms) {
            if (room.room_id) {
              // For same-day reservations, check time overlap differently
              let existingReservation

              if (arrivedDate.toISODate() === departDate.toISODate()) {
                // Same day - check for time conflicts
                const arrivalDateTime = DateTime.fromISO(`${data.arrived_date}T${data.check_in_time}`)
                const departureDateTime = DateTime.fromISO(`${data.depart_date}T${data.check_out_time}`)

                existingReservation = await ReservationRoom.query({ client: trx })
                  .where('roomId', room.room_id)
                  .where('status', 'reserved')
                  .where('checkInDate', arrivedDate.toISODate())
                  .where('checkOutDate', departDate.toISODate())
                  .where((query) => {
                    // Check for time overlaps on the same day
                    query.where((subQuery) => {
                      subQuery
                        .whereBetween('checkInTime', [
                          arrivalDateTime.toFormat('HH:mm'),
                          departureDateTime.toFormat('HH:mm')
                        ])
                        .orWhereBetween('checkOutTime', [
                          arrivalDateTime.toFormat('HH:mm'),
                          departureDateTime.toFormat('HH:mm')
                        ])
                        .orWhere((overlapQuery) => {
                          overlapQuery
                            .where('checkInTime', '<=', arrivalDateTime.toFormat('HH:mm'))
                            .where('checkOutTime', '>=', departureDateTime.toFormat('HH:mm'))
                        })
                    })
                  })
                  .first()
              } else {
                // Multi-day reservation - check date overlap
                existingReservation = await ReservationRoom.query({ client: trx })
                  .where('roomId', room.room_id)
                  .where('status', 'reserved')
                  .where((query) => {
                    query.whereBetween('checkInDate', [arrivedDate.toISODate(), departDate.toISODate()])
                      .orWhereBetween('checkOutDate', [arrivedDate.toISODate(), departDate.toISODate()])
                      .orWhere((overlapQuery) => {
                        overlapQuery
                          .where('checkInDate', '<=', arrivedDate.toISODate())
                          .where('checkOutDate', '>=', departDate.toISODate())
                      })
                  })
                  .first()
              }

              if (existingReservation) {
                await trx.rollback()
                return response.badRequest({
                  success: false,
                  message: `Room ${room.room_id} is not available for the selected dates/times`
                })
              }
            }
          }
        }

        // Create reservation
        logger.info('Creating reservation with data: %o', guest)
        const reservation = await Reservation.create({
          hotelId: data.hotel_id,
          userId: auth.user?.id || data.created_by,
          arrivedDate: arrivedDate,
          departDate: departDate,
          checkInDate: data.arrived_time ? DateTime.fromISO(`${data.arrived_date}T${data.check_in_time}`) : arrivedDate,
          checkOutDate: data.depart_time ? DateTime.fromISO(`${data.depart_date}T${data.check_out_time}`) : departDate,
          status: data.status || ReservationStatus.PENDING,
          guestCount: totalAdults + totalChildren,
          adults: totalAdults,
          children: totalChildren,
          checkInTime: data.check_in_time || data.arrived_time,
          checkOutTime: data.check_out_time || data.depart_time,
          totalAmount: parseFloat(`${data.total_amount ?? 0}`),
          taxAmount: parseFloat(`${data.tax_amount ?? 0}`),
          finalAmount: parseFloat(`${data.final_amount ?? 0}`),
          confirmationNumber: confirmationNumber,
          reservationNumber: reservationNumber,
          numberOfNights: numberOfNights,
          paidAmount: parseFloat(`${data.paid_amount ?? 0}`),
          remainingAmount: parseFloat(`${data.remaining_amount ?? 0}`),
          reservationType: numberOfNights === 0 ? 'day_use' : (data.reservation_type || ' '),
          bookingSourceId: data.booking_source,
          sourceOfBusiness: data.business_source,
          complimentaryRoom: data.complimentary_room,
          paymentStatus: 'pending',
          taxExempt: data.tax_exempt,
          reservedBy: auth.user?.id,
          createdBy: auth.user?.id,
        }, { client: trx })

        // Vérifier que la réservation a bien été créée avec un ID
        logger.info('Réservation créée avec ID:', reservation.id)
        if (!reservation.id) {
          throw new Error('La réservation n\'a pas pu être créée correctement - ID manquant')
        }

        // Process multiple guests for the reservation
        const { primaryGuest, allGuests } = await ReservationService.processReservationGuests(
          reservation.id,
          data,
          trx
        )

        // Mettre à jour la réservation avec l'ID du primary guest
        await reservation.merge({ guestId: primaryGuest.id }).useTransaction(trx).save()
        logger.info('Réservation mise à jour avec primary guest ID:', primaryGuest.id)

        // Réservations de chambres - only if rooms are provided
        if (rooms.length > 0) {
          for (let index = 0; index < rooms.length; index++) {
            const room = rooms[index]
            await ReservationRoom.create({
              reservationId: reservation.id,
              roomTypeId: room.room_type_id,
              roomId: room.room_id!,
              guestId: primaryGuest.id,
              checkInDate: DateTime.fromISO(data.arrived_date),
              checkOutDate: DateTime.fromISO(data.depart_date),
              checkInTime: data.check_in_time,
              checkOutTime: data.check_out_time,
              nights: numberOfNights,
              adults: room.adult_count,
              children: room.child_count,
              roomRate: room.room_rate,
              roomRateId: room.room_rate_id,
              totalRoomCharges: numberOfNights === 0 ? room.room_rate : (room.room_rate * numberOfNights),
              taxAmount: room.taxes,
              totalTaxesAmount: numberOfNights === 0 ? room.taxes : (room.taxes * numberOfNights),
              netAmount: (numberOfNights === 0 ? room.room_rate : (room.room_rate * numberOfNights)) +
                        (numberOfNights === 0 ? room.taxes : (room.taxes * numberOfNights)),
              status: 'reserved',
              isOwner: index === 0,
              createdBy: data.created_by,
            }, { client: trx })
          }
        }

        // Logging
        const guestCount = allGuests.length
        const guestDescription = guestCount > 1
          ? `${primaryGuest.firstName} ${primaryGuest.lastName} and ${guestCount - 1} other guest(s)`
          : `${primaryGuest.firstName} ${primaryGuest.lastName}`

        const reservationTypeDescription = numberOfNights === 0 ? 'day-use' :
          (rooms.length === 0 ? 'no-room' : 'overnight')

          const reservationId = Number(reservation.id);

          if (!isNaN(reservationId)) {
            await LoggerService.log({
              actorId: auth.user?.id!,
              action: 'CREATE',
              entityType: 'Reservation',
              entityId: reservationId,
              hotelId: reservation.hotelId,
              description: `${reservationTypeDescription} reservation #${reservationId} was created for ${guestDescription} (${guestCount} total guests)${rooms.length === 0 ? ' without room assignment' : ''}.`,
              ctx,
            });
          }

        const guestId = Number(guest.id);
        if (!isNaN(guestId)) {
          await LoggerService.log({
            actorId: auth.user?.id!,
            action: 'RESERVATION_CREATED',
            entityType: 'Guest',
            entityId: guestId,
            hotelId: reservation.hotelId,
            description: `Une nouvelle réservation ${reservationTypeDescription} #${reservation.reservationNumber} a été créée.`,
            meta: {
              reservationId: reservation.id,
              reservationNumber: reservation.reservationNumber,
              reservationType: reservationTypeDescription,
              hasRooms: rooms.length > 0,
              dates: {
                arrival: reservation.arrivedDate?.toISODate(),
                departure: reservation.departDate?.toISODate(),
                arrivalTime: data.arrived_time,
                departureTime: data.depart_time,
              },
            },
            ctx,
          });
        } else {
          console.warn('ID invité invalide. Impossible de créer l\'entrée de journal d\'activité pour l\'invité.');
        }

        await trx.commit()

        // Create folios if reservation is confirmed and has rooms
        let folios: any[] = []
        if (reservation.status === 'confirmed' && rooms.length > 0) {
          folios = await ReservationFolioService.createFoliosOnConfirmation(
            reservation.id,
            auth.user?.id!
          )

          await LoggerService.log({
            actorId: auth.user?.id!,
            action: 'CREATE_FOLIOS',
            entityType: 'Reservation',
            entityId: reservation.id,
            hotelId: reservation.hotelId,
            description: `Created ${folios.length} folio(s) with room charges for confirmed reservation #${reservation.id}.`,
            ctx,
          })

          await LoggerService.log({
            actorId: auth.user?.id!,
            action: 'FOLIOS_CREATED',
            entityType: 'Guest',
            entityId: guest.id,
            hotelId: reservation.hotelId,
            description: `${folios.length} folio(s) were created for reservation #${reservation.reservationNumber}.`,
            meta: {
              reservationId: reservation.id,
              folioIds: folios.map(f => f.id),
            },
            ctx,
          });
        }

        const responseData: any = {
          success: true,
          reservationId: reservation.id,
          confirmationNumber,
          reservationType: reservationTypeDescription,
          isDayUse: numberOfNights === 0,
          hasRooms: rooms.length > 0,
          primaryGuest: {
            id: primaryGuest.id,
            name: `${primaryGuest.firstName} ${primaryGuest.lastName}`,
            email: primaryGuest.email
          },
          totalGuests: allGuests.length,
          guests: allGuests.map(g => ({
            id: g.id,
            name: `${g.firstName} ${g.lastName}`,
            email: g.email
          })),
          message: `${reservationTypeDescription} reservation created successfully with ${allGuests.length} guest(s)${rooms.length === 0 ? ' (no room assigned)' : ''}`
        }

        // Add folio information if folios were created
        if (folios.length > 0) {
          responseData.folios = folios.map(folio => ({
            id: folio.id,
            folioNumber: folio.folioNumber,
            guestId: folio.guestId,
            folioType: folio.folioType
          }))
          responseData.message += ` and ${folios.length} folio(s) with room charges`
        }

        return response.created(responseData)

      } catch (error) {
        await trx.rollback()
        console.error('Transaction error:', error)
        throw error
      }

    } catch (error) {
      console.error('Erreur lors de la sauvegarde de la réservation:', error)
      return response.internalServerError({
        success: false,
        error: error instanceof Error ? error.message : 'Erreur inconnue lors de la sauvegarde'
      })
    }
  }





  /**
   * Override the update method to handle reservation confirmation and folio creation
   */
  public async update(ctx: HttpContext) {
    const { params, request, response, auth } = ctx
    try {
      const reservationId = params.id
      const data = request.all()
      const oldStatus = await Reservation.query()
        .where('id', reservationId)
        .select('status')
        .first()

      if (!oldStatus) {
        return response.notFound({ message: 'Reservation not found' })
      }

      // Call the parent update method
      const updateResponse = await super.update(ctx)
      const reservation = await Reservation.findOrFail(reservationId)

      // Check if status was changed to 'confirmed'
      if (data.status === 'confirmed' && oldStatus.status !== 'confirmed') {
        try {
          // Create folios for all guests with room charges
          const folios = await ReservationFolioService.createFoliosOnConfirmation(
            reservationId,
            auth.user!.id
          )

          // Log the folio creation
          await LoggerService.log({
            actorId: auth.user!.id,
            action: 'CONFIRM_RESERVATION',
            entityType: 'Reservation',
            entityId: reservationId,
            hotelId : reservation.hotelId,
            description: `Reservation #${reservationId} confirmed. Created ${folios.length} folio(s) with room charges.`,
            ctx,
          })
          //for guest
          await LoggerService.log({
            actorId: auth.user!.id,
            action: 'CONFIRM_RESERVATION',
            entityType: 'Guest',
            entityId: reservation.guestId,
            hotelId : reservation.hotelId,
            description: `Reservation #${reservationId} confirmed. Created ${folios.length} folio(s) with room charges.`,
            ctx,
          })

          // Return success response with folio information
          return response.ok({
            message: 'Reservation confirmed successfully',
            reservation: updateResponse,
            folios: folios.map(folio => ({
              id: folio.id,
              folioNumber: folio.folioNumber,
              guestId: folio.guestId,
              folioType: folio.folioType
            }))
          })
        } catch (folioError) {
          console.error('Error creating folios on confirmation:', folioError)
          // Return the update response even if folio creation fails
          return response.ok({
            message: 'Reservation confirmed but folio creation failed',
            reservation: updateResponse,
            error: folioError.message
          })
        }
      }

      return updateResponse
    } catch (error) {
      console.error('Error updating reservation:', error)
      return response.internalServerError({
        message: 'Error updating reservation',
        error: error.message
      })
    }
  }

  // Reservation Action Methods
  public async addPayment(ctx : HttpContext ){
    const { params, request, response, auth } = ctx
    const trx = await db.transaction()
    try {
      const reservationId = params.reservationId
      const { amount, paymentMethodId, reference, description, currencyCode = 'USD' } = request.all()

      // Validate required fields
      if (!amount || amount <= 0) {
        await trx.rollback()
        return response.badRequest({ message: 'Valid payment amount is required' })
      }

      if (!paymentMethodId) {
        await trx.rollback()
        return response.badRequest({ message: 'Payment method is required' })
      }

      // Find the reservation
      const reservation = await Reservation.query({ client: trx })
        .where('id', reservationId)
        .preload('folios')
        .first()

      if (!reservation) {
        await trx.rollback()
        return response.notFound({ message: 'Reservation not found' })
      }

      // Validate payment method exists
      const paymentMethod = await PaymentMethod.query({ client: trx })
        .where('id', paymentMethodId)
        .where('hotel_id', reservation.hotelId)
        .where('is_active', true)
        .first()

      if (!paymentMethod) {
        await trx.rollback()
        return response.badRequest({ message: 'Invalid or inactive payment method' })
      }

      // Get or create folio for the reservation
      let folio = reservation.folios.find(f => f.status === 'open')
      if (!folio) {
        // Create a new folio if none exists
        folio = await Folio.create({
          hotelId: reservation.hotelId,
          guestId: reservation.guestId,
          reservationId: reservation.id,
          folioNumber: `F-${reservation.reservationNumber}-${Date.now()}`,
          folioName: `Folio for ${reservation.reservationNumber}`,
          folioType: FolioType.GUEST,
          status: FolioStatus.OPEN,
          settlementStatus: SettlementStatus.PENDING,
          workflowStatus: WorkflowStatus.ACTIVE,
          openedDate: DateTime.now(),
          openedBy: auth.user?.id || 1,
          totalCharges: 0,
          totalPayments: 0,
          totalAdjustments: 0,
          totalTaxes: 0,
          totalServiceCharges: 0,
          totalDiscounts: 0,
          balance: 0,
          creditLimit: 0,
          currencyCode: currencyCode,
          exchangeRate: 1,
          baseCurrencyAmount: 0,
          createdBy: auth.user?.id || 1,
          lastModifiedBy: auth.user?.id || 1
        }, { client: trx })
      }

      // Generate transaction number
      const transactionNumber = `PAY-${Date.now()}-${Math.random().toString(36).substr(2, 9).toUpperCase()}`

      // Create payment transaction
      const transaction = await FolioTransaction.create({
        hotelId: reservation.hotelId,
        folioId: folio.id,
        transactionNumber: transactionNumber,
        transactionCode: paymentMethod.methodCode,
        transactionType: TransactionType.PAYMENT,
        category: TransactionCategory.PAYMENT,
        particular: 'Payment Received',
        subcategory: paymentMethod.methodType,
        description: description || `Payment via ${paymentMethod.methodName}`,
        amount: -Math.abs(amount), // Negative for payments
        totalAmount: -Math.abs(amount),
        quantity: 1,
        unitPrice: -Math.abs(amount),
        taxAmount: 0,
        taxRate: 0,
        serviceChargeAmount: 0,
        serviceChargeRate: 0,
        discountAmount: 0,
        discountRate: 0,
        netAmount: -Math.abs(amount),
        grossAmount: -Math.abs(amount),
        transactionDate: DateTime.now(),
        transactionTime: DateTime.now().toFormat('HH:mm:ss'),
        postingDate: DateTime.now(),
        serviceDate: DateTime.now(),
        reference: reference || '',
        paymentMethodId: paymentMethodId,
        paymentReference: reference || '',
        guestId: reservation.guestId,
        reservationId: reservation.id,
        currencyCode: currencyCode,
        exchangeRate: 1,
        baseCurrencyAmount: -Math.abs(amount),
        originalAmount: -Math.abs(amount),
        originalCurrency: currencyCode
      }, { client: trx })

      // Update folio totals
      await folio.merge({
        totalPayments: (folio.totalPayments || 0) + Math.abs(amount),
        balance: (folio.balance || 0) - Math.abs(amount),
        lastModifiedBy: auth.user?.id || 1
      }).useTransaction(trx).save()

      // Update reservation payment status if needed
      const updatedFolio = await Folio.query({ client: trx })
        .where('id', folio.id)
        .preload('transactions')
        .first()

      if (updatedFolio) {
        const balance = this.calculateBalanceSummary([updatedFolio])
        let newPaymentStatus = reservation.paymentStatus

        if (balance.outstandingBalance <= 0) {
          newPaymentStatus = 'paid'
        } else if (balance.totalPayments > 0) {
          newPaymentStatus = 'partially_paid'
        }

        if (newPaymentStatus !== reservation.paymentStatus) {
          await reservation.merge({ paymentStatus: newPaymentStatus }).useTransaction(trx).save()
        }
      }

      await trx.commit()
      //log for guest
      await LoggerService.log({
        actorId: auth.user?.id!,
        action: 'ADD_PAYMENT',
        entityType: 'Guest',
        entityId: reservation.guestId,
        hotelId: reservation.hotelId,
        description: `Payment of ${amount} ${currencyCode} added to reservation #${reservation.reservationNumber} via ${paymentMethod.methodName}.`,
        meta: {
          paymentId: transaction.id,
          transactionNumber: transaction.transactionNumber,
          method: paymentMethod.methodName,
          amount: amount,
          currency: currencyCode,
        },
        ctx
      })


      return response.ok({
        message: 'Payment added successfully',
        reservationId: reservationId,
        transaction: {
          id: transaction.id,
          transactionNumber: transaction.transactionNumber,
          amount: Math.abs(amount),
          paymentMethod: paymentMethod.methodName,
          reference: reference,
          transactionDate: transaction.transactionDate
        }
      })
    } catch (error) {
      await trx.rollback()
      console.error('Error adding payment:', error)
      return response.badRequest({
        message: 'Failed to add payment',
        error: error instanceof Error ? error.message : 'Unknown error'
      })
    }
  }



 public async amendStay({ params, request, response, auth }: HttpContext) {
  const trx = await db.transaction()
  try {
    const reservationId = params.reservationId
    const {
      selectedRooms,
      newArrivalDate,
      newDepartureDate,
      newRoomTypeId,
      newNumAdults,
      newNumChildren,
      newSpecialNotes,
      reason
    } = request.all()

    // 🔎 Charger la réservation
    const reservation = await Reservation.query({ client: trx })
      .where('id', reservationId)
      .preload('reservationRooms', (query) => {
        query.preload('room', (roomQuery) => {
          roomQuery.preload('roomType')
        })
      })
      .preload('folios', (query) => {
        query.preload('transactions')
      })
      .first()

    if (!reservation) {
      await trx.rollback()
      return response.notFound({ message: 'Reservation not found' })
    }

    // 🚦 Vérifier si la réservation est amendable
    const allowedStatuses = ['confirmed', 'guaranteed', 'pending', 'checked-in', 'checked_in']
    if (!allowedStatuses.includes(reservation.status.toLowerCase())) {
      await trx.rollback()
      return response.badRequest({
        message: `Cannot amend reservation with status: ${reservation.reservationStatus}`
      })
    }

    // 📌 Sauvegarder l'état initial
    const originalData = {
      arrivalDate: reservation.arrivedDate,
      departureDate: reservation.departDate,
      roomTypeId: reservation.roomTypeId,
      numAdults: reservation.numAdultsTotal,
      numChildren: reservation.numChildrenTotal,
      specialNotes: reservation.specialNotes,
      rooms: reservation.reservationRooms.map((rr) => ({
        id: rr.roomId,
        checkInDate: rr.checkInDate,
        checkOutDate: rr.checkOutDate,
        roomTypeId: rr.roomTypeId,
        nights: rr.nights,
        totalRoomCharges: rr.totalRoomCharges,
        totalTaxesAmount: rr.totalTaxesAmount,
        netAmount: rr.netAmount
      }))
    }

    // 📌 Vérification des dates
    let newArrivalDateTime
    let newDepartureDateTime

    if (newArrivalDate || newDepartureDate) {
      newArrivalDateTime = newArrivalDate ? DateTime.fromISO(newArrivalDate) : reservation.arrivedDate
      newDepartureDateTime = newDepartureDate ? DateTime.fromISO(newDepartureDate) : reservation.departDate

      if (newArrivalDateTime && newDepartureDateTime && newArrivalDateTime >= newDepartureDateTime) {
        await trx.rollback()
        return response.badRequest({ message: 'Arrival date must be before departure date' })
      }
    }

    // 📌 Vérification du type de chambre
    if (newRoomTypeId) {
      const roomType = await db.from('room_types')
        .where('id', newRoomTypeId)
        .where('hotel_id', reservation.hotelId)
        .first()

      if (!roomType) {
        await trx.rollback()
        return response.badRequest({ message: 'Invalid room type selected' })
      }
    }

    // =============================
    // 🎯 AMENDEMENT GLOBAL ou PARTIEL
    // =============================

    // 🔹 Cas 1 : Amendement global (pas de selectedRoomIds)
    if (!selectedRooms || selectedRooms.length === 0) {
      const updateData: any = {
        lastModifiedBy: auth.user?.id || 1
      }

      if (newArrivalDate) updateData.arrivedDate = DateTime.fromISO(newArrivalDate)
      if (newDepartureDate) updateData.departDate = DateTime.fromISO(newDepartureDate)
      if (newRoomTypeId) updateData.primaryRoomTypeId = newRoomTypeId
      if (newNumAdults !== undefined) updateData.numAdultsTotal = newNumAdults
      if (newNumChildren !== undefined) updateData.numChildrenTotal = newNumChildren
      if (newSpecialNotes !== undefined) updateData.specialNotes = newSpecialNotes

      // Recalculer le nombre de nuits pour la réservation
      if (newArrivalDateTime && newDepartureDateTime) {
        const numberOfNights = newArrivalDateTime.toISODate() === newDepartureDateTime.toISODate()
          ? 0 // Day use
          : Math.ceil(newDepartureDateTime.diff(newArrivalDateTime, 'days').days)

        updateData.numberOfNights = numberOfNights
        updateData.nights = numberOfNights
      }

      await reservation.merge(updateData).useTransaction(trx).save()

      // 🔄 Mise à jour des chambres liées avec recalcul des montants
      if (reservation.reservationRooms.length > 0) {
        for (const reservationRoom of reservation.reservationRooms) {
          const roomUpdateData: any = {
            lastModifiedBy: auth.user?.id || 1
          }

          // Mise à jour des dates si spécifiées
          if (newArrivalDate) {
            roomUpdateData.checkInDate = DateTime.fromISO(newArrivalDate)
          }
          if (newDepartureDate) {
            roomUpdateData.checkOutDate = DateTime.fromISO(newDepartureDate)
          }
          if (newRoomTypeId) {
            roomUpdateData.roomTypeId = newRoomTypeId
          }

          // Recalculer le nombre de nuits et les montants
          if (newArrivalDate || newDepartureDate) {
            const checkInDate = newArrivalDate ? DateTime.fromISO(newArrivalDate) : reservationRoom.checkInDate
            const checkOutDate = newDepartureDate ? DateTime.fromISO(newDepartureDate) : reservationRoom.checkOutDate

            const numberOfNights = checkInDate.toISODate() === checkOutDate.toISODate()
              ? 0 // Day use
              : Math.ceil(checkOutDate.diff(checkInDate, 'days').days)

            roomUpdateData.nights = numberOfNights

            // Recalculer les montants basés sur le nouveau nombre de nuits
            const roomRate = reservationRoom.roomRate || 0
            const taxPerNight = reservationRoom.taxAmount ? (reservationRoom.taxAmount / (reservationRoom.nights || 1)) : 0

            if (numberOfNights === 0) {
              // Day use - pas de multiplication par nuits
              roomUpdateData.totalRoomCharges = roomRate
              roomUpdateData.totalTaxesAmount = taxPerNight
            } else {
              // Séjour normal - multiplier par le nombre de nuits
              roomUpdateData.totalRoomCharges = roomRate * numberOfNights
              roomUpdateData.totalTaxesAmount = taxPerNight * numberOfNights
            }

            roomUpdateData.netAmount = roomUpdateData.totalRoomCharges + roomUpdateData.totalTaxesAmount
          }

          await reservationRoom.merge(roomUpdateData).useTransaction(trx).save()
        }
      }
    }

    // 🔹 Cas 2 : Amendement chambre par chambre
    else {
      // Cibler les chambres sélectionnées
      const targetRooms = reservation.reservationRooms.filter(rr => selectedRooms.includes(rr.roomId))

      if (targetRooms.length === 0) {
        await trx.rollback()
        return response.badRequest({ message: "No valid rooms selected for amendment" })
      }

      for (const reservationRoom of targetRooms) {
        const roomUpdateData: any = {
          lastModifiedBy: auth.user?.id || 1
        }

        let checkInDate = reservationRoom.checkInDate
        let checkOutDate = reservationRoom.checkOutDate

        if (newArrivalDate) {
          checkInDate = DateTime.fromISO(newArrivalDate)
          roomUpdateData.checkInDate = checkInDate
        }
        if (newDepartureDate) {
          checkOutDate = DateTime.fromISO(newDepartureDate)
          roomUpdateData.checkOutDate = checkOutDate
        }
        if (newRoomTypeId) {
          roomUpdateData.roomTypeId = newRoomTypeId
        }

        // Recalculer le nombre de nuits et les montants
        if (newArrivalDate || newDepartureDate) {
          const numberOfNights = checkInDate.toISODate() === checkOutDate.toISODate()
            ? 0 // Day use
            : Math.ceil(checkOutDate.diff(checkInDate, 'days').days)

          roomUpdateData.nights = numberOfNights

          // Recalculer les montants basés sur le nouveau nombre de nuits
          const roomRate = reservationRoom.roomRate || 0
          const taxPerNight = reservationRoom.taxAmount ? (reservationRoom.taxAmount / (reservationRoom.nights || 1)) : 0

          if (numberOfNights === 0) {
            // Day use - pas de multiplication par nuits
            roomUpdateData.totalRoomCharges = roomRate
            roomUpdateData.totalTaxesAmount = taxPerNight
          } else {
            // Séjour normal - multiplier par le nombre de nuits
            roomUpdateData.totalRoomCharges = roomRate * numberOfNights
            roomUpdateData.totalTaxesAmount = taxPerNight * numberOfNights
          }

          roomUpdateData.netAmount = roomUpdateData.totalRoomCharges + roomUpdateData.totalTaxesAmount
        }

        await reservationRoom.merge(roomUpdateData).useTransaction(trx).save()
      }

      // 🔄 Adapter les dates globales de la réservation :
      // arrivée = plus tôt parmi toutes les chambres
      // départ = plus tard parmi toutes les chambres

      // Recharger les chambres mises à jour
      await reservation.load('reservationRooms')

      const minArrival = DateTime.min(...reservation.reservationRooms.map(r => r.checkInDate))
      const maxDeparture = DateTime.max(...reservation.reservationRooms.map(r => r.checkOutDate))
      const globalNights = minArrival.toISODate() === maxDeparture.toISODate()
        ? 0
        : Math.ceil(maxDeparture.diff(minArrival, 'days').days)

      await reservation.merge({
        arrivedDate: minArrival,
        departDate: maxDeparture,
        numberOfNights: globalNights,
        nights: globalNights,
        lastModifiedBy: auth.user?.id || 1
      }).useTransaction(trx).save()
    }

    const auditData = {
      reservationId: reservation.id,
      action: 'amend_stay',
      performedBy: auth.user?.id || 1,
      originalData: originalData,
      newData: {
        selectedRooms,
        newArrivalDate,
        newDepartureDate,
        newRoomTypeId,
        newNumAdults,
        newNumChildren,
        newSpecialNotes
      },
      reason: reason || 'Stay amendment requested',
      timestamp: DateTime.now()
    }

    console.log('Reservation Amendment:', auditData)

    //  Mise à jour des folios si la réservation a des folios existants
    if (reservation.folios && reservation.folios.length > 0) {
      await this.updateFoliosAfterAmendment(reservation, trx, auth.user?.id || 1)
    }

    // 🔄 Recharger réservation mise à jour
    const updatedReservation = await Reservation.query({ client: trx })
      .where('id', reservationId)
      .preload('reservationRooms', (query) => {
        query.preload('room', (roomQuery) => {
          roomQuery.preload('roomType')
        })
      })
      .first()

    await trx.commit()

    return response.ok({
      message: 'Stay amended successfully',
      reservationId: reservationId,
      changes: {
        originalData,
        newData: auditData.newData
      },
      reservation: updatedReservation
    })
  } catch (error) {
    await trx.rollback()
    console.error('Error amending stay:', error)
    return response.badRequest({
      message: 'Failed to amend stay',
      error: error instanceof Error ? error.message : 'Unknown error'
    })
  }
}

  public async roomMove({ params, request, response, auth }: HttpContext) {
    const trx = await db.transaction()
    try {
      const reservationId = params.reservationId
      const { newRoomId, reason, effectiveDate } = request.all()

      if (!newRoomId) {
        await trx.rollback()
        return response.badRequest({ message: 'New room ID is required' })
      }

      // Find the reservation with current room assignments
      const reservation = await Reservation.query({ client: trx })
        .where('id', reservationId)
        .preload('reservationRooms', (query) => {
          query.preload('room', (roomQuery) => {
            roomQuery.preload('roomType')
          })
        })
        .first()

      if (!reservation) {
        await trx.rollback()
        return response.notFound({ message: 'Reservation not found' })
      }

      // Check if reservation can be moved
      const allowedStatuses = ['confirmed', 'guaranteed', 'checked-in', 'checked_in']
      if (!allowedStatuses.includes(reservation.reservationStatus.toLowerCase())) {
        await trx.rollback()
        return response.badRequest({
          message: `Cannot move room for reservation with status: ${reservation.reservationStatus}`
        })
      }

      // Find the current active room assignment
      const currentReservationRoom = reservation.reservationRooms.find(rr =>
        rr.status === 'reserved' || rr.status === 'checked_in'
      )

      if (!currentReservationRoom) {
        await trx.rollback()
        return response.badRequest({ message: 'No active room assignment found for this reservation' })
      }

      // Check if trying to move to the same room
      if (currentReservationRoom.roomId === newRoomId) {
        await trx.rollback()
        return response.badRequest({ message: 'Cannot move to the same room' })
      }

      // Validate the new room exists and is available
      const newRoom = await Room.query({ client: trx })
        .where('id', newRoomId)
        .where('hotel_id', reservation.hotelId)
        .preload('roomType')
        .first()

      if (!newRoom) {
        await trx.rollback()
        return response.badRequest({ message: 'New room not found or not available in this hotel' })
      }

      // Check if new room is available for the reservation dates
      const moveDate = effectiveDate ? DateTime.fromISO(effectiveDate) : DateTime.now()
      const checkOutDate = reservation.departDate

      const conflictingReservation = await ReservationRoom.query({ client: trx })
        .where('room_id', newRoomId)
        .where('status', 'reserved')
        .where((query) => {
          query.where((subQuery) => {
            subQuery.where('check_in_date', '<=', moveDate.toISODate()!)
              .where('check_out_date', '>', moveDate.toISODate()!)
          })
            .orWhere((subQuery) => {
              subQuery.where('check_in_date', '<', checkOutDate?.toISODate()!)
                .where('check_out_date', '>=', checkOutDate?.toISODate()!)
            })
            .orWhere((subQuery) => {
              subQuery.where('check_in_date', '>=', moveDate?.toISODate()!)
                .where('check_out_date', '<=', checkOutDate?.toISODate()!)
            })
        })
        .first()

      if (conflictingReservation) {
        await trx.rollback()
        return response.badRequest({
          message: 'New room is not available for the requested dates'
        })
      }

      // Check room status
      if (newRoom.status !== 'active' || newRoom.housekeepingStatus === 'dirty' || newRoom.housekeepingStatus === 'maintenance') {
        await trx.rollback()
        return response.badRequest({
          message: `New room is not ready. Status: ${newRoom.status}, Housekeeping: ${newRoom.housekeepingStatus}`
        })
      }

      // Store original room information for audit
      const originalRoomInfo = {
        roomId: currentReservationRoom.roomId,
        roomNumber: currentReservationRoom.room.roomNumber,
        roomType: currentReservationRoom.room.roomType?.roomTypeName
      }

      // Update current reservation room status to indicate move
      await currentReservationRoom.merge({
        status: 'moved_out',
        checkOutDate: moveDate,
        lastModifiedBy: auth.user?.id || 1,
        notes: `Moved to room ${newRoom.roomNumber}. Reason: ${reason || 'Room move requested'}`
      }).useTransaction(trx).save()

      // Create new reservation room record for the new room
      const newReservationRoom = await ReservationRoom.create({
        reservationId: reservation.id,
        roomId: newRoomId,
        roomTypeId: newRoom.roomTypeId,
        checkInDate: moveDate,
        checkOutDate: reservation.departDate,
        status: reservation.reservationStatus.toLowerCase() === 'checked-in' || reservation.reservationStatus.toLowerCase() === 'checked_in' ? 'checked_in' : 'reserved',
        rateAmount: currentReservationRoom.rateAmount, // Keep same rate
        totalAmount: currentReservationRoom.totalAmount,
        createdBy: auth.user?.id || 1,
        lastModifiedBy: auth.user?.id || 1,
        notes: `Moved from room ${currentReservationRoom.room.roomNumber}. Reason: ${reason || 'Room move requested'}`
      }, { client: trx })

      // Update reservation's primary room type if different
      if (newRoom.roomTypeId !== reservation.primaryRoomTypeId) {
        await reservation.merge({
          primaryRoomTypeId: newRoom.roomTypeId,
          lastModifiedBy: auth.user?.id || 1
        }).useTransaction(trx).save()
      }

      // Create audit log
      const auditData = {
        reservationId: reservation.id,
        action: 'room_move',
        performedBy: auth.user?.id || 1,
        originalRoom: originalRoomInfo,
        newRoom: {
          roomId: newRoomId,
          roomNumber: newRoom.roomNumber,
          roomType: newRoom.roomType?.roomTypeName
        },
        reason: reason || 'Room move requested',
        effectiveDate: moveDate.toISODate(),
        timestamp: DateTime.now()
      }

      console.log('Room Move Audit:', auditData)

      // If there are any charges related to room move, create folio transactions
      // This would depend on hotel policy - some hotels charge for room moves
      // For now, we'll just log that charges may apply
      console.log('Room move completed - check if any charges apply per hotel policy')

      await trx.commit()

      // Reload reservation with updated room assignments
      const updatedReservation = await Reservation.query()
        .where('id', reservationId)
        .preload('reservationRooms', (query) => {
          query.preload('room', (roomQuery) => {
            roomQuery.preload('roomType')
          })
        })
        .first()

      return response.ok({
        message: 'Room move completed successfully',
        reservationId: reservationId,
        moveDetails: {
          fromRoom: originalRoomInfo,
          toRoom: {
            roomId: newRoomId,
            roomNumber: newRoom.roomNumber,
            roomType: newRoom.roomType?.roomTypeName
          },
          effectiveDate: moveDate.toISODate(),
          reason: reason || 'Room move requested'
        },
        reservation: updatedReservation
      })
    } catch (error) {
      await trx.rollback()
      console.error('Error processing room move:', error)
      return response.badRequest({
        message: 'Failed to process room move',
        error: error instanceof Error ? error.message : 'Unknown error'
      })
    }
  }

  public async exchangeRoom({ params, request, response, auth }: HttpContext) {
    const trx = await db.transaction()
    try {
      const reservationId = params.reservationId
      const {
        targetReservationId,
        newRoomId,
        exchangeType, // 'reservation_swap' or 'room_upgrade_downgrade'
        reason,
        effectiveDate
      } = request.all()

      if (!exchangeType || !['reservation_swap', 'room_upgrade_downgrade'].includes(exchangeType)) {
        await trx.rollback()
        return response.badRequest({
          message: 'Exchange type must be either "reservation_swap" or "room_upgrade_downgrade"'
        })
      }

      // Find the primary reservation
      const reservation = await Reservation.query({ client: trx })
        .where('id', reservationId)
        .preload('reservationRooms', (query) => {
          query.preload('room', (roomQuery) => {
            roomQuery.preload('roomType')
          })
        })
        .first()

      if (!reservation) {
        await trx.rollback()
        return response.notFound({ message: 'Reservation not found' })
      }

      // Check if reservation can be exchanged
      const allowedStatuses = ['confirmed', 'guaranteed', 'pending', 'checked-in', 'checked_in']
      if (!allowedStatuses.includes(reservation.reservationStatus.toLowerCase())) {
        await trx.rollback()
        return response.badRequest({
          message: `Cannot exchange room for reservation with status: ${reservation.reservationStatus}`
        })
      }

      // Find current active room assignment
      const currentReservationRoom = reservation.reservationRooms.find(rr =>
        rr.status === 'reserved' || rr.status === 'checked_in'
      )

      if (!currentReservationRoom) {
        await trx.rollback()
        return response.badRequest({ message: 'No active room assignment found for this reservation' })
      }

      const exchangeDate = effectiveDate ? DateTime.fromISO(effectiveDate) : DateTime.now()
      let exchangeResult: any = {}

      if (exchangeType === 'reservation_swap') {
        // Handle room swap between two reservations
        if (!targetReservationId) {
          await trx.rollback()
          return response.badRequest({ message: 'Target reservation ID is required for reservation swap' })
        }

        // Find target reservation
        const targetReservation = await Reservation.query({ client: trx })
          .where('id', targetReservationId)
          .where('hotel_id', reservation.hotelId) // Must be same hotel
          .preload('reservationRooms', (query) => {
            query.preload('room', (roomQuery) => {
              roomQuery.preload('roomType')
            })
          })
          .first()

        if (!targetReservation) {
          await trx.rollback()
          return response.badRequest({ message: 'Target reservation not found or not in same hotel' })
        }

        // Check target reservation status
        if (!allowedStatuses.includes(targetReservation.reservationStatus.toLowerCase())) {
          await trx.rollback()
          return response.badRequest({
            message: `Cannot exchange with target reservation status: ${targetReservation.reservationStatus}`
          })
        }

        // Find target reservation's active room
        const targetReservationRoom = targetReservation.reservationRooms.find(rr =>
          rr.status === 'reserved' || rr.status === 'checked_in'
        )

        if (!targetReservationRoom) {
          await trx.rollback()
          return response.badRequest({ message: 'No active room assignment found for target reservation' })
        }

        // Validate date compatibility
        const reservation1Dates = {
          checkIn: reservation.arrivedDate,
          checkOut: reservation.departDate
        }
        const reservation2Dates = {
          checkIn: targetReservation.arrivedDate,
          checkOut: targetReservation.departDate
        }

        // Check for date overlap - rooms can only be swapped if dates don't conflict
        const datesOverlap = (
          reservation1Dates.checkIn < reservation2Dates.checkOut &&
          reservation1Dates.checkOut > reservation2Dates.checkIn
        )

        if (datesOverlap) {
          await trx.rollback()
          return response.badRequest({
            message: 'Cannot swap rooms with overlapping reservation dates'
          })
        }

        // Store original room information
        const originalRoom1 = {
          reservationId: reservation.id,
          roomId: currentReservationRoom.roomId,
          roomNumber: currentReservationRoom.room.roomNumber,
          roomType: currentReservationRoom.room.roomType?.roomTypeName
        }
        const originalRoom2 = {
          reservationId: targetReservation.id,
          roomId: targetReservationRoom.roomId,
          roomNumber: targetReservationRoom.room.roomNumber,
          roomType: targetReservationRoom.room.roomType?.roomTypeName
        }

        // Perform the swap
        await currentReservationRoom.merge({
          roomId: targetReservationRoom.roomId,
          roomTypeId: targetReservationRoom.room.roomTypeId,
          lastModifiedBy: auth.user?.id || 1,
          notes: `Room swapped with reservation ${targetReservationId}. Reason: ${reason || 'Room exchange requested'}`
        }).useTransaction(trx).save()

        await targetReservationRoom.merge({
          roomId: currentReservationRoom.roomId,
          roomTypeId: currentReservationRoom.room.roomTypeId,
          lastModifiedBy: auth.user?.id || 1,
          notes: `Room swapped with reservation ${reservationId}. Reason: ${reason || 'Room exchange requested'}`
        }).useTransaction(trx).save()

        // Update primary room types if needed
        if (targetReservationRoom.room.roomTypeId !== reservation.primaryRoomTypeId) {
          await reservation.merge({
            primaryRoomTypeId: targetReservationRoom.room.roomTypeId,
            lastModifiedBy: auth.user?.id || 1
          }).useTransaction(trx).save()
        }

        if (currentReservationRoom.room.roomTypeId !== targetReservation.primaryRoomTypeId) {
          await targetReservation.merge({
            primaryRoomTypeId: currentReservationRoom.room.roomTypeId,
            lastModifiedBy: auth.user?.id || 1
          }).useTransaction(trx).save()
        }

        exchangeResult = {
          type: 'reservation_swap',
          reservation1: {
            id: reservation.id,
            originalRoom: originalRoom1,
            newRoom: originalRoom2
          },
          reservation2: {
            id: targetReservation.id,
            originalRoom: originalRoom2,
            newRoom: originalRoom1
          }
        }

      } else if (exchangeType === 'room_upgrade_downgrade') {
        // Handle room upgrade/downgrade to a different room
        if (!newRoomId) {
          await trx.rollback()
          return response.badRequest({ message: 'New room ID is required for room upgrade/downgrade' })
        }

        // Check if trying to exchange to the same room
        if (currentReservationRoom.roomId === newRoomId) {
          await trx.rollback()
          return response.badRequest({ message: 'Cannot exchange to the same room' })
        }

        // Validate new room
        const newRoom = await Room.query({ client: trx })
          .where('id', newRoomId)
          .where('hotel_id', reservation.hotelId)
          .preload('roomType')
          .first()

        if (!newRoom) {
          await trx.rollback()
          return response.badRequest({ message: 'New room not found or not available in this hotel' })
        }

        // Check room availability
        const conflictingReservation = await ReservationRoom.query({ client: trx })
          .where('room_id', newRoomId)
          .where('status', 'reserved')
          .where('id', '!=', currentReservationRoom.id) // Exclude current reservation
          .where((query) => {
            query.where((subQuery) => {
              subQuery.where('check_in_date', '<=', reservation.arrivedDate?.toISODate()!)
                .where('check_out_date', '>', reservation.arrivedDate?.toISODate()!)
            })
              .orWhere((subQuery) => {
                subQuery.where('check_in_date', '<', reservation.departDate?.toISODate()!)
                  .where('check_out_date', '>=', reservation.departDate?.toISODate()!)
              })
              .orWhere((subQuery) => {
                subQuery.where('check_in_date', '>=', reservation.arrivedDate?.toISODate()!)
                  .where('check_out_date', '<=', reservation.departDate?.toISODate()!)
              })
          })
          .first()

        if (conflictingReservation) {
          await trx.rollback()
          return response.badRequest({
            message: 'New room is not available for the reservation dates'
          })
        }

        // Check room status
        if (newRoom.status !== 'active' || newRoom.housekeepingStatus === 'dirty' || newRoom.housekeepingStatus === 'maintenance') {
          await trx.rollback()
          return response.badRequest({
            message: `New room is not ready. Status: ${newRoom.status}, Housekeeping: ${newRoom.housekeepingStatus}`
          })
        }

        // Store original room info
        const originalRoomInfo = {
          roomId: currentReservationRoom.roomId,
          roomNumber: currentReservationRoom.room.roomNumber,
          roomType: currentReservationRoom.room.roomType?.roomTypeName
        }

        // Update reservation room with new room
        await currentReservationRoom.merge({
          roomId: newRoomId,
          roomTypeId: newRoom.roomTypeId,
          lastModifiedBy: auth.user?.id || 1,
          notes: `Room exchanged from ${currentReservationRoom.room.roomNumber} to ${newRoom.roomNumber}. Reason: ${reason || 'Room exchange requested'}`
        }).useTransaction(trx).save()

        // Update reservation's primary room type if different
        if (newRoom.roomTypeId !== reservation.primaryRoomTypeId) {
          await reservation.merge({
            primaryRoomTypeId: newRoom.roomTypeId,
            lastModifiedBy: auth.user?.id || 1
          }).useTransaction(trx).save()
        }

        exchangeResult = {
          type: 'room_upgrade_downgrade',
          reservation: {
            id: reservation.id,
            originalRoom: originalRoomInfo,
            newRoom: {
              roomId: newRoomId,
              roomNumber: newRoom.roomNumber,
              roomType: newRoom.roomType?.roomTypeName
            }
          }
        }
      }

      // Create audit log
      const auditData = {
        action: 'room_exchange',
        performedBy: auth.user?.id || 1,
        exchangeType: exchangeType,
        exchangeResult: exchangeResult,
        reason: reason || 'Room exchange requested',
        effectiveDate: exchangeDate.toISODate(),
        timestamp: DateTime.now()
      }

      console.log('Room Exchange Audit:', auditData)

      await trx.commit()

      // Reload reservation(s) with updated data
      const updatedReservation = await Reservation.query()
        .where('id', reservationId)
        .preload('reservationRooms', (query) => {
          query.preload('room', (roomQuery) => {
            roomQuery.preload('roomType')
          })
        })
        .first()

      return response.ok({
        message: 'Room exchange completed successfully',
        exchangeType: exchangeType,
        exchangeDetails: exchangeResult,
        reservation: updatedReservation
      })
    } catch (error) {
      await trx.rollback()
      console.error('Error processing room exchange:', error)
      return response.badRequest({
        message: 'Failed to process room exchange',
        error: error instanceof Error ? error.message : 'Unknown error'
      })
    }
  }

  public async stopRoomMove({ params, request, response, auth }: HttpContext) {
    const trx = await db.transaction()

    try {
      const { reservationId } = params
      const { reason, notes, noShowFees } = request.only(['reason', 'notes', 'noShowFees'])

      // Validate reservation ID
      if (!reservationId) {
        await trx.rollback()
        return response.badRequest({ message: 'Reservation ID is required' })
      }

      // Get the reservation with room assignments
      const reservation = await Reservation.query({ client: trx })
        .where('id', reservationId)
        .preload('reservationRooms', (query) => {
          query.orderBy('createdAt', 'desc')
        })
        .first()

      if (!reservation) {
        await trx.rollback()
        return response.badRequest({ message: 'Reservation not found' })
      }

      // Check if reservation has room assignments
      if (!reservation.reservationRooms || reservation.reservationRooms.length === 0) {
        await trx.rollback()
        return response.badRequest({ message: 'No room assignments found for this reservation' })
      }

      // Find the most recent room move (status should be 'active' and there should be a 'moved_out' room)
      const activeRoom = reservation.reservationRooms.find(room => room.status === 'checked_in')
      const movedOutRoom = reservation.reservationRooms.find(room => room.status === 'moved_out')

      if (!activeRoom || !movedOutRoom) {
        await trx.rollback()
        return response.badRequest({
          message: 'No active room move found to stop. Room move may have already been completed or cancelled.'
        })
      }

      // Check if the move is recent enough to be stopped (within reasonable timeframe)
      const moveTime = activeRoom.createdAt
      const now = DateTime.now()
      const hoursSinceMove = now.diff(moveTime, 'hours').hours

      // Allow stopping room move within 24 hours (configurable business rule)
      if (hoursSinceMove > 24) {
        await trx.rollback()
        return response.badRequest({
          message: 'Room move cannot be stopped after 24 hours. Please contact management.'
        })
      }

      // Store original room information for audit
      const originalRoomId = movedOutRoom.roomId
      const newRoomId = activeRoom.roomId

      // Revert the room move:
      // 1. Set the moved_out room back to active
      await movedOutRoom.useTransaction(trx).merge({
        status: 'checked_in',
        lastModifiedBy: auth.user?.id,
        updatedAt: now
      }).save()

      // 2. Remove/cancel the new room assignment
      await activeRoom.useTransaction(trx).merge({
        status: 'cancelled',
        lastModifiedBy: auth.user?.id,
        updatedAt: now
      }).save()

      // 3. Update reservation's primary room back to original if it was changed
      if (reservation.roomTypeId !== movedOutRoom.roomTypeId) {
        await reservation.useTransaction(trx).merge({
          roomTypeId: movedOutRoom.roomTypeId,
          lastModifiedBy: auth.user?.id
        }).save()
      }

      // Create audit log
      await LoggerService.logActivity({
        userId: auth.user?.id,
        action: 'stop_room_move',
        resourceType: 'reservation',
        resourceId: reservationId,
        details: {
          originalRoomId: newRoomId,
          revertedToRoomId: originalRoomId,
          reason: reason || 'Room move stopped by user',
          notes,
          stopTime: now.toISO(),
          reservationNumber: reservation.reservationNumber,
          hoursSinceMove
        },
        ipAddress: request.ip(),
        userAgent: request.header('user-agent')
      }, trx)

      await trx.commit()

      return response.ok({
        message: 'Room move stopped successfully',
        reservationId: params.reservationId,
        data: {
          reservationNumber: reservation.reservationNumber,
          revertedToRoomId: originalRoomId,
          cancelledRoomId: newRoomId,
          reason: reason || 'Room move stopped by user',
          stopTime: now.toISO()
        }
      })
    } catch (error) {
      await trx.rollback()
      return response.badRequest({ message: 'Failed to stop room move', error: error.message })
    }
  }

  public async getInclusionList({ params, response }: HttpContext) {
    try {
      const { reservationId } = params

      // Validate reservation ID
      if (!reservationId) {
        return response.badRequest({ message: 'Reservation ID is required' })
      }

      // Get the reservation with room details
      const reservation = await Reservation.query()
        .where('id', reservationId)
        .preload('reservationRooms', (query) => {
          query.where('status', 'active')
        })
        .first()

      if (!reservation) {
        return response.badRequest({ message: 'Reservation not found' })
      }

      // Compile inclusion list from all active reservation rooms
      const inclusions = {
        // Meal inclusions
        meals: {
          breakfast: reservation.reservationRooms.some(room => room.breakfastIncluded),
          lunch: reservation.reservationRooms.some(room => room.lunchIncluded),
          dinner: reservation.reservationRooms.some(room => room.dinnerIncluded),
          drinks: reservation.reservationRooms.some(room => room.drinksIncluded),
        },

        // Connectivity & Technology
        connectivity: {
          wifi: reservation.reservationRooms.some(room => room.wifiIncluded),
          digitalKey: reservation.reservationRooms.some(room => room.digitalKey),
          mobileCheckIn: reservation.reservationRooms.some(room => room.mobileCheckIn)
        },

        // Transportation
        transportation: {
          parking: reservation.reservationRooms.some(room => room.parkingIncluded),
          airportTransfer: reservation.reservationRooms.some(room => room.airportTransferIncluded)
        },

        // Facility Access
        facilities: {
          spaAccess: reservation.reservationRooms.some(room => room.spaAccessIncluded),
          gymAccess: reservation.reservationRooms.some(room => room.gymAccessIncluded),
          poolAccess: reservation.reservationRooms.some(room => room.poolAccessIncluded),
          businessCenter: reservation.reservationRooms.some(room => room.businessCenterIncluded)
        },

        // Services
        services: {
          conciergeService: reservation.reservationRooms.some(room => room.conciergeServiceIncluded),
          roomService: reservation.reservationRooms.some(room => room.roomServiceIncluded),
          laundryService: reservation.reservationRooms.some(room => room.laundryServiceIncluded),
          turndownService: reservation.reservationRooms.some(room => room.turndownServiceIncluded),
          dailyHousekeeping: reservation.reservationRooms.some(room => room.dailyHousekeepingIncluded),
          newspaperDelivery: reservation.reservationRooms.some(room => room.newspaperDelivery),
          wakeUpCall: reservation.reservationRooms.some(room => room.wakeUpCall)
        },

        // Special Amenities
        amenities: {
          welcomeGift: reservation.reservationRooms.some(room => room.welcomeGift),
          roomDecoration: reservation.reservationRooms.some(room => room.roomDecoration),
          champagne: reservation.reservationRooms.some(room => room.champagne),
          flowers: reservation.reservationRooms.some(room => room.flowers),
          chocolates: reservation.reservationRooms.some(room => room.chocolates),
          fruitBasket: reservation.reservationRooms.some(room => room.fruitBasket)
        },

        // Check-in/Check-out Services
        checkInOut: {
          earlyCheckIn: reservation.reservationRooms.some(room => room.earlyCheckIn),
          lateCheckOut: reservation.reservationRooms.some(room => room.lateCheckOut),
          expressCheckOut: reservation.reservationRooms.some(room => room.expressCheckOut)
        },

        // Room Features
        roomFeatures: {
          extraBed: reservation.reservationRooms.some(room => room.extraBed),
          crib: reservation.reservationRooms.some(room => room.crib),
          rollawayBed: reservation.reservationRooms.some(room => room.rollawayBed),
          connectingRooms: reservation.reservationRooms.some(room => room.connectingRooms)
        },

        // Package Information
        packageInfo: {
          packageRate: reservation.reservationRooms.some(room => room.packageRate),
          packageInclusions: reservation.reservationRooms
            .filter(room => room.packageInclusions)
            .map(room => room.packageInclusions)
            .filter(Boolean)
        }
      }

      // Count total inclusions
      const totalInclusions = Object.values(inclusions).reduce((total, category) => {
        if (typeof category === 'object' && category !== null) {
          return total + Object.values(category).filter(value =>
            Array.isArray(value) ? value.length > 0 : Boolean(value)
          ).length
        }
        return total
      }, 0)

      return response.ok({
        message: 'Inclusion list retrieved successfully',
        reservationId: params.reservationId,
        data: {
          reservationNumber: reservation.reservationNumber,
          totalInclusions,
          inclusions,
          summary: {
            hasMealInclusions: Object.values(inclusions.meals).some(Boolean),
            hasFacilityAccess: Object.values(inclusions.facilities).some(Boolean),
            hasSpecialServices: Object.values(inclusions.services).some(Boolean),
            hasAmenities: Object.values(inclusions.amenities).some(Boolean),
            isPackageRate: inclusions.packageInfo.packageRate
          }
        }
      })
    } catch (error) {
      return response.badRequest({ message: 'Failed to get inclusion list', error: error.message })
    }
  }

  // public async markNoShow({ params, request, response, auth }: HttpContext) {
  //   const trx = await db.transaction()

  //   try {
  //     const { reservationId } = params
  //     const { reason, notes,noShowFees } = request.only(['reason', 'notes','noShowFees'])

  //     // Validate reservation ID
  //     if (!reservationId) {
  //       await trx.rollback()
  //       return response.badRequest({ message: 'Reservation ID is required' })
  //     }

  //     // Get the reservation with related data
  //     const reservation = await Reservation.query({ client: trx })
  //       .where('id', reservationId)
  //       .preload('reservationRooms')
  //       .first()

  //     if (!reservation) {
  //       await trx.rollback()
  //       return response.badRequest({ message: 'Reservation not found' })
  //     }

  //     // Check if reservation can be marked as no-show
  //     const allowedStatuses = ['confirmed', 'checked_in', 'pending']
  //     if (!allowedStatuses.includes(reservation.status)) {
  //       await trx.rollback()
  //       return response.badRequest({
  //         message: `Cannot mark reservation as no-show. Current status: ${reservation.status}`
  //       })
  //     }

  //     // Check if arrival date has passed (no-show typically applies after expected arrival)
  //     const now = DateTime.now()
  //     const arrivalDate = reservation.arrivedDate!

  //     if (now < arrivalDate) {
  //       await trx.rollback()
  //       return response.badRequest({
  //         message: 'Cannot mark as no-show before arrival date'
  //       })
  //     }

  //     // Store original status for audit
  //     const originalStatus = reservation.status

  //     // Update reservation status to no-show
  //     await reservation.useTransaction(trx).merge({
  //       status: ReservationStatus.NOSHOW,
  //       noShowDate: now,
  //       noShowReason: reason || 'Guest did not arrive',
  //       noShowFees: noShowFees??0,
  //       markNoShowBy: auth.user?.id,
  //       lastModifiedBy: auth.user?.id
  //     }).save()

  //     // Get all folios for this reservation
  //     const folios = await Folio.query({ client: trx })
  //       .where('reservationId', reservationId)
  //       .where('status', '!=', 'voided')

  //     // Process each folio
  //     for (const folio of folios) {
  //       // Post no-show fees if applicable
  //       if (noShowFees && noShowFees > 0) {
  //         await FolioService.postTransaction({
  //           folioId: folio.id,
  //           transactionType: TransactionType.CHARGE,
  //           category: TransactionCategory.NO_SHOW_FEE,
  //           description: `No-show fee - ${reason || 'Guest did not arrive'}`,
  //           amount: noShowFees,
  //           quantity: 1,
  //           unitPrice: noShowFees,
  //           reference: `NOSHOW-${reservation.reservationNumber}`,
  //           notes: `No-show fee applied on ${now.toISODate()}`,
  //           postedBy: auth.user?.id!
  //         })
  //       }

  //       // Void all existing transactions in the folio
  //       const activeTransactions = await FolioTransaction.query({ client: trx })
  //         .where('folioId', folio.id)
  //         .where('status', '!=', 'voided')
  //         //.where('isVoided', false)

  //       for (const transaction of activeTransactions) {
  //         // Create void transaction
  //         await FolioService.postTransaction({
  //           folioId: folio.id,
  //           transactionType: TransactionType.VOID,
  //           category: TransactionCategory.VOID,
  //           description: `Void: ${transaction.description} (No-show)`,
  //           amount: -transaction.amount, // Negative to reverse the original
  //           quantity: 1,
  //           unitPrice: -transaction.amount,
  //           reference: `VOID-${transaction.transactionNumber}`,
  //           notes: `Voided due to no-show: ${reason || 'Guest did not arrive'}`,
  //           postedBy: auth.user?.id!
  //         })

  //         // Mark original transaction as voided
  //         await transaction.useTransaction(trx).merge({
  //           //isVoided: true,
  //           voidedDate: now,
  //           voidReason: 'No-show reservation',
  //           voidedBy: auth.user?.id
  //         }).save()
  //       }

  //       // Balance the folio - ensure zero balance after voiding and fees
  //       await folio.useTransaction(trx).refresh()
  //       const currentBalance = folio.balance

  //       if (Math.abs(currentBalance) > 0.01) {
  //         // Create balancing adjustment
  //         const adjustmentAmount = -currentBalance
  //         await FolioService.postTransaction({
  //           folioId: folio.id,
  //           transactionType: TransactionType.ADJUSTMENT,
  //           category: TransactionCategory.ADJUSTMENT,
  //           description: `Balancing adjustment - No-show processing`,
  //           amount: adjustmentAmount,
  //           quantity: 1,
  //           unitPrice: adjustmentAmount,
  //           reference: `BAL-${reservation.reservationNumber}`,
  //           notes: `Balancing adjustment to zero balance after no-show processing`,
  //           postedBy: auth.user?.id!
  //         })
  //       }

  //       // Update folio status to voided
  //       await folio.useTransaction(trx).merge({
  //         status: FolioStatus.VOIDED,
  //         voidedDate: now,
  //         voidReason: `No-show reservation: ${reason || 'Guest did not arrive'}`,
  //         lastModifiedBy: auth.user?.id
  //       }).save()
  //     }

  //     // Update all associated reservation rooms to no-show status
  //     await ReservationRoom.query({ client: trx })
  //       .where('reservationId', reservationId)
  //       .update({
  //         status: 'no_show',
  //         lastModifiedBy: auth.user?.id,
  //         updatedAt: now.toJSDate()
  //       })

  //     // Create audit log
  //     await LoggerService.logActivity({
  //       userId: auth.user?.id,
  //       action: 'mark_no_show',
  //       resourceType: 'reservation',
  //       resourceId: reservationId,
  //       details: {
  //         originalStatus,
  //         newStatus: 'no_show',
  //         reason: reason || 'Guest did not arrive',
  //         notes,
  //         noShowDate: now.toISO(),
  //         noShowFees: noShowFees || null,
  //         markNoShowBy: auth.user?.id,
  //         reservationNumber: reservation.reservationNumber
  //       },
  //       ipAddress: request.ip(),
  //       userAgent: request.header('user-agent')
  //     }, trx)

  //     await trx.commit()

  //     return response.ok({
  //       message: 'Reservation marked as no-show successfully',
  //       reservationId: params.reservationId,
  //       data: {
  //         reservationNumber: reservation.reservationNumber,
  //         status: 'no_show',
  //         noShowDate: now.toISO(),
  //         reason: reason || 'Guest did not arrive',
  //         noShowFees: noShowFees || null,
  //         markNoShowBy: auth.user?.id
  //       }
  //     })
  //   } catch (error) {
  //     await trx.rollback()
  //     return response.badRequest({ message: 'Failed to mark as no-show', error: error.message })
  //   }
  // }

  public async markNoShow({ params, request, response, auth }: HttpContext) {
  const trx = await db.transaction()

  try {
    const { reservationId } = params
    const { selectedRooms = [], reason, notes, noShowFees = 0 } = request.only([
      'selectedRooms',
      'reason',
      'notes',
      'noShowFees'
    ])

    // Vérification reservationId
    if (!reservationId) {
      await trx.rollback()
      return response.badRequest({ message: 'Reservation ID is required' })
    }

    // Charger la réservation et ses chambres
    const reservation = await Reservation.query({ client: trx })
      .where('id', reservationId)
      .preload('reservationRooms')
      .first()

    if (!reservation) {
      await trx.rollback()
      return response.badRequest({ message: 'Reservation not found' })
    }

    // Vérifier si le statut permet le no-show
    const allowedStatuses = ['confirmed', 'checked_in', 'pending']
    if (!allowedStatuses.includes(reservation.status)) {
      await trx.rollback()
      return response.badRequest({
        message: `Cannot mark reservation as no-show. Current status: ${reservation.status}`
      })
    }

    // Vérifier que la date d’arrivée est passée
    const now = DateTime.now()
    const arrivalDate = reservation.arrivedDate!
    if (now < arrivalDate) {
      await trx.rollback()
      return response.badRequest({ message: 'Cannot mark as no-show before arrival date' })
    }

    // Vérifier si toutes les chambres sont sélectionnées
    const allRoomsSelected = selectedRooms.length === reservation.reservationRooms.length

    // Sauvegarder l'ancien statut pour l'audit
    const originalStatus = reservation.status

    // CAS 1 : NO-SHOW TOTAL
    if (allRoomsSelected) {
      await reservation
        .useTransaction(trx)
        .merge({
          status: ReservationStatus.NOSHOW,
          noShowDate: now,
          noShowReason: reason || 'Group did not arrive',
          noShowFees,
          markNoShowBy: auth.user?.id,
          lastModifiedBy: auth.user?.id
        })
        .save()

      // Toutes les chambres en no_show
      await ReservationRoom.query({ client: trx })
        .where('reservationId', reservationId)
        .update({
          status: 'no_show',
          lastModifiedBy: auth.user?.id,
          updatedAt: now.toJSDate()
        })
    }

    // CAS 2 : NO-SHOW PARTIEL
    else {
      // Marquer uniquement certaines chambres
      for (const room of reservation.reservationRooms) {
        if (selectedRooms.includes(room.roomId)) {
          room.status = 'no_show'
          room.lastModifiedBy = auth.user!.id
          await room.useTransaction(trx).save()

          // Libérer la chambre physique
          const physicalRoom = await Room.find(room.roomId)
          if (physicalRoom) {
            physicalRoom.status = 'available'
            physicalRoom.lastModifiedBy = auth.user!.id
            await physicalRoom.useTransaction(trx).save()
          }
        }
      }

      // Mettre le statut global de la réservation en "partially_no_show"
      await reservation
        .useTransaction(trx)
        .merge({
          status: 'partially_no_show',
          lastModifiedBy: auth.user?.id
        })
        .save()
    }

    // --- Gestion des folios ---
    const folios = await Folio.query({ client: trx })
      .where('reservationId', reservationId)
      .where('status', '!=', 'voided')

    for (const folio of folios) {
      // Appliquer les frais : total ou par chambre
      const totalNoShowFees = allRoomsSelected
        ? noShowFees
        : noShowFees * selectedRooms.length

      if (totalNoShowFees > 0) {
        await FolioService.postTransaction({
          folioId: folio.id,
          transactionType: TransactionType.CHARGE,
          category: TransactionCategory.NO_SHOW_FEE,
          description: `No-show fee - ${reason || 'Guest did not arrive'}`,
          amount: totalNoShowFees,
          quantity: 1,
          unitPrice: totalNoShowFees,
          reference: `NOSHOW-${reservation.reservationNumber}`,
          notes: `No-show fee applied on ${now.toISODate()}`,
          postedBy: auth.user?.id!
        })
      }

      // Annuler toutes les transactions existantes
      const activeTransactions = await FolioTransaction.query({ client: trx })
        .where('folioId', folio.id)
        .where('status', '!=', 'voided')

      for (const transaction of activeTransactions) {
        await FolioService.postTransaction({
          folioId: folio.id,
          transactionType: TransactionType.VOID,
          category: TransactionCategory.VOID,
          description: `Void: ${transaction.description} (No-show)`,
          amount: -transaction.amount,
          quantity: 1,
          unitPrice: -transaction.amount,
          reference: `VOID-${transaction.transactionNumber}`,
          notes: `Voided due to no-show: ${reason || 'Guest did not arrive'}`,
          postedBy: auth.user?.id!
        })

        await transaction
          .useTransaction(trx)
          .merge({
            voidedDate: now,
            voidReason: 'No-show reservation',
            voidedBy: auth.user?.id
          })
          .save()
      }

      // Vérifier le solde et équilibrer si besoin
      await folio.useTransaction(trx).refresh()
      const currentBalance = folio.balance
      if (Math.abs(currentBalance) > 0.01) {
        const adjustmentAmount = -currentBalance
        await FolioService.postTransaction({
          folioId: folio.id,
          transactionType: TransactionType.ADJUSTMENT,
          category: TransactionCategory.ADJUSTMENT,
          description: `Balancing adjustment - No-show processing`,
          amount: adjustmentAmount,
          quantity: 1,
          unitPrice: adjustmentAmount,
          reference: `BAL-${reservation.reservationNumber}`,
          notes: `Balancing adjustment after no-show processing`,
          postedBy: auth.user?.id!
        })
      }

      // Mettre le folio en "voided"
      await folio
        .useTransaction(trx)
        .merge({
          status: FolioStatus.VOIDED,
          voidedDate: now,
          voidReason: `No-show reservation: ${reason || 'Guest did not arrive'}`,
          lastModifiedBy: auth.user?.id
        })
        .save()
    }

    // --- Audit log ---
    await LoggerService.logActivity(
      {
        userId: auth.user?.id,
        action: 'mark_no_show',
        resourceType: 'reservation',
        resourceId: reservationId,
        details: {
          originalStatus,
          newStatus: reservation.status,
          reason: reason || 'Guest did not arrive',
          notes,
          noShowDate: now.toISO(),
          noShowFees: noShowFees || null,
          markNoShowBy: auth.user?.id,
          reservationNumber: reservation.reservationNumber
        },
        ipAddress: request.ip(),
        userAgent: request.header('user-agent')
      },
      trx
    )

    await trx.commit()

    return response.ok({
      message: 'Reservation marked as no-show successfully',
      reservationId: reservation.id,
      data: {
        reservationNumber: reservation.reservationNumber,
        status: reservation.status,
        noShowDate: now.toISO(),
        reason: reason || 'Guest did not arrive',
        noShowFees: noShowFees || null,
        markNoShowBy: auth.user?.id
      }
    })
  } catch (error) {
    await trx.rollback()
    return response.badRequest({
      message: 'Failed to mark as no-show',
      error: error.message
    })
  }
}


  /**
   * new Void reservation
   */
public async voidReservation({ params, request, response, auth }: HttpContext) {
  const trx = await db.transaction()

  try {
    const { reservationId } = params
    const requestBody = request.body()
    const { reason, selectedReservations } = requestBody

    // Debug logging
    console.log('Void reservation params:', { reservationId })
    console.log('Void reservation body:', requestBody)
    console.log('Selected reservations:', selectedReservations)
    console.log('Reason:', reason)

    // Validate required fields
    if (!reason || reason.trim() === '') {
      await trx.rollback()
      return response.badRequest({ message: 'Void reason is required' })
    }

    // Validate reservationId is a valid number
    const numericReservationId = parseInt(reservationId)
    if (isNaN(numericReservationId)) {
      await trx.rollback()
      return response.badRequest({ message: 'Invalid reservation ID' })
    }

    // Get reservation with related data including folios and reservation rooms
    const reservation = await Reservation.query({ client: trx })
      .where('id', numericReservationId)
      .preload('reservationRooms')
      .preload('folios')
      .first()

    console.log('Found reservation:', reservation ? reservation.id : 'null')
    console.log('Reservation rooms:', reservation?.reservationRooms?.length || 0)

    if (!reservation) {
      await trx.rollback()
      return response.notFound({ message: 'Reservation not found' })
    }

    // Check if reservation can be voided
    const allowedStatuses = ['confirmed', 'pending', 'checked_in']
    if (!allowedStatuses.includes(reservation.status)) {
      await trx.rollback()
      return response.badRequest({
        message: `Cannot void reservation with status: ${reservation.status}. Allowed statuses: ${allowedStatuses.join(', ')}`
      })
    }

    // Store original status for audit
    const originalStatus = reservation.status

    // Determine which rooms to void
    let roomsToVoid: string[] = []
    const isPartialVoid = selectedReservations && Array.isArray(selectedReservations) && selectedReservations.length > 0

    console.log('Is partial void:', isPartialVoid)

    if (isPartialVoid) {
      // Partial void - void only selected rooms
      // Convert to strings for consistency
      roomsToVoid = selectedReservations.map(id => id.toString())

      console.log('Rooms to void:', roomsToVoid)
      console.log('Available reservation room IDs:', reservation.reservationRooms.map(rr => rr.roomId.toString()))

      // Validate that selected rooms belong to this reservation
      const reservationRoomIds = reservation.reservationRooms.map(rr => rr.roomId.toString())
      const invalidRooms = roomsToVoid.filter(roomId => !reservationRoomIds.includes(roomId))

      console.log('Invalid rooms:', invalidRooms)

      if (invalidRooms.length > 0) {
        await trx.rollback()
        return response.badRequest({
          message: `Invalid room selections. Rooms ${invalidRooms.join(', ')} do not belong to this reservation. Available rooms: ${reservationRoomIds.join(', ')}`
        })
      }
    } else {
      // Full reservation void - void all rooms
      roomsToVoid = reservation.reservationRooms.map(rr => rr.roomId.toString())
      console.log('Full void - all rooms:', roomsToVoid)
    }

    // Handle folio changes
    let foliosVoided = 0
    if (isPartialVoid) {
      // For partial void, we need to handle folios more carefully
      // You might want to void only transactions related to specific rooms
      // This depends on your business logic - for now, we'll keep folios open for partial voids
      console.log('Partial void detected - folios kept open for remaining rooms')
    } else {
      // Full reservation void - void all related folios
      if (reservation.folios && reservation.folios.length > 0) {
        for (const folio of reservation.folios) {
          // Only void open folios
          if (folio.status === 'open') {
            await folio.useTransaction(trx).merge({
              status: FolioStatus.VOIDED,
              workflowStatus: WorkflowStatus.CLOSED,
              lastModifiedBy: auth.user?.id
            }).save()

            // Void all transactions in the folio
            await FolioTransaction.query({ client: trx })
              .where('folioId', folio.id)
              .where('status', '!=', 'voided')
              .update({
                status: TransactionStatus.VOIDED,
                voidedDate: DateTime.now(),
                voidReason: `Reservation voided: ${reason}`,
                lastModifiedBy: auth.user?.id,
                updatedAt: DateTime.now()
              })

            foliosVoided++
          }
        }
      }
    }

    // Update reservation status (only if it's a full void)
    if (!isPartialVoid) {
      await reservation.useTransaction(trx).merge({
        status: ReservationStatus.VOIDED,
        voidedDate: DateTime.now(),
        voidReason: reason,
        voidedBy: auth.user?.id,
        lastModifiedBy: auth.user?.id
      }).save()
    }

    // Update selected reservation rooms to voided status
    console.log('About to update ReservationRoom IDs:', roomsToVoid)
    const roomsUpdated = await ReservationRoom.query({ client: trx })
      .whereIn('roomId', roomsToVoid)
      .where('reservationId', numericReservationId) // Extra security check
      .update({
        status: 'voided',
        voided_date: DateTime.now(),
        void_reason: reason,
        lastModifiedBy: auth.user?.id,
        updatedAt: DateTime.now()
      })

    console.log('Rooms updated count:', roomsUpdated)

    // Get room details for response
    const voidedRooms = await ReservationRoom.query({ client: trx })
      .whereIn('id', roomsToVoid)

    const roomNumbers = voidedRooms.map(rr => rr.roomId).filter(Boolean)

    // Check if all rooms are voided (to update reservation status)
    const remainingActiveRooms = await ReservationRoom.query({ client: trx })
      .where('reservationId', numericReservationId)
      .where('status', '!=', 'voided')

    console.log('Remaining active rooms:', remainingActiveRooms.length)

    const allRoomsVoided = remainingActiveRooms.length === 0

    // If all rooms are voided and reservation wasn't already voided, void the reservation
    if (allRoomsVoided && reservation.status !== ReservationStatus.VOIDED) {
      await reservation.useTransaction(trx).merge({
        status: ReservationStatus.VOIDED,
        voidedDate: DateTime.now(),
        voidReason: reason,
        voidedBy: auth.user?.id,
        lastModifiedBy: auth.user?.id
      }).save()

      // Also void all folios if not already done
      if (isPartialVoid && reservation.folios && reservation.folios.length > 0) {
        for (const folio of reservation.folios) {
          if (folio.status === 'open') {
            await folio.useTransaction(trx).merge({
              status: FolioStatus.VOIDED,
              workflowStatus: WorkflowStatus.CLOSED,
              lastModifiedBy: auth.user?.id
            }).save()

            await FolioTransaction.query({ client: trx })
              .where('folioId', folio.id)
              .where('status', '!=', 'voided')
              .update({
                status: TransactionStatus.VOIDED,
                voidedDate: DateTime.now(),
                voidReason: `All rooms voided: ${reason}`,
                lastModifiedBy: auth.user?.id,
                updatedAt: DateTime.now()
              })

            foliosVoided++
          }
        }
      }
    }

    // Create audit log
    /*   await LoggerService.log({
         userId: auth.user?.id,
         action: isPartialVoid ? 'reservation_rooms_voided' : 'reservation_voided',
         entityType: 'reservation',
         entityId: reservationId,
         details: {
           originalStatus,
           newStatus: allRoomsVoided ? 'voided' : 'partially_voided',
           reason,
           voidedDate: DateTime.now().toISO(),
           roomsVoided: roomsToVoid,
           totalRoomsInReservation: reservation.reservationRooms.length,
           isPartialVoid,
           allRoomsVoided,
           foliosVoided
         },
         ipAddress: request.ip(),
         userAgent: request.header('user-agent')
       })*/

    await trx.commit()

    const message = isPartialVoid
      ? allRoomsVoided
        ? 'All rooms voided - reservation completed'
        : `${roomsToVoid.length} room(s) voided successfully`
      : 'Reservation voided successfully'

    return response.ok({
      message,
      reservationId,
      isPartialVoid,
      allRoomsVoided,
      roomsVoided: roomNumbers,
      voidDetails: {
        originalStatus,
        currentStatus: allRoomsVoided ? 'voided' : (isPartialVoid ? 'partially_voided' : 'voided'),
        voidedDate: DateTime.now().toISO(),
        reason,
        roomsVoidedCount: roomsToVoid.length,
        totalRoomsInReservation: reservation.reservationRooms.length,
        foliosVoided,
        voidedRoomIds: roomsToVoid
      }
    })

  } catch (error) {
    await trx.rollback()
    logger.error('Error voiding reservation rooms:', error)
    return response.badRequest({
      message: 'Failed to void reservation/rooms',
      error: error.message
    })
  }
}


  public async unassignRoom(ctx: HttpContext) {
    const trx = await db.transaction()
 const { params, request, response, auth } = ctx
    try {
      const { reservationId } = params
      const {  reservationRooms, actualCheckInTime,   } = request.body()

      console.log('--- Début de unassignRoom ---')
      console.log('Paramètres:', params)
      console.log('Body:', request.body())

      // Validate required fields
      if (!reservationRooms) {
        await trx.rollback()
        return response.badRequest({ message: 'Room ID is required' })
      }


      // Get reservation with related data
      const reservation = await Reservation.query({ client: trx })
        .where('id', reservationId)
        .preload('reservationRooms', (query) => {
          query.whereIn('id', reservationRooms).where('status', 'reserved')
        })
        .first()
        console.log('Reservation trouvée:', reservation)


      if (!reservation) {
        console.log('Erreur : réservation non trouvée')
        await trx.rollback()
        return response.notFound({ message: 'Reservation not found' })
      }

      // Check if reservation allows room unassignment
      const allowedStatuses = ['confirmed', 'pending']
      if (!allowedStatuses.includes(reservation.status)) {
        console.log('Erreur : statut non autorisé', reservation.status)
        await trx.rollback()
        return response.badRequest({
          message: `Cannot unassign room from reservation with status: ${reservation.status}. Allowed statuses: ${allowedStatuses.join(', ')}`
        })
      }

      for( const reservationRoom of reservation.reservationRooms){
         console.log('Désaffectation de la chambre:', reservationRoom.id)
        reservationRoom.roomId = 0;
        reservationRoom.save()
      }

<<<<<<< HEAD

      // Check if this is the only room assigned to the reservation
      const totalActiveRooms = await ReservationRoom.query({ client: trx })
        .where('reservationId', reservationId)
        .whereIn('status', ['reserved', 'checked_in'])
        .count('* as total')

      const activeRoomCount = Number(totalActiveRooms[0].$extras.total)
       console.log('Nombre de chambres actives:', activeRoomCount)

      if (activeRoomCount <= 1) {

          console.log('Erreur : tentative de désaffecter la dernière chambre')
        await trx.rollback()
        return response.badRequest({
          message: 'Cannot unassign the only room from a reservation. Consider voiding the reservation instead.'
        })
      }
=======
      
>>>>>>> 5500ac4f

      // Create audit log
      await LoggerService.log({
        actorId: auth.user?.id!,
        action: 'ROOM_UNASSIGNED',
        entityType: 'ReservationRoom',
        entityId: reservationId,
        hotelId: reservation.hotelId,
        description: `Room unassigned from reservation #${reservation.reservationNumber}`,
        ctx: ctx
      })

      await trx.commit()
       console.log('Room désaffectée avec succès')

      return response.ok({
        message: 'Room unassigned successfully',
        reservationId
      })

    } catch (error) {
      await trx.rollback()
      logger.error('Error unassigning room:', error)
      return response.badRequest({
        message: 'Failed to unassign room',
        error: error.message
      })
    }
  }

  /**
   * Get detailed room charges breakdown for a reservation
   * Returns stay details, room info, rate type, pax, charges, discounts, taxes, adjustments, and net amount
   */
  public async getRoomCharges({ params, response }: HttpContext) {
    try {
      const { reservationId } = params

      // Validate reservation ID
      if (!reservationId || isNaN(Number(reservationId))) {
        return response.badRequest({ message: 'Valid reservation ID is required' })
      }

      // Find reservation with all related data
      const reservation = await Reservation.query()
        .where('id', reservationId)
        .preload('reservationRooms', (query) => {
          query
            .whereNot('status', 'voided')
            .preload('room')
            .preload('roomType')
            .preload('roomRates',(query)=>{
              query.preload('rateType')
            })
        })
        .preload('ratePlan')
        .preload('guest')
        .preload('folios', (query) => {
          query.where('status', '!=', FolioStatus.VOIDED)
        })
        .first()

      if (!reservation) {
        return response.notFound({ message: 'Reservation not found' })
      }

      // Get all room charge transactions from folios related to this reservation
      const roomChargeTransactions = await FolioTransaction.query()
        .where('reservationId', reservationId)
        .where('category', TransactionCategory.ROOM)
        .where('transactionType', TransactionType.CHARGE)
        .where('status', '!=', TransactionStatus.VOIDED)
        .orderBy('transactionDate', 'asc')

      // Build room charges breakdown - one row per folio transaction
      const roomChargesTable = []

      for (const reservationRoom of reservation.reservationRooms) {
        const stayDuration = reservationRoom.nights || 1
        const totalAdults = reservationRoom.adults || 0
        const totalChildren = reservationRoom.children || 0

        // Get room charge transactions for this specific room
        const roomTransactions = roomChargeTransactions.filter(transaction =>
          transaction.roomNumber === reservationRoom.room?.roomNumber ||
          transaction.description?.includes(reservationRoom.room?.roomNumber || '')
        )

        // Create a row for each folio transaction
        if (roomTransactions.length > 0) {
          roomTransactions.forEach(transaction => {
            const adjustmentAmount = 0 // Adjustments are typically separate transactions
            const netAmount = parseFloat(`${transaction.amount??0}`) -parseFloat(`${transaction.discountAmount??0}`) +
            parseFloat(`${transaction.taxAmount??0}`) + parseFloat(`${transaction.serviceChargeAmount??0}`)
            roomChargesTable.push({
              transactionId: transaction.id,
              transactionNumber: transaction.transactionNumber,
              transactionDate: transaction.transactionDate?.toISODate(),
              stay: {
                checkInDate: reservationRoom.checkInDate?.toISODate(),
                checkOutDate: reservationRoom.checkOutDate?.toISODate(),
                nights: stayDuration
              },
              room: {
                roomNumber: reservationRoom.room?.roomNumber || transaction.roomNumber,
                roomType: reservationRoom.roomType?.roomTypeName,
                roomId: reservationRoom.room?.id
              },
              rateType: {
                ratePlanName: reservationRoom.roomRates?.rateType?.rateTypeName,
                ratePlanCode: reservation.ratePlan?.planCode,
                rateAmount: reservationRoom.rateAmount || (transaction.unitPrice || 0)
              },
              pax: `${totalAdults}/${totalChildren}`, // Format: Adult/Child
              charge: Number(transaction.amount || 0),
              discount: Number(transaction.discountAmount || 0),
              tax: Number(transaction.taxAmount || 0),
              adjustment: Number(adjustmentAmount || 0),
              netAmount: Number(netAmount || 0),
              description: transaction.description
            })
          })
        } else {
          // Fallback: create one row from reservation room data if no transactions found
          const baseRoomRate = reservationRoom.roomRate || 0
          const roomCharges = reservationRoom.roomCharges || (baseRoomRate * stayDuration)
          const discountAmount = reservationRoom.discountAmount || 0
          const taxAmount = reservationRoom.taxAmount || 0
          const serviceChargeAmount = reservationRoom.serviceChargeAmount || 0
          const adjustments = (
            (reservationRoom.earlyCheckInFee || 0) +
            (reservationRoom.lateCheckOutFee || 0) +
            (reservationRoom.otherCharges || 0)
          )
          const netAmount = roomCharges - discountAmount + taxAmount + serviceChargeAmount + adjustments

          roomChargesTable.push({
            transactionId: null,
            transactionNumber: 'N/A',
            transactionDate: null,
            stay: {
              checkInDate: reservationRoom.checkInDate?.toISODate(),
              checkOutDate: reservationRoom.checkOutDate?.toISODate(),
              nights: stayDuration
            },
            room: {
              roomNumber: reservationRoom.room?.roomNumber,
              roomType: reservationRoom.roomType?.roomTypeName,
              roomId: reservationRoom.room?.id
            },
            rateType: {
              ratePlanName: reservation.ratePlan?.planName,
              ratePlanCode: reservation.ratePlan?.planCode,
              rateAmount: reservationRoom.rateAmount || baseRoomRate
            },
            pax: `${totalAdults}/${totalChildren}`,
            charge: Number(roomCharges || 0),
            discount: Number(discountAmount || 0),
            tax: Number((taxAmount + serviceChargeAmount) || 0),
            adjustment: Number(adjustments || 0),
            netAmount: Number(netAmount || 0),
            description: 'Room Charge (from reservation data)'
          })
        }
      }

      // Calculate summary totals
      const totalCharges = roomChargesTable.reduce((sum, row) => sum + Number(row.charge || 0), 0)
      const totalDiscounts = roomChargesTable.reduce((sum, row) => sum + Number(row.discount || 0), 0)
      const totalTax = roomChargesTable.reduce((sum, row) => sum + Number(row.tax || 0), 0)
      const totalAdjustments = roomChargesTable.reduce((sum, row) => sum + Number(row.adjustment || 0), 0)
      const totalNetAmount = roomChargesTable.reduce((sum, row) => sum + Number(row.netAmount || 0), 0)

      return response.ok({
        success: true,
        data: {
          reservationId: reservation.id,
          reservationNumber: reservation.reservationNumber,
          guestName: `${reservation.guest?.firstName || ''} ${reservation.guest?.lastName || ''}`.trim(),
          checkInDate: reservation.arrivedDate?.toISODate(),
          checkOutDate: reservation.departDate?.toISODate(),
          totalNights: reservation.nights,
          roomChargesTable: roomChargesTable,
          summary: {
            totalTransactions: roomChargesTable.length,
            totalRooms: reservation.reservationRooms.length,
            totalCharges: totalCharges,
            totalDiscounts: totalDiscounts,
            totalTax: totalTax,
            totalAdjustments: totalAdjustments,
            totalNetAmount: totalNetAmount
          }
        },
        message: 'Room charges table retrieved successfully'
      })

    } catch (error) {
      logger.error('Error fetching room charges:', error)
      return response.internalServerError({
        success: false,
        message: 'Failed to fetch room charges',
        error: error.message
      })
    }
  }

  /**
   * Get released reservations by date for a specific hotel
   * Released reservations are those with status 'checked_out' or 'completed'
   */
  async getReleasedReservationsByDate({ params, request, response }: HttpContext) {
    try {
      const { hotelId } = params
      const { date } = request.qs()

      // Validate required parameters
      if (!hotelId) {
        return response.badRequest({
          success: false,
          message: 'Hotel ID is required',
          errors: ['hotelId parameter is missing']
        })
      }

      if (!date) {
        return response.badRequest({
          success: false,
          message: 'Date is required',
          errors: ['date query parameter is missing']
        })
      }

      // Validate date format
      const targetDate = DateTime.fromISO(date)
      if (!targetDate.isValid) {
        return response.badRequest({
          success: false,
          message: 'Invalid date format',
          errors: ['Date must be in ISO format (YYYY-MM-DD)']
        })
      }

      // Query released reservations (checked_out or completed status)
      const releasedReservations = await Reservation.query()
        .where('hotel_id', hotelId)
        .whereIn('status', [ReservationStatus.CHECKED_OUT, ReservationStatus.COMPLETED])
        .where((query) => {
          // Filter by checkout date or departure date
          query
            .whereRaw('DATE(check_out_date) = ?', [targetDate.toSQLDate()])
            .orWhereRaw('DATE(depart_date) = ?', [targetDate.toSQLDate()])
        })
        .preload('guest', (guestQuery) => {
          guestQuery.select(['id', 'firstName', 'lastName', 'email', 'phone'])
        })
        .preload('reservationRooms', (roomQuery) => {
          roomQuery
            .preload('room', (roomDetailQuery) => {
              roomDetailQuery.select(['id', 'roomNumber', 'floorNumber'])
            })
            .preload('roomType', (typeQuery) => {
              typeQuery.select(['id', 'roomTypeName'])
            })
        })
        .preload('folios', (folioQuery) => {
          folioQuery.select(['id', 'folioNumber', 'totalAmount', 'balanceAmount'])
        })
        .orderBy('check_out_date', 'desc')
        .orderBy('depart_date', 'desc')

      // Format the response data
      const formattedReservations = releasedReservations.map(reservation => {
        const guest = reservation.guest
        const rooms = reservation.reservationRooms.map(rr => ({
          roomId: rr.room?.id,
          roomNumber: rr.room?.roomNumber,
          roomType: rr.roomType?.roomTypeName,
          floorNumber: rr.room?.floorNumber,
          checkInDate: rr.checkInDate?.toISODate(),
          checkOutDate: rr.checkOutDate?.toISODate()
        }))

        const totalFolioAmount = reservation.folios.reduce((sum, folio) => sum + (folio.totalAmount || 0), 0)
        const totalBalance = reservation.folios.reduce((sum, folio) => sum + (folio.balanceAmount || 0), 0)

        return {
          reservationId: reservation.id,
          reservationNumber: reservation.reservationNumber,
          confirmationNumber: reservation.confirmationNumber,
          status: reservation.status,
          guest: {
            id: guest?.id,
            name: guest ? `${guest.firstName || ''} ${guest.lastName || ''}`.trim() : 'N/A',
            email: guest?.email,
            phone: guest?.phonePrimary
          },
          checkInDate: reservation.checkInDate?.toISODate(),
          checkOutDate: reservation.checkOutDate?.toISODate(),
          departureDate: reservation.departDate?.toISODate(),
          totalAmount: reservation.totalAmount,
          finalAmount: reservation.finalAmount,
          remainingAmount: reservation.remainingAmount,
          rooms: rooms,
          totalRooms: rooms.length,
          folios: {
            totalAmount: totalFolioAmount,
            balanceAmount: totalBalance,
            count: reservation.folios.length
          },
          releasedAt: reservation.checkOutDate || reservation.departDate,
          createdAt: reservation.createdAt,
          updatedAt: reservation.updatedAt
        }
      })

      return response.ok({
        success: true,
        message: 'Released reservations retrieved successfully',
        data: {
          hotelId: parseInt(hotelId),
          date: targetDate.toISODate(),
          totalCount: formattedReservations.length,
          reservations: formattedReservations
        }
      })

    } catch (error) {
      logger.error('Error fetching released reservations:', error)
      return response.internalServerError({
        success: false,
        message: 'Failed to fetch released reservations',
        error: error.message
      })
    }
  }

}<|MERGE_RESOLUTION|>--- conflicted
+++ resolved
@@ -4042,28 +4042,7 @@
         reservationRoom.save()
       }
 
-<<<<<<< HEAD
-
-      // Check if this is the only room assigned to the reservation
-      const totalActiveRooms = await ReservationRoom.query({ client: trx })
-        .where('reservationId', reservationId)
-        .whereIn('status', ['reserved', 'checked_in'])
-        .count('* as total')
-
-      const activeRoomCount = Number(totalActiveRooms[0].$extras.total)
-       console.log('Nombre de chambres actives:', activeRoomCount)
-
-      if (activeRoomCount <= 1) {
-
-          console.log('Erreur : tentative de désaffecter la dernière chambre')
-        await trx.rollback()
-        return response.badRequest({
-          message: 'Cannot unassign the only room from a reservation. Consider voiding the reservation instead.'
-        })
-      }
-=======
-      
->>>>>>> 5500ac4f
+
 
       // Create audit log
       await LoggerService.log({
