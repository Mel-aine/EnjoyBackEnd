--- conflicted
+++ resolved
@@ -3769,11 +3769,6 @@
     }
   }
 
-<<<<<<< HEAD
-
-
-
-=======
   /**
    * Get released reservations by date for a specific hotel
    * Released reservations are those with status 'checked_out' or 'completed'
@@ -3903,6 +3898,5 @@
       })
     }
   }
->>>>>>> 6a360323
 
 }