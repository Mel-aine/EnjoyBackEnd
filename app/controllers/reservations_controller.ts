import CrudController from '#controllers/crud_controller'
import CrudService from '#services/crud_service'
import User from '#models/user'
import Reservation, { ReservationStatus } from '#models/reservation'
import Room from '#models/room'
import ReservationRoom from '#models/reservation_room'
import RoomRate from '#models/room_rate'
import Discount from '#models/discount'
import MealPlan from '#models/meal_plan'
import type { HttpContext } from '@adonisjs/core/http'
import LoggerService from '#services/logger_service'
import { generateReservationNumber } from '../utils/generate_reservation_number.js'
import { generateConfirmationNumber } from '../utils/generate_confirmation_number.js'
import { DateTime } from 'luxon'
import vine from '@vinejs/vine'
import db from '@adonisjs/lucid/services/db'
import CancellationPolicy from '#models/cancellation_policy'
import ReservationGuest from '#models/reservation_guest'
import { generateGuestCode } from '../utils/generate_guest_code.js'
import {
  FolioStatus,
  FolioType,
  ReservationProductStatus,
  SettlementStatus,
  TransactionCategory,
  TransactionStatus,
  TransactionType,
  WorkflowStatus,
} from '#app/enums'
// import { messages } from '@vinejs/vine/defaults'
import logger from '@adonisjs/core/services/logger'
import ReservationService from '#services/reservation_service'
import type { ReservationData } from '../types/reservationData.js'
import ReservationFolioService from '#services/reservation_folio_service'
import FolioService from '#services/folio_service'
import Folio from '#models/folio'
import FolioTransaction from '#models/folio_transaction'
import PaymentMethod from '#models/payment_method'
import PdfGenerationService from '#services/pdf_generation_service'
import Guest from '#models/guest'
import { updateReservationDetailsValidator } from '#validators/reservation_update_details'
import { applyRoomChargeDiscountValidator } from '#validators/reservation_apply_discount'
import TaxRate from '#models/tax_rate'
import GuestSummaryService from '#services/guest_summary_service'
import ReservationHook from '../hooks/reservation_hooks.js'
import ReservationEmailService from '#services/reservation_email_service'


export default class ReservationsController extends CrudController<typeof Reservation> {
  private userService: CrudService<typeof User>
  private reservationService: CrudService<typeof Reservation>

  constructor() {
    super(new CrudService(Reservation))
    this.userService = new CrudService(User)
    this.reservationService = new CrudService(Reservation)
  }

  async showByRoomId({ params, response }: HttpContext) {
    try {
      const { roomId } = params

      // Validation du paramètre
      if (!roomId) {
        return response.badRequest({ message: 'roomId is required' })
      }

      const roomIdNum = parseInt(roomId, 10)
      if (isNaN(roomIdNum)) {
        return response.badRequest({ message: 'Invalid roomId' })
      }

      // Récupération des réservations liées à un service product
      const items = await ReservationRoom.query()
        .where('id', roomId)
        .preload('reservation')
        .preload('room')
        .preload('creator')
        .preload('modifier')
        .preload('paymentMethod')

      // Si aucune réservation trouvée
      if (items.length === 0) {
        return response.notFound({ message: 'No reservations found for this service product' })
      }

      return response.ok(items)
    } catch (error) {
      console.error(error)
      return response.internalServerError({
        message: 'Error fetching reservations for service product',
        error: error.message,
      })
    }
  }



  public async checkIn(ctx: HttpContext) {
    const { params, response, request, auth } = ctx
    const { reservationRooms, actualCheckInTime, notes } = request.body()

    // On démarre une transaction
    const trx = await db.transaction()
    console.log('Transaction started')

    if (!auth.user) {
      await trx.rollback()
      return response.unauthorized({ message: 'Authentication required' })
    }

    try {
      const reservationId = Number(params.reservationId)

      if (isNaN(reservationId)) {
        console.log('Invalid reservation ID')
        await trx.rollback()
        return response.badRequest({ message: 'Reservation ID is required' })
      }

      if (!reservationRooms || !Array.isArray(reservationRooms) || reservationRooms.length === 0) {
        console.log('No reservation rooms provided')
        await trx.rollback()
        return response.badRequest({ message: 'At least one reservation room ID is required' })
      }

      //  Récupération de la réservation
      const reservation = await Reservation.query({ client: trx })
        .where('id', reservationId)
        .preload('reservationRooms', (query) => query.preload('room'))
        .first()

      if (!reservation) {
        console.log('Reservation not found')
        await trx.rollback()
        return response.notFound({ message: 'Reservation not found' })
      }

      // Vérification du statut
      if (!['confirmed', 'pending'].includes(reservation.status)) {
        console.log(`Cannot check in reservation with status: ${reservation.status}`)
        await trx.rollback()
        return response.badRequest({
          message: `Cannot check in reservation with status: ${reservation.status}`,
        })
      }

      //  Récupération des chambres à check-in
      const reservationRoomsToCheckIn = await ReservationRoom.query({ client: trx })
        .whereIn('id', reservationRooms)
        .where('reservation_id', reservation.id)
        .preload('room')

      if (reservationRoomsToCheckIn.length === 0) {
        console.log('No valid reservation rooms found')
        await trx.rollback()
        return response.notFound({ message: 'No valid reservation rooms found for check-in' })
      }

      // Vérifie si certaines chambres sont déjà check-in
      const alreadyCheckedIn = reservationRoomsToCheckIn.filter((rr) => rr.status === 'checked_in')
      if (alreadyCheckedIn.length > 0) {
        console.log('Some rooms already checked in:', alreadyCheckedIn)
        await trx.rollback()
        return response.badRequest({
          message: `Some rooms are already checked in: ${alreadyCheckedIn
            .map((r) => r.room?.roomNumber || r.roomId)
            .join(', ')}`,
        })
      }

      // Use the scheduled arrival/check-in date, not the actual time
      // const checkInDateTime = reservation.checkInDate ?? reservation.arrivedDate ?? DateTime.now()
      let checkInDateTime: DateTime

      if (reservation.checkInDate) {
        checkInDateTime = DateTime.isDateTime(reservation.checkInDate)
          ? reservation.checkInDate
          : DateTime.fromJSDate(new Date(reservation.checkInDate))
      } else if (reservation.arrivedDate) {
        checkInDateTime = DateTime.isDateTime(reservation.arrivedDate)
          ? reservation.arrivedDate
          : DateTime.fromJSDate(new Date(reservation.arrivedDate))
      } else {
        checkInDateTime = DateTime.now()
      }
      const checkedInRooms = []
      // Vérifier que toutes les chambres ont un roomId valide
      const invalidRooms = reservationRoomsToCheckIn.filter((rr) => !rr.roomId)
      if (invalidRooms.length > 0) {
        console.log('Invalid reservation rooms without roomId:', invalidRooms.map(r => r.id))
        await trx.rollback()
        return response.badRequest({
          code: "ROOM_NOT_ASSIGNED",
          message: `Cannot check in reservation rooms without an assigned room.`
        })
      }


      //  Mise à jour de chaque chambre
      for (const reservationRoom of reservationRoomsToCheckIn) {
        reservationRoom.status = 'checked_in'
        reservationRoom.checkInDate = checkInDateTime
        reservationRoom.actualCheckIn = checkInDateTime
        // Keep actualCheckInTime aligned to the scheduled check-in date
        reservationRoom.actualCheckIn = checkInDateTime
        reservationRoom.checkedInBy = auth.user!.id
        reservationRoom.guestNotes = notes || reservationRoom.guestNotes

        console.log('Updating reservation room:', reservationRoom.id)
        console.log('Reservation room data:', trx)

        await reservationRoom.useTransaction(trx).save()

        //  Met à jour la chambre correspondante
        if (reservationRoom.room) {
          reservationRoom.room.status = 'occupied'
          await reservationRoom.room.useTransaction(trx).save()
          console.log('Room status updated to occupied:', reservationRoom.room.roomNumber)
        }

        checkedInRooms.push({
          id: reservationRoom.id,
          roomId: reservationRoom.roomId,
          roomNumber: reservationRoom.room?.roomNumber,
          status: reservationRoom.status,
          checkInDate: reservationRoom.checkInDate,
          keyCardsIssued: reservationRoom.keyCardsIssued,
        })
      }

      // Vérifie si toutes les chambres de la réservation sont check-in
      const allReservationRooms = await ReservationRoom.query({ client: trx }).where(
        'reservation_id',
        reservation.id
      )

      const allRoomsCheckedIn = allReservationRooms.every(
        (room) => room.status === 'checked_in' || reservationRooms.includes(room.id)
      )

      // Met à jour la réservation
      if (allRoomsCheckedIn) {
        reservation.status = ReservationStatus.CHECKED_IN
        reservation.checkInDate = checkInDateTime
        reservation.checkedInBy = auth.user!.id
        console.log('Updating reservation status to CHECKED_IN')
      } else {
        reservation.status = 'confirmed'
        console.log('Partial check-in: updating reservation to confirmed')
      }

      reservation.lastModifiedBy = auth.user!.id
      await reservation.useTransaction(trx).save()

      await trx.commit()

      // Logs d’audit

      const checkedRoomNumbers = checkedInRooms.map((r) => r.roomNumber).join(', ') || 'N/A'
      const checkInType = allRoomsCheckedIn ? 'FULL' : 'PARTIAL'
      const checkInTimeStr = checkInDateTime.toFormat('yyyy-MM-dd HH:mm')

      const logDescription = allRoomsCheckedIn
        ? `Full check-in completed for Reservation #${reservation.reservationNumber}. Rooms: ${checkedRoomNumbers}. Checked in at ${checkInTimeStr}.`
        : `🟡 Partial check-in for Reservation #${reservation.reservationNumber}. Rooms: ${checkedRoomNumbers}. Checked in at ${checkInTimeStr}.`

      //  Log pour la réservation
      await LoggerService.log({
        actorId: auth.user!.id,
        action: 'CHECK_IN',
        entityType: 'Reservation',
        entityId: reservation.id,
        hotelId: reservation.hotelId,
        description: logDescription,
        meta: {
          type: checkInType,
          checkInTime: checkInDateTime.toISO(),
          roomsCheckedIn: checkedInRooms.map((r) => ({
            id: r.id,
            roomId: r.roomId,
            roomNumber: r.roomNumber,
          })),
          totalRoomsCheckedIn: checkedInRooms.length,
          totalRoomsInReservation: allReservationRooms.length,
          userId: auth.user!.id,
        },
        ctx,
      })

      //  Log pour le guest
      if (reservation.guestId) {
        await LoggerService.log({
          actorId: auth.user!.id,
          action: 'CHECK_IN',
          entityType: 'Guest',
          entityId: reservation.guestId,
          hotelId: reservation.hotelId,
          description: `Guest checked in under Reservation #${reservation.reservationNumber} (${checkInType}). Rooms: ${checkedRoomNumbers}.`,
          meta: {
            reservationId: reservation.id,
            reservationNumber: reservation.reservationNumber,
            checkInType,
            checkInTime: checkInDateTime.toISO(),
            rooms: checkedRoomNumbers,
            notes,
          },
          ctx,
        })
      }


      //
      await trx.commit()
      console.log('Transaction committed successfully')

      // Queue post-commit tasks to run asynchronously
      setImmediate(() => {
        (async () => {
          try {
            const CheckinCheckoutNotificationService = (
              await import('#services/notification_action_service')
            ).default
            await CheckinCheckoutNotificationService.notifyCheckInCompleted(
              reservation.id,
              auth.user!.id
            )
          } catch (notifError) {
            console.error('Error sending check-in notifications:', notifError)
          }

          try {
            await GuestSummaryService.recomputeFromReservation(reservation.id)
          } catch (summaryError) {
            console.error('Error recomputing guest summary:', summaryError)
          }
        })()
      })

      return response.ok({
        message: allRoomsCheckedIn ? 'Check-in successful' : 'Partial check-in successful',
        data: {
          reservationId: reservation.id,
          reservationNumber: reservation.reservationNumber,
          status: reservation.status,
          checkInDate: reservation.checkInDate,
          checkedInRooms,
          totalRoomsCheckedIn: checkedInRooms.length,
          isPartialCheckIn: !allRoomsCheckedIn,
          totalRoomsInReservation: allReservationRooms.length,
        },
      })
    } catch (error) {
      console.error('Error during check-in:', error)
      await trx.rollback()
      return response.badRequest({
        message: 'Failed to check in reservation',
        error: error.message,
      })
    }
  }


  // public async checkOut(ctx: HttpContext) {
  //   const { params, response, request, auth } = ctx
  //   const { reservationRooms, actualCheckOutTime, notes } = request.body()
  //   console.log('➡️ checkOut called with params:', params, 'body:', request.body())

  //   if (!auth.user) {
  //     return response.unauthorized({
  //       success: false,
  //       message: 'Authentication required',
  //       errors: ['User is not authenticated'],
  //     })
  //   }

  //   const trx = await db.transaction()

  //   try {
  //     // Validate input parameters
  //     if (!params.reservationId) {
  //       console.log('❌ Missing reservationId')
  //       await trx.rollback()
  //       return response.badRequest({
  //         success: false,
  //         message: 'Reservation ID is required',
  //         errors: ['Missing reservation ID'],
  //       })
  //     }

  //     if (!reservationRooms || !Array.isArray(reservationRooms) || reservationRooms.length === 0) {
  //       console.log('❌ Invalid reservationRooms:', reservationRooms)
  //       await trx.rollback()
  //       return response.badRequest({
  //         success: false,
  //         message: 'Reservation rooms are required',
  //         errors: ['reservationRooms must be a non-empty array'],
  //       })
  //     }

  //     // Fetch reservation with transaction
  //     const reservation = await Reservation.query({ client: trx })
  //       .where('id', params.reservationId)
  //       .preload('folios', (folioQuery) => {
  //         folioQuery.preload('transactions')
  //       })
  //       .first()
  //     console.log('📦 Reservation fetched:', reservation?.id, reservation?.status)

  //     if (!reservation) {
  //       await trx.rollback()
  //       return response.notFound({
  //         success: false,
  //         message: 'Reservation not found',
  //         errors: ['Reservation does not exist'],
  //       })
  //     }

  //     // Validate reservation status
  //     if (reservation.status === ReservationStatus.CHECKED_OUT) {
  //       await trx.rollback()
  //       return response.badRequest({
  //         success: false,
  //         message: 'Reservation is already checked out',
  //         errors: ['Cannot check out an already checked out reservation'],
  //       })
  //     }

  //     if (reservation.status !== ReservationStatus.CHECKED_IN) {
  //       await trx.rollback()
  //       return response.badRequest({
  //         success: false,
  //         message: 'Reservation must be checked in before check out',
  //         errors: [`Current status: ${reservation.status}`],
  //       })
  //     }

  //     const balanceSummary = ReservationsController.calculateBalanceSummary(reservation.folios)
  //     console.log('💰 Balance summary calculated:', balanceSummary)

  //     // Check if there's an outstanding balance
  //     if (balanceSummary.outstandingBalance > 0) {
  //       console.log('⚠️ Outstanding balance detected:', balanceSummary.outstandingBalance)
  //       await trx.rollback()
  //       return response.badRequest({
  //         success: false,
  //         message: 'Cannot check out with outstanding balance',
  //         errors: [
  //           `Outstanding balance of ${balanceSummary.outstandingBalance} must be settled before checkout`,
  //         ],
  //         data: {
  //           balanceSummary,
  //           outstandingAmount: balanceSummary.outstandingBalance,
  //         },
  //       })
  //     }

  //     // Fetch reservation rooms with transaction
  //     const reservationRoomRecords = await ReservationRoom.query({ client: trx })
  //       .whereIn('id', reservationRooms)
  //       .where('reservationId', params.reservationId)
  //       .preload('room')
  //     console.log(
  //       '🛏️ Reservation rooms fetched:',
  //       reservationRoomRecords.map((r) => ({ id: r.roomId, status: r.status }))
  //     )

  //     if (reservationRoomRecords.length === 0) {
  //       await trx.rollback()
  //       return response.notFound({
  //         success: false,
  //         message: 'No reservation rooms found',
  //         errors: ['No matching reservation rooms for the provided IDs'],
  //       })
  //     }

  //     // Validate room statuses
  //     const invalidRooms = reservationRoomRecords.filter(
  //       (room) => room.status === 'checked_out' || room.status === 'cancelled'
  //     )

  //     if (invalidRooms.length > 0) {
  //       console.log(
  //         '⚠️ Invalid rooms for checkout:',
  //         invalidRooms.map((r) => ({ id: r.id, status: r.status }))
  //       )
  //       await trx.rollback()
  //       return response.badRequest({
  //         success: false,
  //         message: 'Some rooms cannot be checked out',
  //         errors: invalidRooms.map((room) => `Room ${room.id} is already ${room.status}`),
  //       })
  //     }

  //     const updatedRooms: any[] = []
  //     // Use the scheduled departure/check-out date, not the actual time
  //     // const checkOutDateTime = reservation.checkOutDate ?? reservation.departDate ?? DateTime.now()

  //     let checkOutDateTime: DateTime

  //     if (reservation.checkOutDate) {
  //       checkOutDateTime = DateTime.isDateTime(reservation.checkOutDate)
  //         ? reservation.checkOutDate
  //         : DateTime.fromJSDate(new Date(reservation.checkOutDate))
  //     } else if (reservation.departDate) {
  //       checkOutDateTime = DateTime.isDateTime(reservation.departDate)
  //         ? reservation.departDate
  //         : DateTime.fromJSDate(new Date(reservation.departDate))
  //     } else {
  //       checkOutDateTime = DateTime.now()
  //     }

  //     // Update reservation rooms
  //     for (const reservationRoom of reservationRoomRecords) {
  //       // Update reservation room status
  //       reservationRoom.status = 'checked_out'
  //       reservationRoom.checkOutDate = checkOutDateTime
  //       // Keep actual check-out fields aligned to the scheduled date
  //       reservationRoom.actualCheckOut = checkOutDateTime
  //       reservationRoom.actualCheckOutTime = checkOutDateTime
  //       reservationRoom.checkedOutBy = auth.user!.id
  //       reservationRoom.lastModifiedBy = auth.user!.id

  //       if (notes) {
  //         reservationRoom.guestNotes = notes
  //       }

  //       await reservationRoom.useTransaction(trx).save()
  //       updatedRooms.push(reservationRoom)

  //       // Update associated room status to dirty
  //       if (reservationRoom.room) {
  //         console.log(`🧹 Marking room ${reservationRoom.room.id} as dirty`)
  //         reservationRoom.room.status = 'available'
  //         reservationRoom.room.housekeepingStatus = 'dirty'
  //         await reservationRoom.room.useTransaction(trx).save()
  //         updatedRooms.push(reservationRoom.room.id)
  //       }
  //     }

  //     // Check if all reservation rooms are checked out
  //     const remainingCheckedInRooms = await ReservationRoom.query({ client: trx })
  //       .where('reservationId', params.reservationId)
  //       .whereNotIn('status', ['checked_out', 'cancelled', 'no_show'])

  //     console.log('📊 Remaining checked-in rooms:', remainingCheckedInRooms.length)

  //     const allRoomsCheckedOut = remainingCheckedInRooms.length === 0

  //     // Update reservation status if all rooms are checked out
  //     if (allRoomsCheckedOut) {
  //       console.log('✅ All rooms checked out, updating reservation status')
  //       reservation.checkOutDate = checkOutDateTime
  //       reservation.status = ReservationStatus.CHECKED_OUT
  //       reservation.checkedOutBy = auth.user!.id
  //       await reservation.useTransaction(trx).save()
  //     }

  //     // Log the check-out activity
  //     await LoggerService.log({
  //       actorId: auth.user.id,
  //       action: 'CHECK_OUT',
  //       entityType: 'Reservation',
  //       entityId: reservation.id,
  //       hotelId: reservation.hotelId,
  //       description: `Reservation #${reservation.reservationNumber} rooms checked out. Rooms: ${reservationRooms.join(', ')}`,
  //       ctx: ctx,
  //     })

  //     //log for Guest
  //     if (reservation.guestId) {
  //       await LoggerService.log({
  //         actorId: auth.user.id,
  //         action: 'CHECK_OUT',
  //         entityType: 'Guest',
  //         entityId: reservation.guestId,
  //         hotelId: reservation.hotelId,
  //         description: `Checked out from hotel for reservation #${reservation.reservationNumber}.`,
  //         meta: {
  //           reservationId: reservation.id,
  //           reservationNumber: reservation.reservationNumber,
  //           rooms: reservationRooms,
  //         },
  //         ctx: ctx,
  //       })
  //     }

  //     await trx.commit()

  //     // Send thank-you email after successful checkout (non-blocking for transaction)
  //     try {
  //       const folios = reservation.folios || []
  //       const closedFolioIds = folios
  //         .filter((f) => f.status === FolioStatus.CLOSED)
  //         .map((f) => f.id)
  //       const folioIdsForEmail = closedFolioIds.length > 0 ? closedFolioIds : folios.map((f) => f.id)
  //       await ReservationEmailService.sendCheckoutThanks(reservation.id, folioIdsForEmail, auth.user!.id)
  //     } catch (emailErr: any) {
  //       logger.warn('Failed to send checkout thank-you email', {
  //         reservationId: reservation.id,
  //         error: emailErr?.message,
  //       })
  //     }

  //     try {
  //       const CheckinCheckoutNotificationService = (await import('#services/notification_action_service')).default

  //       await CheckinCheckoutNotificationService.notifyCheckOutCompleted(
  //         reservation.id,
  //         auth.user!.id,
  //         {
  //           checkedOutRooms: reservationRoomRecords.map(rr => ({
  //             roomNumber: rr.room?.roomNumber || 'N/A',
  //             roomId: rr.roomId
  //           })),
  //           checkOutTime: checkOutDateTime,
  //           allRoomsCheckedOut
  //         }
  //       )
  //       console.log(' Check-out notifications sent successfully')
  //     } catch (notifError) {
  //       console.error(' Error sending check-out notifications:', notifError)
  //     }

  //     await GuestSummaryService.recomputeFromReservation(reservation.id)
  //     return response.ok({
  //       success: true,
  //       message: 'Check-out completed successfully',
  //       data: {
  //         reservation: {
  //           id: reservation.id,
  //           reservationNumber: reservation.reservationNumber,
  //           status: reservation.status,
  //           checkOutDate: reservation.checkOutDate,
  //           allRoomsCheckedOut,
  //         },
  //         checkedOutRooms: updatedRooms.map((room) => ({
  //           id: room.id,
  //           roomId: room.roomId,
  //           status: room.status,
  //           // actualCheckOutTime: room.actualCheckOutTime,
  //           //checkedOutBy: room.checkedOutBy,
  //           //finalBillAmount: room.finalBillAmount,
  //           //depositRefund: room.depositRefund
  //         })),
  //         updatedRooms,
  //         balanceSummary,
  //       },
  //     })
  //   } catch (error) {
  //     await trx.rollback()
  //     logger.error('Error during reservation check-out:', {
  //       reservationId: params.reservationId,
  //       reservationRooms,
  //       error: error.message,
  //       stack: error.stack,
  //     })

  //     return response.status(500).json({
  //       success: false,
  //       message: 'An error occurred during check-out',
  //       errors: [error.message],
  //     })
  //   }
  // }

  public async checkOut(ctx: HttpContext) {
    const { params, response, request, auth } = ctx
    const { reservationRooms, actualCheckOutTime, notes } = request.body()

    if (!auth.user) {
      console.log('[CHECKOUT] Erreur: Utilisateur non authentifié');
      return response.unauthorized({
        success: false,
        message: 'Authentication required',
        errors: ['User is not authenticated'],
      })
    }

    const trx = await db.transaction()

    try {
      if (!params.reservationId) {
        await trx.rollback()
        return response.badRequest({
          success: false,
          message: 'Reservation ID is required',
          errors: ['Missing reservation ID'],
        })
      }

      if (!reservationRooms || !Array.isArray(reservationRooms) || reservationRooms.length === 0) {
        await trx.rollback()
        return response.badRequest({
          success: false,
          message: 'Reservation rooms are required',
          errors: ['reservationRooms must be a non-empty array'],
        })
      }

      const reservation = await Reservation.query({ client: trx })
        .where('id', params.reservationId)
        .preload('folios', (folioQuery) => {
          folioQuery.preload('transactions')
        })
        .first()

      if (!reservation) {
        await trx.rollback()
        return response.notFound({
          success: false,
          message: 'Reservation not found',
          errors: ['Reservation does not exist'],
        })
      }


      if (reservation.status === ReservationStatus.CHECKED_OUT) {
        await trx.rollback()
        return response.badRequest({
          success: false,
          message: 'Reservation is already checked out',
          errors: ['Cannot check out an already checked out reservation'],
        })
      }

      if (reservation.status !== ReservationStatus.CHECKED_IN) {
        await trx.rollback()
        return response.badRequest({
          success: false,
          message: 'Reservation must be checked in before check out',
          errors: [`Current status: ${reservation.status}`],
        })
      }

      const balanceSummary = ReservationsController.calculateBalanceSummary(reservation.folios)

      if (balanceSummary.outstandingBalance > 0) {
        await trx.rollback()
        return response.badRequest({
          success: false,
          message: 'Cannot check out with outstanding balance',
          errors: [
            `Outstanding balance of ${balanceSummary.outstandingBalance} must be settled before checkout`,
          ],
          data: {
            balanceSummary,
            outstandingAmount: balanceSummary.outstandingBalance,
          },
        })
      }

      const reservationRoomRecords = await ReservationRoom.query({ client: trx })
        .whereIn('id', reservationRooms)
        .where('reservationId', params.reservationId)
        .preload('room')


      if (reservationRoomRecords.length === 0) {

        await trx.rollback()
        return response.notFound({
          success: false,
          message: 'No reservation rooms found',
          errors: ['No matching reservation rooms for the provided IDs'],
        })
      }
      const invalidRooms = reservationRoomRecords.filter(
        (room) => room.status === 'checked_out' || room.status === 'cancelled'
      )


      if (invalidRooms.length > 0) {
        console.log('[CHECKOUT] Erreur: Chambres invalides:', invalidRooms.map(r => ({ id: r.id, status: r.status })));
        await trx.rollback()
        return response.badRequest({
          success: false,
          message: 'Some rooms cannot be checked out',
          errors: invalidRooms.map((room) => `Room ${room.id} is already ${room.status}`),
        })
      }

      const updatedRooms: any[] = []

      let checkOutDateTime: DateTime

      if (reservation.checkOutDate) {
        checkOutDateTime = DateTime.isDateTime(reservation.checkOutDate)
          ? reservation.checkOutDate
          : DateTime.fromJSDate(new Date(reservation.checkOutDate))
      } else if (reservation.departDate) {
        checkOutDateTime = DateTime.isDateTime(reservation.departDate)
          ? reservation.departDate
          : DateTime.fromJSDate(new Date(reservation.departDate))
      } else {
        checkOutDateTime = DateTime.now()
      }

      for (const reservationRoom of reservationRoomRecords) {

        reservationRoom.status = 'checked_out'
        reservationRoom.checkOutDate = checkOutDateTime
        reservationRoom.actualCheckOut = checkOutDateTime
        reservationRoom.actualCheckOut = checkOutDateTime
        reservationRoom.checkedOutBy = auth.user!.id
        reservationRoom.lastModifiedBy = auth.user!.id

        if (notes) {
          reservationRoom.guestNotes = notes
        }

        await reservationRoom.useTransaction(trx).save()
        updatedRooms.push(reservationRoom)

        if (reservationRoom.room) {
          reservationRoom.room.status = 'available'
          reservationRoom.room.housekeepingStatus = 'dirty'
          await reservationRoom.room.useTransaction(trx).save()
        }
      }

      const remainingCheckedInRooms = await ReservationRoom.query({ client: trx })
        .where('reservationId', params.reservationId)
        .whereNotIn('status', ['checked_out', 'cancelled', 'no_show'])

      const allRoomsCheckedOut = remainingCheckedInRooms.length === 0

      if (allRoomsCheckedOut) {
        reservation.checkOutDate = checkOutDateTime
        reservation.status = ReservationStatus.CHECKED_OUT
        reservation.checkedOutBy = auth.user!.id
        await reservation.useTransaction(trx).save()
      }

      await LoggerService.log({
        actorId: auth.user.id,
        action: 'CHECK_OUT',
        entityType: 'Reservation',
        entityId: reservation.id,
        hotelId: reservation.hotelId,
        description: `Reservation #${reservation.reservationNumber} rooms checked out. Rooms: ${reservationRooms.join(', ')}`,
        ctx: ctx,
      })

      if (reservation.guestId) {
        await LoggerService.log({
          actorId: auth.user.id,
          action: 'CHECK_OUT',
          entityType: 'Guest',
          entityId: reservation.guestId,
          hotelId: reservation.hotelId,
          description: `Checked out from hotel for reservation #${reservation.reservationNumber}.`,
          meta: {
            reservationId: reservation.id,
            reservationNumber: reservation.reservationNumber,
            rooms: reservationRooms,
          },
          ctx: ctx,
        })
      }
      await trx.commit()

      try {
        const folios = reservation.folios || []
        const closedFolioIds = folios
          .filter((f) => f.status === FolioStatus.CLOSED)
          .map((f) => f.id)
        const folioIdsForEmail = closedFolioIds.length > 0 ? closedFolioIds : folios.map((f) => f.id)
        await ReservationEmailService.sendCheckoutThanks(reservation.id, folioIdsForEmail, auth.user!.id)
      } catch (emailErr: any) {
        console.error('[CHECKOUT] Erreur lors de l\'envoi de l\'email:', emailErr);
        logger.warn('Failed to send checkout thank-you email', {
          reservationId: reservation.id,
          error: emailErr?.message,
        })
      }

      try {

        const CheckinCheckoutNotificationService = (await import('#services/notification_action_service')).default

        await CheckinCheckoutNotificationService.notifyCheckOutCompleted(
          reservation.id,
          auth.user!.id,
          {
            checkedOutRooms: reservationRoomRecords.map(rr => ({
              roomNumber: rr.room?.roomNumber || 'N/A',
              roomId: rr.roomId
            })),
            checkOutTime: checkOutDateTime,
            allRoomsCheckedOut
          }
        )
      } catch (notifError) {
        console.error('[CHECKOUT] Erreur lors de l\'envoi des notifications:', notifError);
        logger.error('Error sending check-out notifications', notifError)
      }

      await GuestSummaryService.recomputeFromReservation(reservation.id)

      return response.ok({
        success: true,
        message: 'Check-out completed successfully',
        data: {
          reservation: {
            id: reservation.id,
            reservationNumber: reservation.reservationNumber,
            status: reservation.status,
            checkOutDate: reservation.checkOutDate,
            allRoomsCheckedOut,
          },
          checkedOutRooms: updatedRooms.map((room) => ({
            id: room.id,
            roomId: room.roomId,
            status: room.status,
          })),
          updatedRooms,
          balanceSummary,
        },
      })
    } catch (error) {
      console.error('[CHECKOUT] Erreur capturée dans le bloc catch principal:', error);
      console.error('[CHECKOUT] Stack trace:', error.stack);

      await trx.rollback()

      logger.error('Error during reservation check-out', {
        reservationId: params.reservationId,
        reservationRooms,
        error: error.message,
        stack: error.stack,
      })

      return response.status(500).json({
        success: false,
        message: 'An error occurred during check-out',
        errors: [error.message],
      })
    }
  }

  public async undoCheckIn(ctx: HttpContext) {
    const { params, response, request, auth } = ctx
    const { reservationRooms, notes } = request.body()

    if (!auth.user) {
      return response.unauthorized({ success: false, message: 'Authentication required' })
    }

    const trx = await db.transaction()

    try {
      const reservationId = Number(params.reservationId)
      if (isNaN(reservationId)) {
        await trx.rollback()
        return response.badRequest({ success: false, message: 'Reservation ID is required' })
      }

      if (!reservationRooms || !Array.isArray(reservationRooms) || reservationRooms.length === 0) {
        await trx.rollback()
        return response.badRequest({ success: false, message: 'reservationRooms must be a non-empty array' })
      }

      const reservation = await Reservation.query({ client: trx })
        .where('id', reservationId)
        .preload('reservationRooms', (q) => q.preload('room'))
        .first()

      if (!reservation) {
        await trx.rollback()
        return response.notFound({ success: false, message: 'Reservation not found' })
      }

      // Only same-day undo allowed
      const todayISO = DateTime.now().toISODate()

      const roomsToUndo = await ReservationRoom.query({ client: trx })
        .whereIn('id', reservationRooms)
        .where('reservationId', reservationId)
        .preload('room')

      if (roomsToUndo.length === 0) {
        await trx.rollback()
        return response.notFound({ success: false, message: 'No matching reservation rooms for the provided IDs' })
      }

      // Validate statuses and dates
      const invalidRooms = roomsToUndo.filter(
        (rr) =>
          rr.status !== 'checked_in' ||
          !(
            (rr.actualCheckIn && rr.actualCheckIn.toISODate() === todayISO) ||
            (rr.checkInDate && rr.checkInDate.toISODate() === todayISO)
          )
      )

      if (invalidRooms.length > 0) {
        await trx.rollback()
        return response.badRequest({
          success: false,
          message: 'Undo check-in only allowed for rooms checked in today',
          errors: invalidRooms.map((rr) => `Room ${rr.roomId} is ${rr.status} or not checked in today`),
        })
      }

      const updatedRooms: any[] = []

      for (const rr of roomsToUndo) {
        rr.status = 'reserved'
        //rr.checkedInBy = null as any
        //rr.actualCheckIn = null as any
        //rr.checkInDate = null as any
        if (notes) rr.guestNotes = notes
        await rr.useTransaction(trx).save()
        updatedRooms.push(rr)

        if (rr.room) {
          rr.room.status = 'available'
          await rr.room.useTransaction(trx).save()
        }
      }

      // If no rooms remain checked-in, revert reservation status and check-in date
      const remainingCheckedIn = await ReservationRoom.query({ client: trx })
        .where('reservationId', reservationId)
        .where('status', ReservationStatus.CHECKED_IN)

      if (remainingCheckedIn.length === 0) {
        reservation.status = ReservationStatus.CONFIRMED
        //reservation.checkInDate = null
        await reservation.useTransaction(trx).save()
      }

      await LoggerService.log({
        actorId: auth.user.id,
        action: 'UNDO_CHECK_IN',
        entityType: 'Reservation',
        entityId: reservation.id,
        hotelId: reservation.hotelId,
        description: `Undo check-in for rooms: ${reservationRooms.join(', ')} on reservation #${reservation.reservationNumber}`,
        ctx,
      })

      if (reservation.guestId) {
        await LoggerService.log({
          actorId: auth.user.id,
          action: 'UNDO_CHECK_IN',
          entityType: 'Guest',
          entityId: reservation.guestId,
          hotelId: reservation.hotelId,
          description: `Undo check-in on reservation #${reservation.reservationNumber}.`,
          meta: { reservationId: reservation.id, reservationNumber: reservation.reservationNumber, rooms: reservationRooms },
          ctx,
        })
      }

      await trx.commit()
      await GuestSummaryService.recomputeFromReservation(reservation.id)

      return response.ok({
        success: true,
        message: 'Undo check-in completed successfully',
        data: {
          reservation: {
            id: reservation.id,
            reservationNumber: reservation.reservationNumber,
            status: reservation.status,
            checkInDate: reservation.checkInDate,
          },
          updatedRooms: updatedRooms.map((room) => ({ id: room.id, roomId: room.roomId, status: room.status })),
        },
      })
    } catch (error) {
      await trx.rollback()
      logger.error('Error during undo check-in:', {
        reservationId: params.reservationId,
        reservationRooms,
        error: error.message,
        stack: error.stack,
      })

      return response.status(500).json({ success: false, message: 'An error occurred during undo check-in', errors: [error.message] })
    }
  }

  public async undoCheckOut(ctx: HttpContext) {
    const { params, response, request, auth } = ctx
    const { reservationRooms, notes } = request.body()

    if (!auth.user) {
      return response.unauthorized({ success: false, message: 'Authentication required' })
    }

    const trx = await db.transaction()

    try {
      const reservationId = Number(params.reservationId)
      if (isNaN(reservationId)) {
        await trx.rollback()
        return response.badRequest({ success: false, message: 'Reservation ID is required' })
      }

      if (!reservationRooms || !Array.isArray(reservationRooms) || reservationRooms.length === 0) {
        await trx.rollback()
        return response.badRequest({ success: false, message: 'reservationRooms must be a non-empty array' })
      }

      const reservation = await Reservation.query({ client: trx })
        .where('id', reservationId)
        .preload('reservationRooms', (q) => q.preload('room'))
        .first()

      if (!reservation) {
        await trx.rollback()
        return response.notFound({ success: false, message: 'Reservation not found' })
      }

      const todayISO = DateTime.now().toJSDate()
      logger.info(reservation.departDate)
      /* const checkedOutTodayAtReservationLevel =
          reservation.checkOutDate && reservation.checkOutDate.toJSDate() === todayISO*/

      const roomsToUndo = await ReservationRoom.query({ client: trx })
        .whereIn('id', reservationRooms)
        .where('reservationId', reservationId)
        .preload('room')

      if (roomsToUndo.length === 0) {
        await trx.rollback()
        return response.notFound({ success: false, message: 'No matching reservation rooms for the provided IDs' })
      }

      const invalidRooms = roomsToUndo.filter((rr) => rr.status !== 'checked_out')
      if (invalidRooms.length > 0) {
        await trx.rollback()
        return response.badRequest({
          success: false,
          message: 'Undo check-out only allowed for rooms that are checked out',
          errors: invalidRooms.map((rr) => `Room ${rr.roomId} is ${rr.status}`),
        })
      }

      // If reservation-level checkout is set, enforce same-day undo
      /* if (!checkedOutTodayAtReservationLevel) {
         // fallback: allow if any selected room updated today (best effort)
         const anySelectedUpdatedToday = roomsToUndo.some(
           (rr) => rr.updatedAt && rr.updatedAt.toISODate() === todayISO
         )
         if (!anySelectedUpdatedToday) {
           await trx.rollback()
           return response.badRequest({
             success: false,
             message: 'Undo check-out only allowed for check-outs performed today',
           })
         }
       }*/

      const updatedRooms: any[] = []
      for (const rr of roomsToUndo) {
        rr.status = 'checked_in'
        //rr.checkedOutBy = null as any
        // rr.actualCheckOutTime = null
        if (notes) rr.guestNotes = notes
        await rr.useTransaction(trx).save()
        updatedRooms.push(rr)

        if (rr.room) {
          rr.room.status = 'occupied'
          await rr.room.useTransaction(trx).save()
        }
      }

      // If any room is no longer checked_out, ensure reservation is not CHECKED_OUT
      const stillCheckedOut = await ReservationRoom.query({ client: trx })
        .where('reservationId', reservationId)
        .where('status', ReservationStatus.CHECKED_OUT)

      if (stillCheckedOut.length === 0) {
        reservation.status = ReservationStatus.CHECKED_IN
        //reservation.checkOutDate = null
        await reservation.useTransaction(trx).save()
      }

      await LoggerService.log({
        actorId: auth.user.id,
        action: 'UNDO_CHECK_OUT',
        entityType: 'Reservation',
        entityId: reservation.id,
        hotelId: reservation.hotelId,
        description: `Undo check-out for rooms: ${reservationRooms.join(', ')} on reservation #${reservation.reservationNumber}`,
        ctx,
      })

      if (reservation.guestId) {
        await LoggerService.log({
          actorId: auth.user.id,
          action: 'UNDO_CHECK_OUT',
          entityType: 'Guest',
          entityId: reservation.guestId,
          hotelId: reservation.hotelId,
          description: `Undo check-out on reservation #${reservation.reservationNumber}.`,
          meta: { reservationId: reservation.id, reservationNumber: reservation.reservationNumber, rooms: reservationRooms },
          ctx,
        })
      }

      await trx.commit()
      await GuestSummaryService.recomputeFromReservation(reservation.id)

      return response.ok({
        success: true,
        message: 'Undo check-out completed successfully',
        data: {
          reservation: {
            id: reservation.id,
            reservationNumber: reservation.reservationNumber,
            status: reservation.status,
            checkOutDate: reservation.checkOutDate,
          },
          updatedRooms: updatedRooms.map((room) => ({ id: room.id, roomId: room.roomId, status: room.status })),
        },
      })
    } catch (error) {
      logger.info(error)
      await trx.rollback()
      logger.error('Error during undo check-out:', {
        reservationId: params.reservationId,
        reservationRooms,
        error: error.message,
        stack: error.stack,
      })

      return response.status(500).json({ success: false, message: 'An error occurred during undo check-out', errors: [error.message] })
    }
  }

  /**
   * Get a single reservation with all its related information,
   * including the user, service product, and payment.
   *
   * GET /reservations/:id
   */
  public async getReservationDetails({ params, response, auth }: HttpContext) {
    try {
      const reservationId = parseInt(params.reservationId, 10)

      if (isNaN(reservationId)) {
        return response.badRequest({ message: 'Invalid reservation ID. Must be a valid number.' })
      }

      const reservation = await Reservation.query()
        .where('id', reservationId)
        .whereNotNull('hotel_id')
        .preload('guest')
        .preload('guests', (query) => {
          query.pivotColumns([
            'is_primary',
            'guest_type',
            'room_assignment',
            'special_requests',
            'dietary_restrictions',
            'accessibility',
            'emergency_contact',
            'emergency_phone',
            'notes',
          ])
        })
        .preload('folios', (query) => {
          query.preload('transactions', (tq) => {
            tq.where('isVoided', false).whereNot('status', TransactionStatus.VOIDED)
          })
        })

        .preload('bookingSource')
        .preload('businessSource')
        .preload('reservationRooms', (query) => {
          query.preload('roomType')
          query.preload('guest')
          query
            .preload('room')
            .preload('paymentMethod')
            .preload('roomRates', (queryRoom: any) => {
              queryRoom.preload('rateType')
            })
        })
        .first()

      if (!reservation) {
        return response.notFound({ message: 'Reservation not found' })
      }

      // Calculate balance summary from folio transactions
      const balanceSummary = ReservationsController.calculateBalanceSummary(reservation.folios)

      // Calculate average daily rate
      const avgDailyRate = this.calculateAvgDailyRate(reservation)

      // Determine available actions based on reservation status
      const availableActions = this.getAvailableActions(
        reservation,
        JSON.parse(auth.user?.permisPrivileges || '[]')
      )

      const result = {
        ...reservation.toJSON(),
        balanceSummary,
        avgDailyRate,
        availableActions,
      }

      return response.ok(result)
    } catch (error) {
      console.error('Error fetching reservation details:', error)
      return response.internalServerError({
        message: 'An error occurred while fetching the reservation.',
      })
    }
  }

  /**
   * Get minimal reservation and room details for quick views.
   * GET /reservation/:reservationId/basicdetails
   */
  public async getReservationBasicDetails({ params, response }: HttpContext) {
    try {
      const reservationId = parseInt(params.reservationId, 10)
      if (isNaN(reservationId)) {
        return response.badRequest({ message: 'Invalid reservation ID. Must be a valid number.' })
      }

      const reservation = await Reservation.query()
        .select(['id', 'reservation_number', 'status', 'guest_id', 'arrived_date', 'depart_date'])
        .where('id', reservationId)
        .preload('guest', (gq) => gq.select(['id', 'firstName', "lastName", 'title']))
        .preload('reservationRooms', (rq) => {
          rq.select(['id', 'room_id', 'status', 'check_in_date', 'check_out_date', 'roomRateId'])
            .preload('room', (roomQ) => {
              roomQ.select(['id', 'room_number', 'room_type_id'])
                .preload('roomType', (rtQ) => rtQ.select(['id', 'room_type_name']))
            })
            .preload('roomRates', (rateQ) => {
              rateQ.select(['id', 'rate_type_id'])
                .preload('rateType', (rtQ) => rtQ.select(['id', 'rate_type_name']))
            })
        })
        .first()

      if (!reservation) {
        return response.notFound({ message: 'Reservation not found' })
      }
      return response.ok(reservation)
    } catch (error) {
      return response.internalServerError({ message: 'Failed to get basic reservation details', error: error.message })
    }
  }

  /**
   * Calculate balance summary from folio transactions
   */
  public static calculateBalanceSummary(folios: any[]) {
    let totalCharges = 0
    let totalPayments = 0
    let totalAdjustments = 0
    let totalTaxes = 0
    let totalServiceCharges = 0
    let totalDiscounts = 0

    folios.forEach((folio) => {
      const activeTransactions = folio.transactions.filter(
        (t: any) => t.status !== TransactionStatus.VOIDED && t.isVoided === false
      )
      if (activeTransactions) {
        activeTransactions.forEach((transaction: any) => {
          const amount = parseFloat(transaction.amount) || 0

          switch (transaction.transactionType) {
            case 'charge':
              totalCharges += amount
              break
            case TransactionType.ROOM_POSTING:
              totalCharges += amount
              break
            case TransactionType.TRANSFER:
              if (transaction.category === TransactionCategory.TRANSFER_IN) {
                // Treat transfer-in as a charge (debit)
                totalCharges += amount
              } else if (transaction.category === TransactionCategory.TRANSFER_OUT) {
                // Treat transfer-out as a payment (credit)
                totalPayments += Math.abs(amount)
              }
              break
            case 'payment':
              totalPayments += amount
              break
            case 'adjustment':
              totalAdjustments += amount
              break
            case 'tax':
              totalTaxes += amount
              break
            case 'discount':
              totalDiscounts += Math.abs(amount) // Discounts are typically negative
              totalCharges -= Math.abs(amount)
              break
            case 'refund':
              totalPayments -= amount // Refunds reduce payments
              break
          }

          // Add service charges and taxes from transaction details
          if (transaction.serviceChargeAmount) {
            totalServiceCharges += parseFloat(transaction.serviceChargeAmount) || 0
          }
          if (transaction.taxAmount) {
            totalTaxes += parseFloat(transaction.taxAmount) || 0
          }
        })
      }
    })

    const outstandingBalance =
      totalCharges +
      totalTaxes +
      totalServiceCharges -
      totalPayments +
      totalAdjustments

    return {
      totalCharges: parseFloat(totalCharges.toFixed(2)),
      totalPayments: parseFloat(totalPayments.toFixed(2)),
      totalAdjustments: parseFloat(totalAdjustments.toFixed(2)),
      totalTaxes: parseFloat(totalTaxes.toFixed(2)),
      totalServiceCharges: parseFloat(totalServiceCharges.toFixed(2)),
      totalDiscounts: parseFloat(totalDiscounts.toFixed(2)),
      outstandingBalance: parseFloat(outstandingBalance.toFixed(2)),
      totalChargesWithTaxes: parseFloat(
        (totalCharges + totalTaxes + totalServiceCharges).toFixed(2)
      ),
      balanceStatus:
        outstandingBalance > 0 ? 'outstanding' : outstandingBalance < 0 ? 'credit' : 'settled',
    }
  }

  /**
   * Calculate average daily rate from reservation room rates
   */
  private calculateAvgDailyRate(reservation: any) {
    if (!reservation.reservationRooms || reservation.reservationRooms.length === 0) {
      return 0
    }

    let totalRoomCharges = 0
    let totalNights = 0

    reservation.reservationRooms.forEach((reservationRoom: any) => {
      if (reservationRoom.roomRates && reservationRoom.roomRates.length > 0) {
        reservationRoom.roomRates.forEach((roomRate: any) => {
          const rateAmount = parseFloat(roomRate.rate) || 0
          totalRoomCharges += rateAmount
          totalNights += 1
        })
      }
    })

    if (totalNights === 0) {
      return 0
    }

    return parseFloat((totalRoomCharges / totalNights).toFixed(2))
  }

  /**
   * Get available actions based on reservation status
   */
  private getAvailableActions(reservation: any, userPermissions: string[]) {
    const actions = []
    const status =
      reservation.status?.toLowerCase() || reservation.reservation_status?.toLowerCase()
    const currentDate = new Date()
    const arrivalDate = new Date(reservation.arrivedDate || reservation.checkInDate)
    const departureDate = new Date(reservation.departDate || reservation.checkOutDate)
    const canUnAssign = reservation.reservationRooms.some(
      (reservationRoom: any) => reservationRoom.roomId
    )

    const todayISO = DateTime.now().toISODate()
    const reservationCheckedInToday =
      reservation.checkInDate && reservation.checkInDate.toISODate && reservation.checkInDate.toISODate() === todayISO
    const reservationCheckedOutToday =
      reservation.checkOutDate && reservation.checkOutDate.toISODate && reservation.checkOutDate.toISODate() === todayISO

    const hasSameDayRoomCheckIn = Array.isArray(reservation.reservationRooms) && reservation.reservationRooms.some(
      (rr: any) =>
        ['checked_in'].includes((rr.status || '').toLowerCase()) &&
        ((rr.actualCheckIn && rr.actualCheckIn.toISODate && rr.actualCheckIn.toISODate() === todayISO) ||
          (rr.checkInDate && rr.checkInDate.toISODate && rr.checkInDate.toISODate() === todayISO))
    )

    const hasSameDayRoomCheckOut = Array.isArray(reservation.reservationRooms) && reservation.reservationRooms.some(
      (rr: any) => (rr.status || '').toLowerCase() === 'checked_out' && rr.updatedAt && rr.updatedAt.toISODate && rr.updatedAt.toISODate() === todayISO
    )

    // Check-in: Available for confirmed reservations on or after arrival date
    if (
      userPermissions.includes('check_in_guest') &&
      ['confirmed', 'guaranteed', 'pending'].includes(status) &&
      currentDate >= arrivalDate
    ) {
      actions.push({
        action: 'check_in',
        label: 'Check-in',
        description: 'Register guest arrival and assign room',
        available: true,
        route: `/reservations/${reservation.id}/check-in`,
      })
    }
    // Checkout : Available during stay (checked-in status)
    if (
      userPermissions.includes('check_out_guest') &&
      ['checked-in', 'checked_in'].includes(status) &&
      currentDate >= departureDate
    ) {
      actions.push({
        action: 'check_out',
        label: 'Check-out',
        description: 'Check out guest to a different room',
        available: true,
        route: `/reservations/${reservation.id}/check-out`,
      })
    }

    // Undo Check-in: allowed if check-in occurred today on reservation or any room
    if (
      userPermissions.includes('check_in_guest') &&
      ['checked-in', 'checked_in'].includes(status) &&
      (reservationCheckedInToday || hasSameDayRoomCheckIn)
    ) {
      actions.push({
        action: 'undo_check_in',
        label: 'Undo Check-in',
        description: 'Revert same-day check-in for selected rooms',
        available: true,
        route: `/reservations/${reservation.id}/undo-checkin`,
      })
    }

    // Undo Check-out: allowed if check-out occurred today on reservation or any room
    if (
      userPermissions.includes('check_out_guest') &&
      ['checked-out', 'checked_out'].includes(status) &&
      (reservationCheckedOutToday || hasSameDayRoomCheckOut)
    ) {
      actions.push({
        action: 'undo_check_out',
        label: 'Undo Check-out',
        description: 'Revert same-day check-out for selected rooms',
        available: true,
        route: `/reservations/${reservation.id}/undo-check-out`,
      })
    }
    // Add Payment: Available for all active reservations
    if (
      userPermissions.includes('add_item_to_open_folio') &&
      !['cancelled', 'no-show', 'voided'].includes(status)
    ) {
      actions.push({
        action: 'add_payment',
        label: 'Add Payment',
        description: 'Record a payment to reduce outstanding balance',
        available: true,
        route: `/reservations/${reservation.id}/add-payment`,
      })
    }

    // Amend Stay: Available before or during stay
    if (
      userPermissions.includes('access_to_extend_guest_stay') &&
      ['confirmed', 'guaranteed', 'pending', 'checked-in', 'checked_in'].includes(status)
    ) {
      actions.push({
        action: 'amend_stay',
        label: 'Amend Stay',
        description: 'Modify reservation details, dates, or room type',
        available: true,
        route: `/reservations/${reservation.id}/amend-stay`,
      })
    }

    // Room Move: Available during stay (checked-in status)
    if (
      userPermissions.includes('access_to_move_room') &&
      ['checked-in', 'checked_in', 'confirmed', 'guaranteed', 'pending'].includes(status)
    ) {
      actions.push({
        action: 'room_move',
        label: 'Room Move',
        description: 'Move guest to a different room',
        available: true,
        route: `/reservations/${reservation.id}/room-move`,
      })
    }

    // Exchange Room: Similar to room move
    if (
      userPermissions.includes('access_to_move_room') &&
      ['checked-in', 'checked_in', 'confirmed', 'guaranteed', 'pending'].includes(status)
    ) {
      actions.push({
        action: 'exchange_room',
        label: 'Exchange Room',
        description: 'Exchange guest room assignment',
        available: true,
        route: `/reservations/${reservation.id}/exchange-room`,
      })
    }

    // Stop Room Move: Available if there's a pending room move
    if (
      userPermissions.includes('access_to_override_stop_room_move') &&
      ['confirmed', 'guaranteed', 'pending', 'checked-in', 'checked_in'].includes(status)
    ) {
      actions.push({
        action: 'stop_room_move',
        label: 'Stop Room Move',
        description: 'Add Flag stop move',
        available: false, // Would need to check if there's a pending move
        route: `/reservations/${reservation.id}/stop-room-move`,
      })
    }

    /*  // Inclusion List: Available during reservation or stay
      if (['confirmed', 'guaranteed', 'pending', 'checked-in', 'checked_in'].includes(status)) {
        actions.push({
          action: 'inclusion_list',
          label: 'Inclusion List',
          description: 'Add or modify included amenities and services',
          available: true,
          route: `/reservations/${reservation.id}/inclusion-list`
        })
      }
        */

    // Cancel Reservation: Available before check-in
    if (
      userPermissions.includes('cancel_reservation') &&
      ['confirmed', 'guaranteed', 'pending'].includes(status) &&
      currentDate < arrivalDate
    ) {
      actions.push({
        action: 'cancel_reservation',
        label: 'Cancel Reservation',
        description: 'Cancel the reservation with applicable fees',
        available: true,
        route: `/reservations/${reservation.id}/cancel`,
      })
    }

    // No Show: Available after scheduled arrival time for non-arrived guests
    if (
      userPermissions.includes('mark_no_show') &&
      ['confirmed', 'guaranteed', 'pending'].includes(status) &&
      currentDate > arrivalDate
    ) {
      actions.push({
        action: 'no_show',
        label: 'No Show',
        description: 'Mark reservation as no-show and apply fees',
        available: true,
        route: `/reservations/${reservation.id}/no-show`,
      })
    }

    // Void Reservation: Available for recent reservations with errors
    const numRooms = reservation.reservationRooms?.length || 0

    if (
      userPermissions.includes('void_reservation') &&
      ['confirmed', 'guaranteed', 'pending'].includes(status) &&
      numRooms <= 1
    ) {
      actions.push({
        action: 'void_reservation',
        label: 'Void Reservation',
        description: 'Completely remove reservation from system',
        available: true,
        route: `/reservations/${reservation.id}/void`,
      })
    }

    // Unassign Room: Available for confirmed reservations with assigned rooms
    if (
      userPermissions.includes('unassign_room') &&
      canUnAssign &&
      ['confirmed', 'guaranteed', 'pending'].includes(status)
    ) {
      actions.push({
        action: 'unassign_room',
        label: 'Unassign Room',
        description: 'Remove specific room assignment',
        available: true,
        route: `/reservations/${reservation.id}/unassign-room`,
      })
    }
    return actions
  }

  /**
   * Met à jour les folios après amendement de la réservation
   * Delete existing room charges and repost them based on new stay details
   */


  private async updateFoliosAfterAmendment(reservation: any, trx: any, userId: number) {
    await reservation.load('folios')

    // On utilise le 'trx' passé en paramètre
    await FolioTransaction.query({ client: trx })
      .whereIn('folioId', reservation.folios.map((f: any) => f.id))
      .where('transactionType', TransactionType.CHARGE)
      .where('category', TransactionCategory.ROOM)
      .where('status', '!=', TransactionStatus.VOIDED)
      .delete()


    await ReservationFolioService.postRoomCharges(reservation.id, userId, trx)
  }


  /**
   * Verify if user can extend stay in the hotel
   * @param {HttpContext} ctx - Le contexte HTTP
   * @body {{ new_depart_date: string }} - New Depart Date au format ISO (YYYY-MM-DD).
   */
  public async checkExtendStay(ctx: HttpContext) {
    const { params, request, response } = ctx
    const reservationId = params.id
    const res = {
      scenario: -1,
      messages: '',
    }
    const validator = vine.compile(
      vine.object({
        newDepartDate: vine.date(),
      })
    )
    const trx = await db.transaction()
    try {
      const payload = await request.validateUsing(validator, {
        data: request.body(),
      })

      const newDepartDate = DateTime.fromJSDate(payload.newDepartDate)

      const reservation = await Reservation.query({ client: trx })
        .where('id', reservationId)
        .preload('reservationRooms')
        .first()

      if (!reservation) {
        await trx.rollback()
        res.messages = 'Reservation not found.'
        return response.status(200).json(res)
      }

      const oldDepartDate = reservation.departDate

      if (!oldDepartDate || newDepartDate <= oldDepartDate) {
        await trx.rollback()
        res.messages = 'The new departure date must be later than the current departure date.'
        return response.status(200).json(res)
      }

      // --- Vérification des conflits ---
      const conflicts = []
      for (const rsp of reservation.reservationRooms) {
        const product = await Room.find(rsp.roomId)
        const conflictingReservation = await ReservationRoom.query({ client: trx })
          .where('roomId', rsp.roomId)
          .where('reservationId', '!=', reservationId)
          .andWhere((query) => {
            query

              .where('startDate', '<', newDepartDate.toISODate()!)
              .andWhere('startDate', '>=', DateTime.now().toISODate()!)
            // .andWhere('endDate', '>', oldDepartDate.toISODate()!)
          })
          .first()
        logger.info(conflictingReservation)
        if (conflictingReservation) {
          conflicts.push({
            productName: product?.roomNumber || `ID ${rsp.roomId}`,
            productId: rsp.roomId,
          })
        }
      }

      if (conflicts.length > 0) {
        await trx.rollback()
        res.scenario = 0
        return response.status(200).json(res)
      } else {
        res.scenario = 2
        return response.status(200).json(res)
      }
    } catch (error) {
      await trx.rollback()
      res.messages = 'An error has occurred.' + error.message
      console.error('Erreur lors de la prolongation du séjour :', error)
      return response.status(200).json(res)
    }
  }
  /**
   * Prolonge la date de départ d'une réservation existante.
   * @param {HttpContext} ctx - Le contexte HTTP
   * @body {{ new_depart_date: string }} - La nouvelle date de départ au format ISO (YYYY-MM-DD).
   */
  public async extendStay(ctx: HttpContext) {
    const { params, request, response, auth } = ctx
    const reservationId = params.id

    // const validator = vine.compile(
    //   vine.object({
    //     newDepartDate: vine.date(),
    //   })
    // )
    const trx = await db.transaction()
    try {
      // const payload = await request.validateUsing(validator, {
      //   data: request.body(),
      // })
      const body = request.body()
      //const newDepartDate = DateTime.fromJSDate(payload.newDepartDate)
      const reservation = await Reservation.query({ client: trx })
        .where('id', reservationId)
        .preload('reservationRooms')
        .first()

      if (!reservation || !reservation.arrivedDate) {
        await trx.rollback()
        return response.notFound({ message: 'Réservation non trouvée.' })
      }

      if (!body.newDepartDate) {
        await trx.rollback()
        return response.notFound({ message: 'Réservation non trouvée.' })
      }
      reservation.departDate = body.newDepartDate
      // --- Aucune conflit : Procéder à la prolongation ---
      const oldReservationData = { ...reservation.serialize() }
      const newDepartDate = reservation.departDate

      // const newDepartDateLuxon = DateTime.fromISO(newDepartDate);
      // const arrivedDateLuxon = DateTime.fromJSDate(new Date(reservation.arrivedDate));
      const newDepartDateLuxon = DateTime.fromISO(String(newDepartDate))
      const arrivedDateLuxon = DateTime.fromISO(String(reservation.arrivedDate))

      const oldNumberOfNights = reservation.numberOfNights || 0
      const newNumberOfNights = newDepartDateLuxon!.diff(arrivedDateLuxon, 'days').days
      const additionalNights = newNumberOfNights - oldNumberOfNights
      let additionalAmount = 0
      // Mettre à jour les produits de la réservation
      for (const rsp of reservation.reservationRooms) {
        const rspInTrx = await ReservationRoom.findOrFail(rsp.id, { client: trx })

        const additionalProductCost = parseFloat(`${rspInTrx.netAmount!}`) * additionalNights

        additionalAmount += additionalProductCost

        rspInTrx.checkOutDate = newDepartDate!

        rspInTrx.netAmount = parseFloat(`${rspInTrx.netAmount!}`) + additionalProductCost
        rspInTrx.lastModifiedBy = auth.user!.id
        await rspInTrx.save()
      }

      // Mettre à jour la réservation principale
      reservation.departDate = newDepartDate
      reservation.numberOfNights = newNumberOfNights
      reservation.totalAmount = parseFloat(`${reservation.totalAmount!}`) + additionalAmount
      reservation.finalAmount = parseFloat(`${reservation.finalAmount!}`) + additionalAmount
      reservation.remainingAmount = parseFloat(`${reservation.remainingAmount!}`) + additionalAmount
      reservation.lastModifiedBy = auth.user!.id
      await reservation.save()

      await trx.commit()

      await LoggerService.log({
        actorId: auth.user!.id,
        action: 'UPDATE',
        entityType: 'Reservation',
        entityId: reservationId,
        hotelId: reservation.hotelId,
        description: `Stay for reservation #${reservationId} extended until ${newDepartDate}.`,
        changes: LoggerService.extractChanges(oldReservationData, reservation.serialize()),
        ctx,
      })
      //guest log
      await LoggerService.log({
        actorId: auth.user!.id,
        action: 'UPDATE',
        entityType: 'Guest',
        entityId: reservation.guestId,
        hotelId: reservation.hotelId,
        description: `Stay for reservation #${reservationId} extended until ${newDepartDate}.`,
        changes: LoggerService.extractChanges(oldReservationData, reservation.serialize()),
        ctx,
      })

      await GuestSummaryService.recomputeFromReservation(reservationId)
      return response.ok({ message: 'The stay was successfully extended.', reservation })
    } catch (error) {
      await trx.rollback()
      console.error('Erreur lors de la prolongation du séjour :', error)
      return response.internalServerError({
        message: 'An error has occurred.',
        error: error.message,
      })
    }
  }

  public async getCancellationSummary({ params, response }: HttpContext) {
    try {
      const reservationId = params.id
      const reservation = await Reservation.query()
        .where('id', reservationId)
        .preload('hotel')
        .preload('reservationRooms')
        .preload('paymentMethod')
        .first()

      if (!reservation) {
        return response.notFound({ message: 'Reservation not found' })
      }

      const policy = await CancellationPolicy.query()
        .where('hotelId', reservation.hotelId)
        .orderBy('createdAt', 'desc')
        .first()

      // Case where no policy is defined
      if (!policy) {
        return response.ok({
          isFreeCancellationPossible: true,
          cancellationFee: 0.0,
          deadline: null,
          summaryMessage: 'Free cancellation possible at any time, as no policy is defined.',
        })
      }

      // Case where cancellation is always free
      if (policy.cancellation_fee_type === 'none') {
        return response.ok({
          isFreeCancellationPossible: true,
          cancellationFee: 0.0,
          deadline: null,
          summaryMessage: 'Free cancellation possible at any time.',
        })
      }

      if (!reservation.arrivedDate) {
        return response.badRequest({ message: 'The reservation does not have an arrival date.' })
      }

      // Calculate free cancellation deadline
      // const arrivalDate = DateTime.fromJSDate(new Date(reservation.arrivedDate))
      const arrivalDate = reservation.arrivedDate
      if (!arrivalDate.isValid) {
        return response.badRequest({ message: 'Invalid arrival date format.' })
      }
      const freeCancellationDeadline = arrivalDate.minus({
        [policy.free_cancellation_period_unit]: 1,
      })

      const now = DateTime.now()
      const isFreeCancellationPossible = now <= freeCancellationDeadline

      let cancellationFee = 0.0
      let feeDescription = 'Gratuit'

      if (!isFreeCancellationPossible) {
        switch (policy.cancellation_fee_type) {
          case 'fixed':
            cancellationFee = parseFloat(`${policy.cancellation_fee_value || 0}`)
            feeDescription = `$${cancellationFee} (fixed fee)`
            break
          case 'percentage':
            cancellationFee =
              (reservation.finalAmount || 0) * ((policy.cancellation_fee_value || 0) / 100)
            feeDescription = `${policy.cancellation_fee_value}% of the total amount`
            break
          case 'first_night':
            cancellationFee = reservation.reservationRooms.reduce(
              (total, p) => total + (parseFloat(`${p.netAmount}`) || 0),
              0
            )
            feeDescription = `The amount of the first night ($${cancellationFee})`
            break
        }
      }

      const summaryMessage = isFreeCancellationPossible
        ? `Free cancellation possible until ${freeCancellationDeadline.toFormat('dd/MM/yyyy HH:mm')}.`
        : `A cancellation fee applies: ${feeDescription}. The deadline for free cancellation was ${freeCancellationDeadline.toFormat('dd/MM/yyyy HH:mm')}.`

      return response.ok({
        isFreeCancellationPossible,
        cancellationFee: isFreeCancellationPossible ? 0 : cancellationFee,
        deadline: freeCancellationDeadline.toISO(),
        summaryMessage,
        policyName: policy.policy_name,
      })
    } catch (error) {
      console.error('Error getting cancellation summary:', error)
      return response.internalServerError({
        message: 'Failed to get cancellation summary',
        error: error.message,
      })
    }
  }

  /**
   * Cancel a reservation, apply cancellation policy, and create a refund if necessary.
   * @param {HttpContext} ctx
   */
  public async cancelReservation(ctx: HttpContext) {
    const { params, request, response, auth } = ctx
    const reservationId = params.reservationId
    const { reason, cancellationFee, selectedRooms } = request.body()

    const trx = await db.transaction()

    try {
      if (!selectedRooms || selectedRooms.length === 0) {
        // Si rien n'est sélectionné, on ne fait rien ou on renvoie une erreur
        await trx.rollback()
        return response.badRequest({
          message: 'No rooms selected for cancellation.',
        })
      }
      // 1. Find the reservation and its related data
      const reservation = await Reservation.query({ client: trx })
        .where('id', reservationId)
        .preload('folios', (query) => {
          query.preload('transactions')
        })
        .preload('reservationRooms')
        .first()

      if (!reservation) {
        await trx.rollback()
        return response.notFound({ message: 'Reservation not found.' })
      }

      // 2. Check if cancellation is allowed
      if (
        [
          ReservationStatus.CANCELLED,
          ReservationStatus.CHECKED_OUT,
          ReservationStatus.CHECKED_IN,
        ].includes(reservation.status as ReservationStatus)
      ) {
        await trx.rollback()
        return response.badRequest({
          message: `Cannot cancel a reservation with status '${reservation.status}'.`,
        })
      }



      const cancelledRooms: string[] = []


      for (const resService of reservation.reservationRooms) {
        if (
          selectedRooms.includes(resService.id) &&
          resService.status !== ReservationProductStatus.CANCELLED
        ) {
          resService.status = ReservationProductStatus.CANCELLED
          resService.lastModifiedBy = auth.user!.id
          await resService.save()

          const room = await Room.find(resService.roomId)
          if (room) {
            room.status = 'available'
            room.lastModifiedBy = auth.user!.id
            await room.save()
            cancelledRooms.push(room.roomNumber)
          }

          // Logger pour la chambre
          await LoggerService.log({
            actorId: auth.user!.id,
            action: 'CANCEL',
            entityType: 'ReservationRoom',
            entityId: resService.id,
            hotelId: reservation.hotelId,
            description: `Room ${room?.roomNumber ?? '(unknown)'} from reservation #${reservation.reservationNumber} was cancelled. Reason: ${reason || 'N/A'}.`,
            meta: { reason, cancellationFee },
            ctx: ctx,
          })
        }
      }

      const allRoomsCancelled = reservation.reservationRooms?.every(
        (room) => room.status === ReservationProductStatus.CANCELLED
      )

      const shouldCancelReservation = allRoomsCancelled

      // 5. Close all related folios and mark transactions as cancelled
      let foliosClosed = 0
      let transactionsCancelled = 0

      if (reservation.folios && reservation.folios.length > 0) {
        for (const folio of reservation.folios) {
          // Only close open folios
          if (folio.status === FolioStatus.OPEN) {
            folio.status = FolioStatus.CLOSED
            folio.workflowStatus = WorkflowStatus.FINALIZED
            folio.closedDate = DateTime.now()
            // folio.finalizedDate = DateTime.now()
            folio.closedBy = auth.user!.id
            folio.lastModifiedBy = auth.user!.id
            await folio.save()
            foliosClosed++

            // Mark all related transactions as cancelled
            if (folio.transactions && folio.transactions.length > 0) {
              for (const transaction of folio.transactions) {
                if (transaction.status != TransactionStatus.CANCELLED) {
                  transaction.status = TransactionStatus.CANCELLED
                  transaction.lastModifiedBy = auth.user!.id
                  await transaction.save()
                  transactionsCancelled++
                }
              }
            }
          }
        }
      }
      const cancelledList =
        cancelledRooms.length > 0 ? `[${cancelledRooms.join(', ')}]` : '(none)'
      // 6. Log and commit
      await LoggerService.log({
        actorId: auth.user!.id,
        action: 'CANCEL',
        entityType: 'Reservation',
        entityId: reservation.id,
        hotelId: reservation.hotelId,
        description: `Reservation #${reservation.reservationNumber} cancelled. Rooms: ${cancelledList}. Reason: ${reason || 'N/A'}. Fee applied: ${cancellationFee || 0}.`,
        meta: {
          reason,
          cancellationFee,
          cancelledRooms,
          foliosClosed,
          transactionsCancelled,
        },
        ctx: ctx,
      })
      //log for guest
      await LoggerService.log({
        actorId: auth.user!.id,
        action: 'CANCEL_RESERVATION',
        entityType: 'Guest',
        entityId: reservation.guestId,
        hotelId: reservation.hotelId,
        description: `Guest #${reservation.guestId}: Reservation #${reservation.reservationNumber} cancelled. Rooms: ${cancelledList}. Reason: ${reason || 'N/A'}. Fee: ${cancellationFee || 0}.`,
        meta: {
          reason,
          cancellationFee,
          cancelledRooms,
        },
        ctx: ctx,
      })

      await trx.commit()

      if (shouldCancelReservation) {
        try {
          const freshReservation = await Reservation.find(reservation.id)
          if (freshReservation) {
            await freshReservation
              .merge({
                status: ReservationStatus.CANCELLED,
                cancellationReason: reason,
                lastModifiedBy: auth.user!.id,
                cancellationDate: DateTime.now(),
              })
              .save()
          }
        } catch { }
      }


      setImmediate(async () => {
        try {
          const NotificationService = (await import('#services/notification_service')).default

          // Déterminer le type d'annulation
          const isFullCancellation = shouldCancelReservation
          const cancellationType = isFullCancellation ? 'FULL' : 'PARTIAL'

          // Variables communes
          const guestName = reservation.guest
            ? `${reservation.guest.firstName || ''} ${reservation.guest.lastName || ''}`.trim()
            : 'Guest'


          try {

            const staffTemplateCode = isFullCancellation
              ? 'RESERVATION_CANCELLED'
              : 'RESERVATION_PARTIAL_CANCELLED'

            const staffVariables = await NotificationService.buildVariables(staffTemplateCode, {
              hotelId: reservation.hotelId,
              reservationId: reservation.id,
              guestId: reservation.guestId,
              extra: {
                ReservationNumber: reservation.reservationNumber || 'N/A',
                GuestName: guestName,
                CancellationDate: DateTime.now().toISODate(),
                CancelledRooms: cancelledList,
                CancellationReason: reason || 'No reason provided',
                CancellationFee: cancellationFee || '0',
                StaffMember: auth.user?.fullName || `User ${auth.user?.id}`,
                CancellationType: cancellationType,
                TotalRoomsCancelled: cancelledRooms.length,
              },
            })

            await NotificationService.sendWithTemplate({
              templateCode: staffTemplateCode,
              recipientType: 'STAFF',
              recipientId: auth.user!.id,
              variables: staffVariables,
              relatedEntityType: 'Reservation',
              relatedEntityId: reservation.id,
              actorId: auth.user!.id,
              hotelId: reservation.hotelId,
            })

          } catch (staffError) {
            console.error('❌ Erreur notification STAFF:', (staffError as any)?.message)
          }

          if (reservation.guest && reservation.guest.email) {
            try {
              const guestTemplateCode = isFullCancellation
                ? 'RESERVATION_CANCELLED_GUEST'
                : 'RESERVATION_PARTIAL_CANCELLED_GUEST'

              const guestVariables = await NotificationService.buildVariables(guestTemplateCode, {
                hotelId: reservation.hotelId,
                reservationId: reservation.id,
                guestId: reservation.guestId,
                extra: {
                  ReservationNumber: reservation.reservationNumber || 'N/A',
                  GuestName: guestName,
                  CancellationDate: DateTime.now().toISODate(),
                  CancelledRooms: cancelledList,
                  CancellationReason: reason || 'No reason provided',
                  CancellationFee: cancellationFee || '0',
                  ContactEmail: reservation.guest.email,
                  ContactPhone: reservation.guest.phonePrimary || 'N/A',
                  RefundAmount: cancellationFee ? `-${cancellationFee}` : '0',
                  RefundMethod: 'Original payment method'
                },
              })

              await NotificationService.sendWithTemplate({
                templateCode: guestTemplateCode,
                recipientType: 'GUEST',
                recipientId: reservation.guestId,
                variables: guestVariables,
                relatedEntityType: 'Reservation',
                relatedEntityId: reservation.id,
                actorId: auth.user!.id,
                hotelId: reservation.hotelId,
              })

            } catch (guestError) {
              console.error('Erreur notification GUEST:', (guestError as any)?.message)
            }
          } else {
            console.log(' Pas d\'email disponible pour le guest, notification non envoyée')
          }
        } catch (notifError) {
          console.error(' Erreur générale dans les notifications:', notifError)
        }
      })
      await GuestSummaryService.recomputeFromReservation(reservationId)
      return response.ok({
        message: `Reservation cancelled. Fee: ${cancellationFee}`,
        cancellationFee: cancellationFee,
        refundAmount: cancellationFee,
        foliosClosed,
        transactionsCancelled,
      })
    } catch (error) {
      await trx.rollback()
      console.error('Error cancelling reservation:', error)
      return response.internalServerError({
        message: 'Failed to cancel reservation.',
        error: error.message,
      })
    }
  }

  public async searchReservations({ request, response, auth }: HttpContext) {
    try {
      const {
        searchText = '',
        status = '',
        roomType = '',
        checkInDate = '',
        checkOutDate = '',
        rateType = '',
        source = '',
        showBookings = '',
        dateType = '',
        dateStart = '',
        dateEnd = '',
        stayCheckInDate = '',
        stayCheckOutDate = '',
        reservationType = ''
      } = request.qs()
      const params = request.params()

      const query = Reservation.query()

      // 1. Filter by searchText (guest name, email, reservation number, etc.)
      if (searchText) {
        query.where((builder) => {
          builder
            .where('reservation_number', 'ILIKE', `%${searchText}%`)
            .orWhere('group_name', 'like', `%${searchText}%`)
            .orWhere('company_name', 'like', `%${searchText}%`)
            .orWhere('source_of_business', 'like', `%${searchText}%`)
            .orWhereHas('guest', (userQuery) => {
              userQuery
                .where('first_name', 'ILIKE', `%${searchText}%`)
                .orWhere('last_name', 'ILIKE', `%${searchText}%`)
                .orWhere('email', 'like', `%${searchText}%`)
                .orWhere('phone_primary', 'like', `%${searchText}%`)
            })
            .orWhereHas('reservationRooms', (roomQuery) => {
              roomQuery
                .whereHas('room', (roomSubQuery: any) => {
                  roomSubQuery.where('room_number', 'like', `%${searchText}%`)
                })
                .orWhereHas('roomType', (roomTypeQuery: any) => {
                  roomTypeQuery.where('room_type_name', 'like', `%${searchText}%`)
                })
            })
            .orWhereHas('ratePlan', (ratePlanQuery) => {
              ratePlanQuery.where('plan_name', 'like', `%${searchText}%`)
            })
            .orWhereHas('bookingSource', (bookingSourceQuery) => {
              bookingSourceQuery.where('source_name', 'like', `%${searchText}%`)
            })
        })
      }

      // 2. Filter by status
      if (status) {
        query.where('status', status)
      }

      // 3. Filter by date range (check for overlapping reservations)
      if (checkInDate && checkOutDate) {
        const startDate = DateTime.fromISO(checkInDate).toISODate()
        const endDate = DateTime.fromISO(checkOutDate).toISODate()

        if (startDate && endDate) {
          // A reservation overlaps if its start is before the search's end
          // AND its end is after the search's start.
          query.where('arrived_date', '<=', endDate).andWhere('depart_date', '>=', startDate)
        }
      }


      if (stayCheckInDate && stayCheckOutDate) {
        const startDate = DateTime.fromISO(stayCheckInDate).toISODate()
        const endDate = DateTime.fromISO(stayCheckOutDate).toISODate()
        if (startDate && endDate) {
          // Rechercher les réservations qui sont en cours pendant cette période
          query
            .where('arrived_date', '<=', endDate)
            .andWhere('depart_date', '>=', startDate)
            .andWhere('status', 'checked_in')
        }
      }

      if (dateType && dateStart && dateEnd) {
        const startDate = DateTime.fromISO(dateStart).toISODate()
        const endDate = DateTime.fromISO(dateEnd).toISODate()

        if (startDate && endDate) {
          switch (dateType) {
            case 'arrival':
              query.where('arrived_date', '>=', startDate).where('arrived_date', '<=', endDate)
              break
            case 'departure':
              query.where('depart_date', '>=', startDate).where('depart_date', '<=', endDate)
              break
            case 'created':
              query.where('created_at', '>=', startDate).where('created_at', '<=', endDate)
              break
            case 'cancelled':

              query.where('status', 'cancelled')
              break
          }
        }
      }

      // 4. Filter by roomType (product name)
      if (roomType) {
        query.whereHas('reservationRooms', (rspQuery) => {
          rspQuery.whereHas('room', (spQuery: any) => {
            spQuery.where('room_type_id', roomType)
          })
        })
      }
      if (rateType) {
        query.whereHas('reservationRooms', (rspQuery) => {
          rspQuery.whereHas('rateType', (rateTypeQuery: any) => {
            rateTypeQuery.where('rate_type_name', 'like', `%${rateType}%`)
          })
        })
      }
      if (source) {
        query.where('businessSourceId', source)
      }

      // Filter par showBookings (toggles)

      if (showBookings) {
        const bookingTypes = showBookings.split(',')

        query.where((builder) => {
          // Si 'web' ou 'channel' est sélectionné
          if (bookingTypes.includes('web')) {
            builder.orWhere((b) => {
              b.whereNotNull('ota_name').orWhereNotNull('ota_reservation_code')
            })
          }

          if (bookingTypes.includes('channel')) {
            builder.orWhere((b) => {
              b.whereNotNull('channex_booking_id')
            })
          }

          // Si 'pms' est sélectionné
          if (bookingTypes.includes('pms')) {
            builder.orWhere((b) => {
              b.whereNull('ota_name').whereNull('ota_reservation_code')
            })
          }
        })
      }


      if (reservationType) {
        query.where('reservationTypeId', reservationType)
      }

      // Preload related data for the response
      query
        .andWhere('hotel_id', params.id)
        .whereNotNull('hotel_id')
        .preload('guest')
        .preload('roomType')
        .preload('bookingSource')
        .preload('reservationType', (sQuery: any) => {
          sQuery.select(['id', 'name'])
        })
        .preload('discount')
        .preload('paymentMethod')
        .preload('folios', (folioQuery) => {
          folioQuery.preload('transactions')
        })
        //.preload('hotel')
        .preload('reservationRooms', (rspQuery) => {
          rspQuery.preload('room').preload('rateType', (sQuery: any) => {
            sQuery.select(['id', 'rate_type_name'])
          })
        })
        .orderBy('created_at', 'desc')
        .limit(50)

      const reservations = await query

      // Calculate balanceSummary and availableActions for each reservation
      const enrichedReservations = reservations.map((reservation) => {
        const balanceSummary = ReservationsController.calculateBalanceSummary(reservation.folios)
        const availableActions = this.getAvailableActions(
          reservation,
          JSON.parse(auth.user?.permisPrivileges || '[]')
        )

        // Include computed fields from the reservation model
        const reservationData = reservation.toJSON()

        return {
          ...reservationData,
          // Add computed fields explicitly
          dayuse: reservation.dayuse,
          dayuseDuration: reservation.dayuseDuration,
          totalOccupancy: reservation.totalOccupancy,
          averageRatePerNight: reservation.averageRatePerNight,
          isConfirmed: reservation.isConfirmed,
          isCheckedIn: reservation.isCheckedIn,
          isCheckedOut: reservation.isCheckedOut,
          isCancelled: reservation.isCancelled,
          isActive: reservation.isActive,
          hasBalance: reservation.hasBalance,
          isFullyPaid: reservation.isFullyPaid,
          displayName: reservation.displayName,
          // Additional calculated fields
          balanceSummary,
          availableActions,
        }
      })

      // Calculate statistics
      const today = DateTime.now().toISODate()
      const hotelId = params.id

      // Total reservations count (with same filters)
      const totalQuery = Reservation.query().where('hotel_id', hotelId).whereNotNull('hotel_id').whereNot('status', 'voided')
      if (searchText) {
        totalQuery.where((builder) => {
          builder
            .where('reservation_number', 'like', `%${searchText}%`)
            .orWhere('group_name', 'like', `%${searchText}%`)
            .orWhere('company_name', 'like', `%${searchText}%`)
            .orWhere('source_of_business', 'like', `%${searchText}%`)
            .orWhereHas('guest', (userQuery) => {
              userQuery
                .where('first_name', 'like', `%${searchText}%`)
                .orWhere('last_name', 'like', `%${searchText}%`)
                .orWhere('email', 'like', `%${searchText}%`)
                .orWhere('phone_primary', 'like', `%${searchText}%`)
            })
            .orWhereHas('reservationRooms', (roomQuery) => {
              roomQuery
                .whereHas('room', (roomSubQuery: any) => {
                  roomSubQuery.where('room_number', 'like', `%${searchText}%`)
                })
                .orWhereHas('roomType', (roomTypeQuery: any) => {
                  roomTypeQuery.where('room_type_name', 'like', `%${searchText}%`)
                })
            })
            .orWhereHas('ratePlan', (ratePlanQuery) => {
              ratePlanQuery.where('plan_name', 'like', `%${searchText}%`)
            })
            .orWhereHas('bookingSource', (bookingSourceQuery) => {
              bookingSourceQuery.where('source_name', 'like', `%${searchText}%`)
            })
        })
      }
      if (status) {
        totalQuery.where('status', status)
      }
      if (checkInDate && checkOutDate) {
        const startDate = DateTime.fromISO(checkInDate).toISODate()
        const endDate = DateTime.fromISO(checkOutDate).toISODate()
        if (startDate && endDate) {
          totalQuery.where('arrived_date', '<=', endDate).andWhere('depart_date', '>=', startDate)
        }
      }
      if (roomType) {
        totalQuery.whereHas('reservationRooms', (rspQuery) => {
          rspQuery.whereHas('room', (spQuery: any) => {
            spQuery.where('room_type_id', roomType)
          })
        })
      }
      const totalReservations = await totalQuery.count('* as total')

      // Arrivals today
      const arrivalsQuery = Reservation.query()
        .where('hotel_id', hotelId)
        .whereNotNull('hotel_id')
        .where('arrived_date', today)
        .whereIn('status', ['confirmed', 'checked_in'])
      const arrivals = await arrivalsQuery.count('* as total')

      // Departures today
      const departuresQuery = Reservation.query()
        .where('hotel_id', hotelId)
        .whereNotNull('hotel_id')
        .where('depart_date', today)
        .whereIn('status', ['checked_in', 'checked_out'])
      const departures = await departuresQuery.count('* as total')

      // In-house (currently checked in)
      const inHouseQuery = Reservation.query()
        .where('hotel_id', hotelId)
        .whereNotNull('hotel_id')
        .where('status', 'checked_in')
        .where('arrived_date', '<=', today)
        .where('depart_date', '>', today)
      const inHouse = await inHouseQuery.count('* as total')

      const statistics = {
        totalReservations: totalReservations[0].$extras.total,
        arrivals: arrivals[0].$extras.total,
        departures: departures[0].$extras.total,
        inHouse: inHouse[0].$extras.total,
      }

      return response.ok({
        reservations: enrichedReservations,
        statistics,
      })
    } catch (error) {
      logger.error('Error searching reservations: %o', error)
      return response.internalServerError({
        message: 'An error occurred while searching for reservations.',
        error: error.message,
      })
    }
  }

  /**
   * List in-house reservations filtered by roomId and roomTypeId
   * Returns ReservationRoom rows with related reservation, guest, room, roomType, rateType
   */
  async getInHouseReservations({ request, response }: HttpContext) {
    try {
      const hotelIdRaw = request.input('hotelId') ?? request.qs().hotelId
      const roomIdRaw = request.input('roomId') ?? request.qs().roomId
      const roomTypeIdRaw = request.input('roomTypeId') ?? request.qs().roomTypeId

      const hotelId = hotelIdRaw ? parseInt(hotelIdRaw) : NaN
      const roomId = roomIdRaw ? parseInt(roomIdRaw) : undefined
      const roomTypeId = roomTypeIdRaw ? parseInt(roomTypeIdRaw) : undefined

      if (!hotelId || Number.isNaN(hotelId)) {
        return response.badRequest({
          success: false,
          message: 'hotelId is required and must be a number',
        })
      }

      const { default: ReservationRoom } = await import('#models/reservation_room')

      let query = ReservationRoom.query().where('hotel_id', hotelId).where('status', 'checked_in')

      if (roomId && !Number.isNaN(roomId)) {
        query = query.where('room_id', roomId)
      }
      if (roomTypeId && !Number.isNaN(roomTypeId)) {
        query = query.where('room_type_id', roomTypeId)
      }

      query
        .preload('reservation', (resQ) => {
          resQ.preload('guest').preload('bookingSource')
        })
        .preload('guest')
        .preload('room', (roomQ) => {
          roomQ.preload('roomType')
        })
        .preload('roomType')
        .preload('rateType')

      const rows = await query

      const data = rows.map((rr) => {
        const res = rr.reservation
        const guest = res?.guest || rr.guest
        return {
          reservationRoomId: rr.id,
          reservationId: res?.id || rr.reservationId,
          guestName: guest ? `${guest.firstName || ''} ${guest.lastName || ''}`.trim() : '—',
          roomId: rr.roomId,
          roomNumber: rr.room?.roomNumber,
          roomTypeId: rr.roomTypeId,
          roomTypeName: rr.roomType?.roomTypeName || rr.room?.roomType?.roomTypeName,
          checkInDate: rr.checkInDate?.toISODate?.() || undefined,
          checkOutDate: rr.checkOutDate?.toISODate?.() || undefined,
          nights: rr.nights,
          rateTypeId: rr.rateTypeId,
          rateTypeName: rr.rateType?.rateTypeName,
          bookingSource: res?.bookingSource?.sourceName,
          status: rr.status,
        }
      })

      return response.ok({ success: true, count: data.length, data })
    } catch (error) {
      logger.error('Error fetching in-house reservations:', error)
      return response
        .status(500)
        .json({
          success: false,
          message: 'Failed to fetch in-house reservations',
          error: error.message,
        })
    }
  }

  /**
   * List occupied rooms with rate type relation
   * Returns ReservationRoom rows currently checked-in, grouped by room with rate type.
   */
  async getOccupiedRooms({ request, response }: HttpContext) {
    try {
      const hotelIdRaw = request.input('hotelId') ?? request.qs().hotelId
      const roomTypeIdRaw = request.input('roomTypeId') ?? request.qs().roomTypeId

      const hotelId = hotelIdRaw ? parseInt(hotelIdRaw) : NaN
      const roomTypeId = roomTypeIdRaw ? parseInt(roomTypeIdRaw) : undefined

      if (!hotelId || Number.isNaN(hotelId)) {
        return response.badRequest({
          success: false,
          message: 'hotelId is required and must be a number',
        })
      }

      const { default: ReservationRoom } = await import('#models/reservation_room')

      let query = ReservationRoom.query().where('hotel_id', hotelId).where('status', 'checked_in')

      if (roomTypeId && !Number.isNaN(roomTypeId)) {
        query = query.where('room_type_id', roomTypeId)
      }

      query
        .preload('reservation', (resQ) => {
          resQ.preload('guest')
        })
        .preload('room', (roomQ) => {
          roomQ.preload('roomType')
        })
        .preload('rateType')

      const rows = await query

      const data = rows.map((rr) => ({
        roomId: rr.roomId,
        roomNumber: rr.room?.roomNumber,
        roomTypeId: rr.roomTypeId || rr.room?.roomType?.id,
        roomTypeName: rr.room?.roomType?.roomTypeName,
        reservationRoomId: rr.id,
        reservationId: rr.reservationId,
        guestName: rr.reservation?.guest
          ? `${rr.reservation.guest.firstName || ''} ${rr.reservation.guest.lastName || ''}`.trim()
          : '—',
        rateTypeId: rr.rateTypeId,
        rateTypeName: rr.rateType?.rateTypeName,
        checkInDate: rr.checkInDate?.toISODate?.(),
        checkOutDate: rr.checkOutDate?.toISODate?.(),
      }))

      return response.ok({ success: true, count: data.length, data })
    } catch (error) {
      logger.error('Error fetching occupied rooms:', error)
      return response
        .status(500)
        .json({ success: false, message: 'Failed to fetch occupied rooms', error: error.message })
    }
  }
  public async getReservationById({ request, response, auth, params }: HttpContext) {
    try {
      const reservationId = params.id
      const hotelId = params.hotelId

      // Requête pour récupérer la réservation avec toutes les relations
      const reservation = await Reservation.query()
        .where('id', reservationId)
        .if(hotelId, (query) => query.where('hotel_id', hotelId))
        .preload('guest')
        .preload('roomType')
        .preload('bookingSource')
        .preload('discount')
        .preload('paymentMethod')
        .preload('folios', (folioQuery) => {
          folioQuery.preload('transactions')
        })
        .preload('reservationRooms', (rspQuery) => {
          rspQuery
            .preload('room')
            .preload('roomType')
        })
        .firstOrFail()

      // Calculer balanceSummary et availableActions
      const balanceSummary = ReservationsController.calculateBalanceSummary(reservation.folios)
      const availableActions = this.getAvailableActions(
        reservation,
        JSON.parse(auth.user?.permisPrivileges || '[]')
      )

      // Construire la réponse complète
      const reservationData = reservation.toJSON()

      const enrichedReservation = {
        ...reservationData,
        // Computed fields du modèle
        dayuse: reservation.dayuse,
        dayuseDuration: reservation.dayuseDuration,
        totalOccupancy: reservation.totalOccupancy,
        averageRatePerNight: reservation.averageRatePerNight,
        isConfirmed: reservation.isConfirmed,
        isCheckedIn: reservation.isCheckedIn,
        isCheckedOut: reservation.isCheckedOut,
        isCancelled: reservation.isCancelled,
        isActive: reservation.isActive,
        hasBalance: reservation.hasBalance,
        isFullyPaid: reservation.isFullyPaid,
        displayName: reservation.displayName,
        // Champs calculés
        balanceSummary,
        availableActions,
      }

      return response.ok(enrichedReservation)
    } catch (error) {
      logger.error('Error fetching reservation: %o', error)

      if (error.code === 'E_ROW_NOT_FOUND') {
        return response.notFound({
          message: 'Reservation not found',
        })
      }

      return response.internalServerError({
        message: 'An error occurred while fetching the reservation.',
        error: error.message,
      })
    }
  }
  /**
   * Create reservation
   */
  public async saveReservation(ctx: HttpContext) {
    const { request, auth, response } = ctx

    try {
      const data = request.body() as ReservationData

      // Input validation
      if (!data) {
        return response.badRequest({
          success: false,
          message: 'No data received',
        })
      }

      // Validate required fields - rooms are now optional
      if (!data.hotel_id || !data.arrived_date || !data.depart_date) {
        return response.badRequest({
          success: false,
          message: 'Missing required fields: hotel_id, arrived_date, depart_date',
        })
      }

      // Validate date format and logic
      const arrivedDate = DateTime.fromISO(data.arrived_date)
      const departDate = DateTime.fromISO(data.depart_date)

      if (!arrivedDate.isValid || !departDate.isValid) {
        return response.badRequest({
          success: false,
          message: 'Invalid date format. Use ISO format (YYYY-MM-DD)',
        })
      }

      // Modified date validation to allow same day reservations with different times
      if (arrivedDate.toISODate() === departDate.toISODate()) {
        // Same day reservation - validate times
        if (!data.check_in_time || !data.check_out_time) {
          return response.badRequest({
            success: false,
            message: 'For same-day reservations, both arrival and departure times are required',
          })
        }

        const arrivalDateTime = DateTime.fromISO(`${data.arrived_date}T${data.check_in_time}`)
        const departureDateTime = DateTime.fromISO(`${data.depart_date}T${data.check_out_time}`)

        if (!arrivalDateTime.isValid || !departureDateTime.isValid) {
          return response.badRequest({
            success: false,
            message: 'Invalid time format. Use HH:mm format',
          })
        }

        if (departureDateTime <= arrivalDateTime) {
          return response.badRequest({
            success: false,
            message: 'Departure time must be after arrival time for same-day reservations',
          })
        }
      } else if (departDate <= arrivedDate) {
        return response.badRequest({
          success: false,
          message: 'Departure date must be after arrival date',
        })
      }

      const trx = await db.transaction()

      try {
        // Calculate number of nights - for same day, it's 0 (day use)
        let numberOfNights: number
        if (arrivedDate.toISODate() === departDate.toISODate()) {
          numberOfNights = 0 // Day use reservation
        } else {
          numberOfNights = Math.ceil(departDate.diff(arrivedDate, 'days').days)
        }

        // Validate business logic via service
        const validationErrors = ReservationService.validateReservationData(data)
        if (validationErrors.length > 0) {
          await trx.rollback()
          return response.badRequest({
            success: false,
            message: validationErrors.join(', '),
          })
        }

        // Create or find primary guest
        const guest = await ReservationService.createOrFindGuest(data, trx)

        // Generate reservation numbers
        const confirmationNumber = generateConfirmationNumber()
        const reservationNumber = generateReservationNumber()

        // Calculate guest totals - handle case when rooms array is empty or undefined
        const rooms = data.rooms || []
        const totalAdults = rooms.reduce(
          (sum: number, room: any) => sum + (parseInt(room.adult_count) || 0),
          0
        )
        const totalChildren = rooms.reduce(
          (sum: number, room: any) => sum + (parseInt(room.child_count) || 0),
          0
        )

        // Validate room availability only if rooms are assigned
        /*if (rooms.length > 0) {
          const roomIds = rooms.map((r) => r.room_id).filter((id): id is any => Boolean(id))

          if (roomIds.length > 0) {
            let existingReservationsQuery = ReservationRoom.query({ client: trx })
              .whereIn('roomId', roomIds)
              .where('status', 'reserved')

            if (arrivedDate.toISODate() === departDate.toISODate()) {
              // Cas same-day (day use) → check overlap par heures
              const arrivalDateTime = DateTime.fromISO(`${data.arrived_date}T${data.check_in_time}`)
              const departureDateTime = DateTime.fromISO(
                `${data.depart_date}T${data.check_out_time}`
              )

              existingReservationsQuery = existingReservationsQuery
                .where('checkInDate', arrivedDate.toISODate())
                .where('checkOutDate', departDate.toISODate())
                .where((query) => {
                  query
                    .whereBetween('checkInTime', [
                      arrivalDateTime.toFormat('HH:mm'),
                      departureDateTime.toFormat('HH:mm'),
                    ])
                    .orWhereBetween('checkOutTime', [
                      arrivalDateTime.toFormat('HH:mm'),
                      departureDateTime.toFormat('HH:mm'),
                    ])
                    .orWhere((overlapQuery) => {
                      overlapQuery
                        .where('checkInTime', '<=', arrivalDateTime.toFormat('HH:mm'))
                        .where('checkOutTime', '>=', departureDateTime.toFormat('HH:mm'))
                    })
                })
            } else {
              // Cas multi-jours → check overlap par dates
              existingReservationsQuery = existingReservationsQuery.where((query) => {
                query.where('checkInDate', '<', departDate.toISODate())
                  .where('checkOutDate', '>', arrivedDate.toISODate())

              })
            }

            const existingReservations = await existingReservationsQuery

            if (existingReservations.length > 0) {
              await trx.rollback()
              return response.badRequest({
                success: false,
                message: `One or more rooms are not available for the selected dates/times`,
                conflicts: existingReservations.map((r) => ({
                  roomId: r.roomId,
                  checkInDate: r.checkInDate,
                  checkOutDate: r.checkOutDate,
                  checkInTime: r.checkInTime,
                  checkOutTime: r.checkOutTime,
                })),
              })
            }
          }
        }*/

        // Create reservation
        const reservation = await Reservation.create(
          {
            hotelId: data.hotel_id,
            userId: auth.user?.id || data.created_by,
            arrivedDate: arrivedDate,
            departDate: departDate,
            checkInDate: data.arrived_time
              ? DateTime.fromISO(`${data.arrived_date}T${data.check_in_time}`)
              : arrivedDate,
            checkOutDate: data.depart_time
              ? DateTime.fromISO(`${data.depart_date}T${data.check_out_time}`)
              : departDate,
            status: data.status || 'confirmed',
            guestCount: totalAdults + totalChildren,
            adults: totalAdults,
            children: totalChildren,
            checkInTime: data.check_in_time || data.arrived_time,
            checkOutTime: data.check_out_time || data.depart_time,
            totalAmount: parseFloat(`${data.total_amount ?? 0}`),
            taxAmount: parseFloat(`${data.tax_amount ?? 0}`),
            isGroup: rooms.length > 1,
            arrivingTo: data.arriving_to,
            goingTo: data.going_to,
            meansOfTransportation: data.means_of_transportation,
            finalAmount: parseFloat(`${data.final_amount ?? 0}`),
            confirmationNumber: confirmationNumber,
            reservationNumber: reservationNumber,
            numberOfNights: numberOfNights,
            paidAmount: parseFloat(`${data.paid_amount ?? 0}`),
            remainingAmount: parseFloat(`${data.remaining_amount ?? 0}`),
            reservationTypeId: data.reservation_type_id,
            bookingSourceId: data.booking_source,
            businessSourceId: data.business_source,
            complimentaryRoom: data.complimentary_room,
            paymentStatus: 'pending',
            paymentMethodId: data.payment_mod,
            billTo: data.bill_to,
            marketCodeId: data.market_code_id,
            customType: data.customType,
            paymentType: data.payment_type,
            taxExempt: data.tax_exempt,
            isHold: data.isHold,
            otaReservationCode: data.ota_reservation_code,
            otaName: data.ota_name,
            bookingDate: data.booking_date
              ? DateTime.fromISO(data.booking_date)
              : DateTime.now(),
            holdReleaseDate:
              data.isHold && data.holdReleaseDate ? DateTime.fromISO(data.holdReleaseDate) : null,
            releaseTem: data.isHold ? data.ReleaseTem : null,
            releaseRemindGuestbeforeDays: data.isHold ? data.ReleaseRemindGuestbeforeDays : null,
            releaseRemindGuestbefore: data.isHold ? data.ReleaseRemindGuestbefore : null,
            reservedBy: auth.user?.id,
            createdBy: auth.user?.id,
          },
          { client: trx }
        )

        // Vérifier que la réservation a bien été créée avec un ID
        if (!reservation.id) {
          throw new Error("La réservation n'a pas pu être créée correctement - ID manquant")
        }

        // Process multiple guests for the reservation
        const { primaryGuest, allGuests } = await ReservationService.processReservationGuests(
          reservation.id,
          data,
          trx
        )

        // Mettre à jour la réservation avec l'ID du primary guest
        await reservation.merge({ guestId: primaryGuest.id }).useTransaction(trx).save()
        logger.info('Réservation mise à jour avec primary guest ID:', primaryGuest.id)

        // Réservations de chambres - only if rooms are provided

        if (rooms.length > 0) {
          for (let index = 0; index < rooms.length; index++) {
            const room = rooms[index]

            // Déterminer quel guest assigner à cette chambre
            let assignedGuestId = primaryGuest.id

            // Pour les chambres après la première, créer un nouveau guest
            if (index > 0) {
              // Créer une copie du primary guest pour cette chambre
              const roomGuest = await Guest.create({
                hotelId: data.hotel_id,
                title: primaryGuest.title,
                firstName: primaryGuest.firstName,
                lastName: primaryGuest.lastName,
                email: null, // Éviter les doublons d'email
                phonePrimary: primaryGuest.phonePrimary,
                nationality: primaryGuest.nationality,
                guestType: 'individual',
                guestCode: generateGuestCode(),
                status: 'active',
                createdBy: auth.user?.id,
              }, { client: trx })

              assignedGuestId = roomGuest.id

              // Créer une entrée reservation_guest pour ce nouvel invité
              await ReservationGuest.create({
                reservationId: reservation.id,
                guestId: roomGuest.id,
                isPrimary: false,
                createdBy: auth.user?.id,
              }, { client: trx })
            }

            await ReservationRoom.create(
              {
                reservationId: reservation.id,
                roomTypeId: room.room_type_id,
                roomId: room.room_id || null,
                guestId: assignedGuestId,
                checkInDate: DateTime.fromISO(data.arrived_date),
                checkOutDate: DateTime.fromISO(data.depart_date),
                checkInTime: data.check_in_time,
                checkOutTime: data.check_out_time,
                totalAmount: room.room_rate * numberOfNights,
                nights: numberOfNights,
                adults: room.adult_count,
                children: room.child_count,
                roomRate: room.room_rate,
                roomRateId: room.room_rate_id,
                paymentMethodId: data.payment_mod,
                hotelId: data.hotel_id,
                taxIncludes: true,
                meansOfTransportation: room.means_of_transport,
                goingTo: room.going_to,
                arrivingTo: room.arriving_to,
                totalRoomCharges:
                  numberOfNights === 0 ? room.room_rate : room.room_rate * numberOfNights,
                taxAmount: room.taxes,
                totalTaxesAmount: numberOfNights === 0 ? room.taxes : room.taxes * numberOfNights,
                netAmount:
                  (numberOfNights === 0 ? room.room_rate : room.room_rate * numberOfNights) +
                  (numberOfNights === 0 ? room.taxes : room.taxes * numberOfNights),
                status: numberOfNights === 0 ? 'day_use' : 'reserved',
                rateTypeId: room.rate_type_id,
                mealPlanId: room.meal_plan_id,
                mealPlanRateInclude: room.meal_plan_rate_include ?? true,
                isOwner: index === 0,
                reservedByUser: auth.user?.id,
                createdBy: data.created_by,
              },
              { client: trx }
            )
          }
        }


        // Logging
        const guestCount = allGuests.length
        const guestDescription =
          guestCount > 1
            ? `${primaryGuest.firstName} ${primaryGuest.lastName} and ${guestCount - 1} other guest(s)`
            : `${primaryGuest.firstName} ${primaryGuest.lastName}`

        const reservationTypeDescription =
          numberOfNights === 0 ? 'day-use' : rooms.length === 0 ? 'no-room' : 'overnight'

        const reservationId = Number(reservation.id)

        if (!isNaN(reservationId)) {
          await LoggerService.log({
            actorId: auth.user?.id!,
            action: 'CREATE',
            entityType: 'Reservation',
            entityId: reservationId,
            hotelId: reservation.hotelId,
            description: `New ${reservationTypeDescription} reservation #${reservation.reservationNumber} created for ${guestDescription} (${guestCount} guest${guestCount > 1 ? 's' : ''}) from ${arrivedDate.toISODate()} to ${departDate.toISODate()}${rooms.length === 0 ? ' (no room assigned)' : ''}.`,
            meta: {
              reservationNumber: reservation.reservationNumber,
              arrival: arrivedDate.toISODate(),
              departure: departDate.toISODate(),
              numberOfNights,
              totalGuests: guestCount,
              totalRooms: rooms.length,
              totalAmount: reservation.totalAmount,
            },
            ctx,
          })
        }

        const guestId = Number(guest.id)
        if (!isNaN(guestId)) {
          await LoggerService.log({
            actorId: auth.user?.id!,
            action: 'RESERVATION_CREATED',
            entityType: 'Guest',
            entityId: guestId,
            hotelId: reservation.hotelId,
            description: `Guest ${primaryGuest.firstName} ${primaryGuest.lastName} has a new ${reservationTypeDescription} reservation (#${reservation.reservationNumber}) from ${arrivedDate.toISODate()} to ${departDate.toISODate()} for ${guestCount} guest${guestCount > 1 ? 's' : ''}${rooms.length ? ` in ${rooms.length} room${rooms.length > 1 ? 's' : ''}` : ''}.`,
            meta: {
              reservationId: reservation.id,
              reservationNumber: reservation.reservationNumber,
              arrival: arrivedDate.toISODate(),
              departure: departDate.toISODate(),
              hasRooms: rooms.length > 0,
              numberOfNights,
              totalAmount: reservation.totalAmount,
            },
            ctx,
          })
        } else {
          console.warn(
            "ID invité invalide. Impossible de créer l'entrée de journal d'activité pour l'invité."
          )
        }

        await trx.commit()

        setImmediate(async () => {
          try {

            const NotificationService = (await import('#services/notification_service')).default

            // Déterminer le type de réservation pour les notifications
            let notificationTemplateCode = 'RESERVATION_CREATED'
            const isDirectWebsite = !!data.ota_name || !!data.ota_reservation_code
            const isManualByStaff = auth.user?.id && !isDirectWebsite

            //  Notification selon le type de réservation
            if (isDirectWebsite) {
              notificationTemplateCode = 'RESERVATION_DIRECT_WEB_CREATED'
            } else if (isManualByStaff) {
              notificationTemplateCode = 'RESERVATION_CREATED'
            }

            const variables = await NotificationService.buildVariables(notificationTemplateCode, {
              hotelId: reservation.hotelId,
              guestId: primaryGuest.id,
              reservationId: reservation.id,
              extra: {
                ReservationNumber: reservation.reservationNumber || '',
                ConfirmationNumber: confirmationNumber,
                GuestName: `${primaryGuest.firstName} ${primaryGuest.lastName}`,
                ArrivalDate: arrivedDate.toFormat('yyyy-MM-dd'),
                DepartureDate: departDate.toFormat('yyyy-MM-dd'),
                NumberOfNights: numberOfNights,
                TotalAmount: reservation.totalAmount || 0,
                RoomCount: rooms.length,
                GuestCount: guestCount,
                OtaName: data.ota_name || '',
                OtaCode: data.ota_reservation_code || '',
                BookingSource: data.booking_source || '',
                Status: reservation.status,
              },
            })

            await NotificationService.sendWithTemplate({
              templateCode: notificationTemplateCode,
              recipientType: 'STAFF',
              recipientId: auth.user?.id || data.created_by,
              variables,
              relatedEntityType: 'Reservation',
              relatedEntityId: reservation.id,
              actorId: auth.user?.id,
              hotelId: reservation.hotelId,
            })

            //  Notification au client (si email disponible)
            if (primaryGuest.email) {
              const guestVariables = await NotificationService.buildVariables('RESERVATION_CONFIRMATION_GUEST', {
                hotelId: reservation.hotelId,
                guestId: primaryGuest.id,
                reservationId: reservation.id,
                extra: {
                  ReservationNumber: reservation.reservationNumber || '',
                  ConfirmationNumber: confirmationNumber,
                  GuestName: `${primaryGuest.firstName} ${primaryGuest.lastName}`,
                  ArrivalDate: arrivedDate.toFormat('yyyy-MM-dd'),
                  DepartureDate: departDate.toFormat('yyyy-MM-dd'),
                  NumberOfNights: numberOfNights,
                  TotalAmount: reservation.totalAmount || 0,
                },
              })

              await NotificationService.sendWithTemplate({
                templateCode: 'RESERVATION_CONFIRMATION_GUEST',
                recipientType: 'GUEST',
                recipientId: primaryGuest.id,
                variables: guestVariables,
                relatedEntityType: 'Reservation',
                relatedEntityId: reservation.id,
                actorId: auth.user?.id,
                hotelId: reservation.hotelId,
              })
            }

            //  Notification si statut "en attente"
            if (reservation.status === 'pending') {
              const pendingVariables = await NotificationService.buildVariables('RESERVATION_PENDING', {
                hotelId: reservation.hotelId,
                reservationId: reservation.id,
                extra: {
                  ReservationNumber: reservation.reservationNumber || '',
                  GuestName: `${primaryGuest.firstName} ${primaryGuest.lastName}`,
                },
              })

              await NotificationService.sendWithTemplate({
                templateCode: 'RESERVATION_PENDING',
                recipientType: 'STAFF',
                recipientId: auth.user?.id || data.created_by,
                variables: pendingVariables,
                relatedEntityType: 'Reservation',
                relatedEntityId: reservation.id,
                actorId: auth.user?.id,
                hotelId: reservation.hotelId,
              })
            }


            console.log('Notification envoyée')
          } catch (notifError) {
            console.warn('Erreur notifications réservation:', (notifError as any)?.message)
          }
        })

        // Schedule availability notification in background after commit
        setImmediate(() => {
          try {
            const now = DateTime.now()
            const nowDay = now.startOf('day')
            const arrivalDay = arrivedDate.startOf('day')
            const departDay = departDate.startOf('day')
            const shouldNotify = arrivalDay > nowDay || (nowDay >= arrivalDay && nowDay < departDay)
            if (shouldNotify) {
              ReservationHook.notifyAvailabilityOnCreate(reservation)
            }
          } catch { }
        })

        // Create folios in background after response; do not block request
        if (rooms.length > 0) {
          const actorId = auth.user?.id!
          const reservationIdForJob = reservation.id
          const reservationNumber = reservation.reservationNumber
          const hotelId = reservation.hotelId
          const guestIdForJob = reservation.guestId || primaryGuest.id

          setImmediate(async () => {
            try {
              const folios = await ReservationFolioService.createFoliosOnConfirmation(
                reservationIdForJob,
                actorId
              )

              await LoggerService.log({
                actorId,
                action: 'CREATE_FOLIOS',
                entityType: 'Reservation',
                entityId: reservationIdForJob,
                hotelId,
                description: `${folios.length} folio${folios.length > 1 ? 's' : ''} generated with room charges for reservation #${reservationNumber}.`,
                meta: {
                  folioIds: folios.map((f) => f.id),
                  folioCount: folios.length,
                  reservationNumber,
                },
                ctx,
              })

              if (guestIdForJob) {
                await LoggerService.log({
                  actorId,
                  action: 'CREATE_FOLIOS',
                  entityType: 'Guest',
                  entityId: guestIdForJob,
                  hotelId,
                  description: `${folios.length} folio${folios.length > 1 ? 's were' : ' was'} created for reservation #${reservationNumber}.`,
                  meta: {
                    reservationId: reservationIdForJob,
                    folioIds: folios.map((f) => f.id),
                    totalFolios: folios.length,
                  },
                  ctx,
                })
              }
              await GuestSummaryService.recomputeFromReservation(reservation.id)
            } catch (e) {
              try {
                logger.error(
                  'Background folio creation failed: ' + (e as Error).message
                )
              } catch { }
            }
          })
        }

        const responseData: any = {
          success: true,
          reservationId: reservation.id,
          confirmationNumber,
          status: reservation.status,
          reservationType: reservationTypeDescription,
          isDayUse: numberOfNights === 0,
          hasRooms: rooms.length > 0,
          primaryGuest: {
            id: primaryGuest.id,
            name: `${primaryGuest.firstName} ${primaryGuest.lastName}`,
            email: primaryGuest.email,
          },
          totalGuests: allGuests.length,
          guests: allGuests.map((g) => ({
            id: g.id,
            name: `${g.firstName} ${g.lastName}`,
            email: g.email,
          })),
          message: `${reservationTypeDescription} reservation created successfully with ${allGuests.length} guest(s)${rooms.length === 0 ? ' (no room assigned)' : ''}`,
        }

        return response.created(responseData)
      } catch (error) {
        await trx.rollback()
        console.error('Transaction error:', error)
        throw error
      }
    } catch (error) {
      console.error('Erreur lors de la sauvegarde de la réservation:', error)
      return response.internalServerError({
        success: false,
        error: error instanceof Error ? error.message : 'Erreur inconnue lors de la sauvegarde',
      })
    }
  }

  /**
   * Create reservation with past-date handling.
   * - If check-in date is already passed, auto check-in after creation.
   * - If check-out date is already passed, auto check-out after creation.
   * - Channel notifications are sent only if current date falls within the stay interval.
   *   Past-date actions do not trigger channel updates.
   */
  public async insertTransaction(ctx: HttpContext) {
    const { request, auth, response } = ctx

    try {
      const data = request.body() as ReservationData

      if (!data) {
        return response.badRequest({ success: false, message: 'No data received' })
      }

      if (!data.hotel_id || !data.arrived_date || !data.depart_date) {
        return response.badRequest({
          success: false,
          message: 'Missing required fields: hotel_id, arrived_date, depart_date',
        })
      }

      const arrivedDate = DateTime.fromISO(data.arrived_date)
      const departDate = DateTime.fromISO(data.depart_date)

      if (!arrivedDate.isValid || !departDate.isValid) {
        return response.badRequest({ success: false, message: 'Invalid date format' })
      }

      if (arrivedDate.toISODate() === departDate.toISODate()) {
        if (!data.check_in_time || !data.check_out_time) {
          return response.badRequest({
            success: false,
            message: 'For same-day reservations, both arrival and departure times are required',
          })
        }

        const arrivalDateTime = DateTime.fromISO(`${data.arrived_date}T${data.check_in_time}`)
        const departureDateTime = DateTime.fromISO(`${data.depart_date}T${data.check_out_time}`)
        if (!arrivalDateTime.isValid || !departureDateTime.isValid || departureDateTime <= arrivalDateTime) {
          return response.badRequest({ success: false, message: 'Invalid arrival/departure times' })
        }
      } else if (departDate <= arrivedDate) {
        return response.badRequest({ success: false, message: 'Departure date must be after arrival date' })
      }

      const trx = await db.transaction()
      try {
        // Nights calc
        const numberOfNights = arrivedDate.toISODate() === departDate.toISODate()
          ? 0
          : Math.ceil(departDate.diff(arrivedDate, 'days').days)

        const validationErrors = ReservationService.validateReservationData(data, true)
        if (validationErrors.length > 0) {
          await trx.rollback()
          return response.badRequest({ success: false, message: validationErrors.join(', ') })
        }

        const guest = await ReservationService.createOrFindGuest(data, trx)
        const confirmationNumber = generateConfirmationNumber()
        const reservationNumber = generateReservationNumber()

        const rooms = data.rooms || []
        const totalAdults = rooms.reduce((sum: number, room: any) => sum + (parseInt(room.adult_count) || 0), 0)
        const totalChildren = rooms.reduce((sum: number, room: any) => sum + (parseInt(room.child_count) || 0), 0)

        // Availability check only when rooms provided (same logic as saveReservation)
        if (rooms.length > 0) {
          const roomIds = rooms
            .map((r) => r.room_id)
            .filter((id): id is number => typeof id === 'number')
          if (roomIds.length > 0) {
            let existingReservationsQuery = ReservationRoom.query({ client: trx })
              .whereIn('roomId', roomIds)
              .where('status', 'reserved')
              .select('room_id', 'check_in_date', 'check_out_date', 'check_in_time', 'check_out_time')

            if (arrivedDate.toISODate() === departDate.toISODate()) {
              const arrivalDateTime = DateTime.fromISO(`${data.arrived_date}T${data.check_in_time}`)
              const departureDateTime = DateTime.fromISO(`${data.depart_date}T${data.check_out_time}`)
              existingReservationsQuery = existingReservationsQuery
                .where('checkInDate', arrivedDate.toISODate())
                .where('checkOutDate', departDate.toISODate())
                .where((query) => {
                  query
                    .whereBetween('checkInTime', [arrivalDateTime.toFormat('HH:mm'), departureDateTime.toFormat('HH:mm')])
                    .orWhereBetween('checkOutTime', [arrivalDateTime.toFormat('HH:mm'), departureDateTime.toFormat('HH:mm')])
                    .orWhere((overlapQuery) => {
                      overlapQuery
                        .where('checkInTime', '<=', arrivalDateTime.toFormat('HH:mm'))
                        .where('checkOutTime', '>=', departureDateTime.toFormat('HH:mm'))
                    })
                })
            } else {
              existingReservationsQuery = existingReservationsQuery.where((query) => {
                query.where('checkInDate', '<', departDate.toISODate()).where('checkOutDate', '>', arrivedDate.toISODate())
              })
            }

            const existingReservations = await existingReservationsQuery
            if (existingReservations.length > 0) {
              await trx.rollback()
              return response.badRequest({
                success: false,
                message: 'One or more rooms are not available for the selected dates/times',
                conflicts: existingReservations.map((r) => ({
                  roomId: r.roomId,
                  checkInDate: r.checkInDate,
                  checkOutDate: r.checkOutDate,
                  checkInTime: r.checkInTime,
                  checkOutTime: r.checkOutTime,
                })),
              })
            }
          }
        }

        // Create reservation
        const reservation = await Reservation.create({
          hotelId: data.hotel_id,
          userId: auth.user?.id || data.created_by,
          arrivedDate: arrivedDate,
          departDate: departDate,
          checkInDate: data.arrived_time ? DateTime.fromISO(`${data.arrived_date}T${data.check_in_time}`) : arrivedDate,
          checkOutDate: data.depart_time ? DateTime.fromISO(`${data.depart_date}T${data.check_out_time}`) : departDate,
          status: data.status || 'confirmed',
          guestCount: totalAdults + totalChildren,
          adults: totalAdults,
          children: totalChildren,
          checkInTime: data.check_in_time || data.arrived_time,
          checkOutTime: data.check_out_time || data.depart_time,
          totalAmount: parseFloat(`${data.total_amount ?? 0}`),
          taxAmount: parseFloat(`${data.tax_amount ?? 0}`),
          isGroup: rooms.length > 1,
          arrivingTo: data.arriving_to,
          goingTo: data.going_to,
          meansOfTransportation: data.means_of_transportation,
          finalAmount: parseFloat(`${data.final_amount ?? 0}`),
          confirmationNumber,
          reservationNumber,
          numberOfNights,
          paidAmount: parseFloat(`${data.paid_amount ?? 0}`),
          remainingAmount: parseFloat(`${data.remaining_amount ?? 0}`),
          reservationTypeId: data.reservation_type_id,
          bookingSourceId: data.booking_source,
          businessSourceId: data.business_source,
          complimentaryRoom: data.complimentary_room,
          paymentStatus: 'pending',
          paymentMethodId: data.payment_mod,
          billTo: data.bill_to,
          marketCodeId: data.market_code_id,
          customType: data.customType,
          paymentType: data.payment_type,
          taxExempt: data.tax_exempt,
          isHold: data.isHold,
          otaReservationCode: data.ota_reservation_code,
          otaName: data.ota_name,
          bookingDate: data.booking_date ? DateTime.fromISO(data.booking_date) : DateTime.now(),
          holdReleaseDate: data.isHold && data.holdReleaseDate ? DateTime.fromISO(data.holdReleaseDate) : null,
          releaseTem: data.isHold ? data.ReleaseTem : null,
          releaseRemindGuestbeforeDays: data.isHold ? data.ReleaseRemindGuestbeforeDays : null,
          releaseRemindGuestbefore: data.isHold ? data.ReleaseRemindGuestbefore : null,
          reservedBy: auth.user?.id,
          createdBy: auth.user?.id,
        }, { client: trx })

        if (!reservation.id) throw new Error('Reservation creation failed (missing ID)')

        // Guests
        const { primaryGuest, allGuests } = await ReservationService.processReservationGuests(reservation.id, data, trx)
        await reservation.merge({ guestId: primaryGuest.id }).useTransaction(trx).save()

        // Rooms
        if (rooms.length > 0) {
          const roomRecordsPayload = rooms.map((room, index) => ({
            reservationId: reservation.id,
            roomTypeId: room.room_type_id,
            roomId: room.room_id || null,
            guestId: primaryGuest.id,
            checkInDate: DateTime.fromISO(data.arrived_date),
            checkOutDate: DateTime.fromISO(data.depart_date),
            checkInTime: data.check_in_time,
            checkOutTime: data.check_out_time,
            totalAmount: room.room_rate * numberOfNights,
            nights: numberOfNights,
            adults: room.adult_count,
            children: room.child_count,
            roomRate: room.room_rate,
            roomRateId: room.room_rate_id,
            paymentMethodId: data.payment_mod,
            hotelId: data.hotel_id,
            taxIncludes: true,
            meansOfTransportation: room.means_of_transport,
            goingTo: room.going_to,
            arrivingTo: room.arriving_to,
            totalRoomCharges: numberOfNights === 0 ? room.room_rate : room.room_rate * numberOfNights,
            taxAmount: room.taxes,
            totalTaxesAmount: numberOfNights === 0 ? room.taxes : room.taxes * numberOfNights,
            netAmount:
              (numberOfNights === 0 ? room.room_rate : room.room_rate * numberOfNights) +
              (numberOfNights === 0 ? room.taxes : room.taxes * numberOfNights),
            status: numberOfNights === 0 ? 'day_use' : 'reserved',
            rateTypeId: room.rate_type_id,
            mealPlanId: room.meal_plan_id,
            mealPlanRateInclude: room.meal_plan_rate_include ?? true,
            isOwner: index === 0,
            reservedByUser: auth.user?.id,
            createdBy: data.created_by,
          }))

          await ReservationRoom.createMany(roomRecordsPayload, { client: trx })
        }

        await trx.commit()

        // Schedule channel notification in background after commit
        setImmediate(() => {
          try {
            const now = DateTime.now()
            const nowDay = now.startOf('day')
            const arrivalDay = arrivedDate.startOf('day')
            const departDay = departDate.startOf('day')
            const shouldNotify = arrivalDay > nowDay || (nowDay >= arrivalDay && nowDay < departDay)
            if (shouldNotify) {
              ReservationHook.notifyAvailabilityOnCreate(reservation)
            }
          } catch { }
        })

        // Folios only if rooms exist — run in background (do not await)
        if (rooms.length > 0) {
          const actorId = auth.user?.id!
          const reservationIdForJob = reservation.id
          setImmediate(async () => {
            try {
              await ReservationFolioService.createFoliosOnConfirmation(
                reservationIdForJob,
                actorId
              )
            } catch (e) {
              try { logger.error('Background folio creation failed: ' + (e as Error).message) } catch { }
            }
          })
        }

        // Auto check-in / check-out for past dates (no channel notifications for these steps)
        const roomRecords = await ReservationRoom.query().where('reservationId', reservation.id).preload('room')

        // Auto check-in if scheduled check-in time is passed.
        // Use reservation.checkInDate or arrivedDate as the effective check-in time
        const now = DateTime.now()
        const scheduledCheckIn = reservation.checkInDate ?? reservation.arrivedDate
        const shouldAutoCheckIn = scheduledCheckIn && scheduledCheckIn < now
        if (shouldAutoCheckIn && roomRecords.length > 0) {
          for (const rr of roomRecords) {
            if (!rr.roomId) continue
            rr.status = 'checked_in'
            rr.checkInDate = scheduledCheckIn!
            rr.actualCheckIn = scheduledCheckIn!
            rr.checkedInBy = auth.user?.id!
            await rr.save()
            if (rr.room) {
              rr.room.status = 'occupied'
              await rr.room.save()
            }
          }
          reservation.status = ReservationStatus.CHECKED_IN
          reservation.checkInDate = scheduledCheckIn!
          reservation.checkedInBy = auth.user?.id!
          await reservation.save()
          await LoggerService.log({
            actorId: auth.user?.id!,
            action: 'CHECK_IN',
            entityType: 'Reservation',
            entityId: reservation.id,
            hotelId: reservation.hotelId,
            description: `Auto check-in after creation using scheduled check-in time for reservation #${reservation.reservationNumber}.`,
            ctx,
          })
        }
        /*
        // Auto check-out if check-out time is passed
        const shouldAutoCheckOut = reservation.checkOutDate && reservation.checkOutDate <= now
        if (shouldAutoCheckOut && roomRecords.length > 0) {
          for (const rr of roomRecords) {
            rr.status = 'checked_out'
            // Use the scheduled depart date/time as the checkout timestamp
            rr.checkOutDate = (reservation.checkOutDate ?? reservation.departDate)!
            rr.checkedOutBy = auth.user?.id!
            rr.lastModifiedBy = auth.user?.id!
            await rr.save()
            if (rr.room) {
              rr.room.status = 'available'
              rr.room.housekeepingStatus = 'dirty'
              await rr.room.save()
            }
          }
          reservation.status = ReservationStatus.CHECKED_OUT
          // Keep reservation checkout at the scheduled depart date/time
          reservation.checkOutDate = (reservation.checkOutDate ?? reservation.departDate)!
          reservation.checkedOutBy = auth.user?.id!
          await reservation.save()
          await LoggerService.log({
            actorId: auth.user?.id!,
            action: 'CHECK_OUT',
            entityType: 'Reservation',
            entityId: reservation.id,
            hotelId: reservation.hotelId,
            description: `Auto check-out processed using scheduled depart date/time for reservation #${reservation.reservationNumber}.`,
            ctx,
          })
        }
          */

        await GuestSummaryService.recomputeFromReservation(reservation.id)

        const responseData: any = {
          success: true,
          reservationId: reservation.id,
          confirmationNumber,
          status: reservation.status,
          isDayUse: numberOfNights === 0,
          hasRooms: rooms.length > 0,
          primaryGuest: {
            id: guest.id,
            name: `${guest.firstName} ${guest.lastName}`,
            email: guest.email,
          },
          totalGuests: rooms.length > 0 ? rooms.reduce((sum: number, r: any) => sum + (r.adult_count || 0) + (r.child_count || 0), 0) : 1,
          message: 'Reservation created successfully (insert transaction) with past-date handling',
        }

        return response.created(responseData)
      } catch (error) {
        await trx.rollback()
        console.error('Transaction error (insertTransaction):', error)
        throw error
      }
    } catch (error) {
      return response.internalServerError({ success: false, error: error instanceof Error ? error.message : 'Unknown error during insertTransaction' })
    }
  }

  /**
   * Override the update method to handle reservation confirmation and folio creation
   */
  public async update(ctx: HttpContext) {
    const { params, request, response, auth } = ctx
    try {
      const reservationId = params.id
      const data = request.all()

      if (data.channex_booking_id !== undefined) {
        data.channexBookingId = data.channex_booking_id
      }

      const oldStatus = await Reservation.query()
        .where('id', reservationId)
        .select('status')
        .first()

      if (!oldStatus) {
        return response.notFound({ message: 'Reservation not found' })
      }

      // Call the parent update method

      const updateResponse = await super.update(ctx)
      const reservation = await Reservation.findOrFail(reservationId)

      // Check if status was changed to 'confirmed'
      if (data.status === 'confirmed' && oldStatus.status !== 'confirmed') {
        try {
          // Create folios for all guests with room charges
          /* const folios = await ReservationFolioService.createFoliosOnConfirmation(
             reservationId,
             auth.user!.id
           )* */

          // Log the folio creation
          await LoggerService.log({
            actorId: auth.user!.id,
            action: 'CONFIRM_RESERVATION',
            entityType: 'Reservation',
            entityId: reservationId,
            hotelId: reservation.hotelId,
            description: `Reservation #${reservationId} confirmed. `,
            ctx,
          })
          //for guest
          await LoggerService.log({
            actorId: auth.user!.id,
            action: 'CONFIRM_RESERVATION',
            entityType: 'Guest',
            entityId: reservation.guestId,
            hotelId: reservation.hotelId,
            description: `Reservation #${reservationId} confirmed.`,
            ctx,
          })

          // Return success response with folio information
          await GuestSummaryService.recomputeFromReservation(reservationId)
          return response.ok({
            status: 200,
            message: 'Reservation confirmed successfully',
            reservation: reservation,
          })
        } catch (folioError) {
          console.error('Error creating folios on confirmation:', folioError)
          // Return the update response even if folio creation fails
          await GuestSummaryService.recomputeFromReservation(reservationId)
          return response.ok({
            message: 'Reservation confirmed but folio creation failed',
            reservation: updateResponse,
            error: folioError.message,
          })
        }
      }
      //notification
      setImmediate(async () => {
        try {
          const NotificationService = (await import('#services/notification_service')).default
          const recipientId = auth.user!.id
          const variables = await NotificationService.buildVariables('BOOKING_UPDATE', {
            hotelId: reservation.hotelId,
            reservationId: reservation.id,
            guestId: reservation.guestId,
            extra: {
              ReservationNumber: reservation.reservationNumber || '',
              Status: reservation.status,
              UpdatedBy: auth.user?.fullName || '',
            },
          })
          await NotificationService.sendWithTemplate({
            templateCode: 'BOOKING_UPDATE',
            recipientType: 'STAFF',
            recipientId,
            variables,
            relatedEntityType: 'Reservation',
            relatedEntityId: reservation.id,
            actorId: auth.user?.id,
            hotelId: reservation.hotelId,
          })
        } catch (err) {
          console.warn('Notification WORK_ORDER_CREATED failed:', (err as any)?.message)
        }
      })
      await GuestSummaryService.recomputeFromReservation(reservationId)

      return response.ok({
        status: 200,
        message: 'Reservation confirmed successfully',
        reservation: reservation,
      })
    } catch (error) {
      console.error('Error updating reservation:', error)
      return response.internalServerError({
        message: 'Error updating reservation',
        error: error.message,
      })
    }
  }

  // Reservation Action Methods
  public async addPayment(ctx: HttpContext) {
    const { params, request, response, auth } = ctx
    const trx = await db.transaction()
    try {
      const reservationId = params.reservationId
      const {
        amount,
        paymentMethodId,
        reference,
        description,
        currencyCode = 'USD',
      } = request.all()

      // Validate required fields
      if (!amount || amount <= 0) {
        await trx.rollback()
        return response.badRequest({ message: 'Valid payment amount is required' })
      }

      if (!paymentMethodId) {
        await trx.rollback()
        return response.badRequest({ message: 'Payment method is required' })
      }

      // Find the reservation
      const reservation = await Reservation.query({ client: trx })
        .where('id', reservationId)
        .preload('folios')
        .first()

      if (!reservation) {
        await trx.rollback()
        return response.notFound({ message: 'Reservation not found' })
      }

      // Validate payment method exists
      const paymentMethod = await PaymentMethod.query({ client: trx })
        .where('id', paymentMethodId)
        .where('hotel_id', reservation.hotelId)
        .where('is_active', true)
        .first()

      if (!paymentMethod) {
        await trx.rollback()
        return response.badRequest({ message: 'Invalid or inactive payment method' })
      }

      // Get or create folio for the reservation
      let folio = reservation.folios.find((f) => f.status === 'open')
      if (!folio) {
        // Create a new folio if none exists
        folio = await Folio.create(
          {
            hotelId: reservation.hotelId,
            guestId: reservation.guestId,
            reservationId: reservation.id,
            folioNumber: `F-${reservation.reservationNumber}-${Date.now()}`,
            folioName: `Folio for ${reservation.reservationNumber}`,
            folioType: FolioType.GUEST,
            status: FolioStatus.OPEN,
            settlementStatus: SettlementStatus.PENDING,
            workflowStatus: WorkflowStatus.ACTIVE,
            openedDate: DateTime.now(),
            openedBy: auth.user?.id || 1,
            totalCharges: 0,
            totalPayments: 0,
            totalAdjustments: 0,
            totalTaxes: 0,
            totalServiceCharges: 0,
            totalDiscounts: 0,
            balance: 0,
            creditLimit: 0,
            currencyCode: currencyCode,
            exchangeRate: 1,
            baseCurrencyAmount: 0,
            createdBy: auth.user?.id || 1,
            lastModifiedBy: auth.user?.id || 1,
          },
          { client: trx }
        )
      }

      // Generate transaction number
      const lastTx = await FolioTransaction.query()
        .where('hotelId', folio.hotelId)
        .orderBy('transactionNumber', 'desc')
        .first()
      const transactionNumber = Number((lastTx?.transactionNumber || 0)) + 1



      // Create payment transaction
      const transaction = await FolioTransaction.create(
        {
          hotelId: reservation.hotelId,
          folioId: folio.id,
          transactionNumber: transactionNumber,
          transactionCode: paymentMethod.methodCode,
          transactionType: TransactionType.PAYMENT,
          category: TransactionCategory.PAYMENT,
          particular: 'Payment Received',
          subcategory: paymentMethod.methodType,
          description: description || `Payment via ${paymentMethod.methodName}`,
          amount: -Math.abs(amount), // Negative for payments
          totalAmount: -Math.abs(amount),
          quantity: 1,
          unitPrice: -Math.abs(amount),
          taxAmount: 0,
          taxRate: 0,
          serviceChargeAmount: 0,
          serviceChargeRate: 0,
          discountAmount: 0,
          discountRate: 0,
          netAmount: -Math.abs(amount),
          grossAmount: -Math.abs(amount),
          // Align transaction timestamps with the reservation's depart/checkout date
          transactionDate: reservation.checkOutDate ?? reservation.departDate ?? DateTime.now(),
          transactionTime: (reservation.checkOutDate ?? reservation.departDate ?? DateTime.now()).toFormat('HH:mm:ss'),
          postingDate: reservation.checkOutDate ?? reservation.departDate ?? DateTime.now(),
          serviceDate: reservation.checkOutDate ?? reservation.departDate ?? DateTime.now(),
          reference: reference || '',
          paymentMethodId: paymentMethodId,
          paymentReference: reference || '',
          guestId: reservation.guestId,
          reservationId: reservation.id,
          currencyCode: currencyCode,
          exchangeRate: 1,
          baseCurrencyAmount: -Math.abs(amount),
          originalAmount: -Math.abs(amount),
          originalCurrency: currencyCode,
        },
        { client: trx }
      )

      // Update folio totals
      await folio
        .merge({
          totalPayments: (folio.totalPayments || 0) + Math.abs(amount),
          balance: (folio.balance || 0) - Math.abs(amount),
          lastModifiedBy: auth.user?.id || 1,
        })
        .useTransaction(trx)
        .save()

      // Update reservation payment status if needed
      const updatedFolio = await Folio.query({ client: trx })
        .where('id', folio.id)
        .preload('transactions')
        .first()

      if (updatedFolio) {
        const balance = ReservationsController.calculateBalanceSummary([updatedFolio])
        let newPaymentStatus = reservation.paymentStatus

        if (balance.outstandingBalance <= 0) {
          newPaymentStatus = 'paid'
        } else if (balance.totalPayments > 0) {
          newPaymentStatus = 'partially_paid'
        }

        if (newPaymentStatus !== reservation.paymentStatus) {
          await reservation.merge({ paymentStatus: newPaymentStatus }).useTransaction(trx).save()
        }
      }

      await trx.commit()
      //log for guest
      await LoggerService.log({
        actorId: auth.user?.id!,
        action: 'ADD_PAYMENT',
        entityType: 'Guest',
        entityId: reservation.guestId,
        hotelId: reservation.hotelId,
        description: `Payment of ${amount} ${currencyCode} added to reservation #${reservation.reservationNumber} via ${paymentMethod.methodName}.`,
        meta: {
          paymentId: transaction.id,
          transactionNumber: transaction.transactionNumber,
          method: paymentMethod.methodName,
          amount: amount,
          currency: currencyCode,
        },
        ctx,
      })

      return response.ok({
        message: 'Payment added successfully',
        reservationId: reservationId,
        transaction: {
          id: transaction.id,
          transactionNumber: transaction.transactionNumber,
          amount: Math.abs(amount),
          paymentMethod: paymentMethod.methodName,
          reference: reference,
          transactionDate: transaction.transactionDate,
        },
      })
    } catch (error) {
      await trx.rollback()
      console.error('Error adding payment:', error)
      return response.badRequest({
        message: 'Failed to add payment',
        error: error instanceof Error ? error.message : 'Unknown error',
      })
    }
  }

  public async amendStay(ctx: HttpContext) {
    const { params, request, response, auth } = ctx
    const trx = await db.transaction()

    try {
      logger.info('Audit Data:')
      const reservationId = params.reservationId
      const {
        selectedRooms,
        newArrivalDate,
        newDepartureDate,
        newRoomTypeId,
        newNumAdults,
        newNumChildren,
        newSpecialNotes,
        reason,
      } = request.all()

      //  Charger la réservation
      const reservation = await Reservation.query({ client: trx })
        .where('id', reservationId)
        .preload('reservationRooms', (query) => {
          query.preload('room', (roomQuery) => {
            roomQuery.preload('roomType')
          })
        })
        .preload('folios', (query) => {
          query.preload('transactions')
        })
        .first()

      if (!reservation) {
        await trx.rollback()
        return response.notFound({ message: 'Reservation not found' })
      }

      // 🚦 Vérifier si la réservation est amendable
      const allowedStatuses = ['confirmed', 'guaranteed', 'pending', 'checked-in', 'checked_in']
      if (!allowedStatuses.includes(reservation.status.toLowerCase())) {
        await trx.rollback()
        return response.badRequest({
          message: `Cannot amend reservation with status: ${reservation.status}`,
        })
      }

      //  Sauvegarder l'état initial
      const originalData = {
        arrivalDate: reservation.arrivedDate,
        departureDate: reservation.departDate,
        checkInDate: reservation.checkInDate,
        checkOutDate: reservation.checkOutDate,
        roomTypeId: reservation.roomTypeId,
        numAdults: reservation.adults,
        numChildren: reservation.children,
        specialNotes: reservation.specialRequests,
        rooms: reservation.reservationRooms.map((rr) => ({
          id: rr.roomId,
          checkInDate: rr.checkInDate,
          checkOutDate: rr.checkOutDate,
          roomTypeId: rr.roomTypeId,
          nights: rr.nights,
          totalRoomCharges: rr.totalRoomCharges,
          totalTaxesAmount: rr.totalTaxesAmount,
          netAmount: rr.netAmount,
        })),
      }

      //  Calculer les nouvelles dates UNE SEULE FOIS (en dehors des cas)
      let newArrivalDateTime: DateTime | undefined
      let newDepartureDateTime: DateTime | undefined

      if (newArrivalDate) {
        newArrivalDateTime = DateTime.fromISO(newArrivalDate)
      }
      if (newDepartureDate) {
        newDepartureDateTime = DateTime.fromISO(newDepartureDate)
      }

      // Validation des dates
      const finalArrival = newArrivalDateTime || reservation.arrivedDate
      const finalDeparture = newDepartureDateTime || reservation.departDate

      if (finalArrival && finalDeparture && finalArrival >= finalDeparture) {
        await trx.rollback()
        return response.badRequest({ message: 'Arrival date must be before departure date' })
      }

      //  Vérification du type de chambre
      if (newRoomTypeId) {
        const roomType = await db
          .from('room_types')
          .where('id', newRoomTypeId)
          .where('hotel_id', reservation.hotelId)
          .first()

        if (!roomType) {
          await trx.rollback()
          return response.badRequest({ message: 'Invalid room type selected' })
        }
      }

      // =============================
      // 🎯 AMENDEMENT DES CHAMBRES
      // =============================

      // 🔹 Cas 1 : Amendement global (toutes les chambres)
      if (!selectedRooms || selectedRooms.length === 0) {
        if (reservation.reservationRooms.length > 0) {
          for (const reservationRoom of reservation.reservationRooms) {
            const roomUpdateData: any = {
              lastModifiedBy: auth.user?.id!,
            }

            // Mise à jour des dates si spécifiées
            if (newArrivalDateTime) {
              roomUpdateData.checkInDate = newArrivalDateTime
            }
            if (newDepartureDateTime) {
              roomUpdateData.checkOutDate = newDepartureDateTime
            }
            if (newRoomTypeId) {
              roomUpdateData.roomTypeId = newRoomTypeId
            }

            // Recalculer le nombre de nuits et les montants
            if (newArrivalDateTime || newDepartureDateTime) {
              const checkInDate = newArrivalDateTime || reservationRoom.checkInDate
              const checkOutDate = newDepartureDateTime || reservationRoom.checkOutDate

              const numberOfNights =
                checkInDate.toISODate() === checkOutDate.toISODate()
                  ? 0 // Day use
                  : Math.ceil(checkOutDate.diff(checkInDate, 'days').days)

              roomUpdateData.nights = numberOfNights

              // Recalculer les montants basés sur le nouveau nombre de nuits
              const roomRate = reservationRoom.roomRate || 0
              const taxPerNight = reservationRoom.taxAmount
                ? reservationRoom.taxAmount / (reservationRoom.nights || 1)
                : 0

              if (numberOfNights === 0) {
                roomUpdateData.totalRoomCharges = roomRate
                roomUpdateData.totalTaxesAmount = taxPerNight
              } else {
                roomUpdateData.totalRoomCharges = roomRate * numberOfNights
                roomUpdateData.totalTaxesAmount = taxPerNight * numberOfNights
              }

              roomUpdateData.netAmount =
                roomUpdateData.totalRoomCharges + roomUpdateData.totalTaxesAmount
            }

            await reservationRoom.merge(roomUpdateData).useTransaction(trx).save()
          }
        }
      }
      // 🔹 Cas 2 : Amendement chambre par chambre
      else {
        const targetRooms = reservation.reservationRooms.filter((rr) =>
          selectedRooms.includes(rr.roomId)
        )

        if (targetRooms.length === 0) {
          await trx.rollback()
          return response.badRequest({ message: 'No valid rooms selected for amendment' })
        }

        for (const reservationRoom of targetRooms) {
          const roomUpdateData: any = {
            lastModifiedBy: auth.user?.id!,
          }

          let checkInDate = reservationRoom.checkInDate
          let checkOutDate = reservationRoom.checkOutDate

          if (newArrivalDateTime) {
            checkInDate = newArrivalDateTime
            roomUpdateData.checkInDate = checkInDate
          }
          if (newDepartureDateTime) {
            checkOutDate = newDepartureDateTime
            roomUpdateData.checkOutDate = checkOutDate
          }
          if (newRoomTypeId) {
            roomUpdateData.roomTypeId = newRoomTypeId
          }

          // Recalculer le nombre de nuits et les montants
          if (newArrivalDateTime || newDepartureDateTime) {
            const numberOfNights =
              checkInDate.toISODate() === checkOutDate.toISODate()
                ? 0 // Day use
                : Math.ceil(checkOutDate.diff(checkInDate, 'days').days)

            roomUpdateData.nights = numberOfNights

            const roomRate = reservationRoom.roomRate || 0
            const taxPerNight = reservationRoom.taxAmount
              ? reservationRoom.taxAmount / (reservationRoom.nights || 1)
              : 0

            if (numberOfNights === 0) {
              roomUpdateData.totalRoomCharges = roomRate
              roomUpdateData.totalTaxesAmount = taxPerNight
            } else {
              roomUpdateData.totalRoomCharges = roomRate * numberOfNights
              roomUpdateData.totalTaxesAmount = taxPerNight * numberOfNights
            }

            roomUpdateData.netAmount =
              roomUpdateData.totalRoomCharges + roomUpdateData.totalTaxesAmount
          }

          await reservationRoom.merge(roomUpdateData).useTransaction(trx).save()
        }
      }


      //  MISE À JOUR DE LA RÉSERVATION PRINCIPALE (APRÈS les chambres)


      // Recharger les chambres mises à jour pour avoir les bonnes valeurs
      const updatedRooms = await ReservationRoom.query({ client: trx })
        .where('reservationId', reservation.id)

      // Construire l'objet de mise à jour
      const reservationUpdateData: any = {
        lastModifiedBy: auth.user?.id!,
      }

      //  Mettre à jour arrivedDate ET checkInDate
      if (newArrivalDateTime) {
        reservationUpdateData.arrivedDate = newArrivalDateTime
        reservationUpdateData.checkInDate = newArrivalDateTime
      }

      //  Mettre à jour departDate ET checkOutDate
      if (newDepartureDateTime) {
        reservationUpdateData.departDate = newDepartureDateTime
        reservationUpdateData.checkOutDate = newDepartureDateTime
      }

      //  Recalculer numberOfNights
      if (newArrivalDateTime || newDepartureDateTime) {
        const checkIn = newArrivalDateTime || reservation.arrivedDate
        const checkOut = newDepartureDateTime || reservation.departDate

        if (checkIn && checkOut) {
          const nights = checkIn.toISODate() === checkOut.toISODate()
            ? 0
            : Math.ceil(checkOut.diff(checkIn, 'days').days)

          reservationUpdateData.numberOfNights = nights
          reservationUpdateData.nights = nights
        }
      }

      //  Mettre à jour adultes et enfants
      if (newNumAdults !== undefined) {
        reservationUpdateData.adults = newNumAdults
      }
      if (newNumChildren !== undefined) {
        reservationUpdateData.children = newNumChildren
      }
      if (newNumAdults !== undefined || newNumChildren !== undefined) {
        reservationUpdateData.guestCount =
          (newNumAdults ?? reservation.adults ?? 0) +
          (newNumChildren ?? reservation.children ?? 0)
      }

      //  Mettre à jour notes spéciales
      if (newSpecialNotes) {
        reservationUpdateData.specialRequests = newSpecialNotes
      }

      //  Recalculer les montants totaux basés sur les chambres mises à jour
      const totalRoomCharges = updatedRooms.reduce(
        (sum, room) => sum + parseFloat(room.totalRoomCharges?.toString() || '0'),
        0
      )
      const totalTaxes = updatedRooms.reduce(
        (sum, room) => sum + parseFloat(room.totalTaxesAmount?.toString() || '0'),
        0
      )

      reservationUpdateData.totalAmount = totalRoomCharges + totalTaxes
      reservationUpdateData.taxAmount = totalTaxes
      reservationUpdateData.finalAmount = totalRoomCharges + totalTaxes
      reservationUpdateData.remainingAmount = (totalRoomCharges + totalTaxes) -
        parseFloat(reservation.paidAmount?.toString() || '0')

      // Appliquer la mise à jour
      await reservation
<<<<<<< HEAD
        .merge(reservationUpdateData)
        .useTransaction(trx)
=======
        .merge({
          lastModifiedBy: auth.user?.id!,
          arrivedDate: newArrivalDateTime,
          departDate: newDepartureDateTime,
          checkInDate: newArrivalDateTime,
          checkOutDate: newDepartureDateTime,
          nights: reservation.reservationRooms[0].nights,
        })
>>>>>>> 9128237f
        .save()


      const auditData = {
        reservationId: reservation.id,
        action: 'amend_stay',
        performedBy: auth.user?.id,
        originalData: originalData,
        newData: {
          selectedRooms,
          newArrivalDate,
          newDepartureDate,
          newRoomTypeId,
          newNumAdults,
          newNumChildren,
          newSpecialNotes,
        },
        reason: reason || 'Stay amendment requested',
        timestamp: DateTime.now(),
      }

      // Mise à jour des folios si nécessaire
      if (reservation.folios && reservation.folios.length > 0) {
        await this.updateFoliosAfterAmendment(reservation, trx, auth.user?.id || 1)
      }

      await GuestSummaryService.recomputeFromReservation(reservationId)

      // Logs...
      const amendedRooms =
        selectedRooms && selectedRooms.length > 0
          ? selectedRooms.join(', ')
          : reservation.reservationRooms.map((rr) => rr.room?.roomNumber || rr.roomId).join(', ')

      const logDescription = `Reservation #${reservation.reservationNumber} amended by ${
        auth.user?.fullName || 'User ' + auth.user?.id
      }.
        ${selectedRooms && selectedRooms.length > 0 ? `Rooms affected: ${amendedRooms}.` : 'All rooms affected.'}
        ${newArrivalDate ? `New arrival: ${DateTime.fromISO(newArrivalDate).toFormat('yyyy-MM-dd')}.` : ''}
        ${newDepartureDate ? `New departure: ${DateTime.fromISO(newDepartureDate).toFormat('yyyy-MM-dd')}.` : ''}
        ${newRoomTypeId ? `Changed to room type ID: ${newRoomTypeId}.` : ''}
        ${newNumAdults ? `Adults: ${newNumAdults}.` : ''} ${newNumChildren ? `Children: ${newNumChildren}.` : ''}
        ${newSpecialNotes ? `Notes: ${newSpecialNotes}.` : ''}
        Reason: ${reason || 'Stay amendment requested.'}`

      await LoggerService.log({
        actorId: auth.user?.id!,
        action: 'AMEND_STAY',
        entityType: 'Reservation',
        entityId: reservation.id,
        hotelId: reservation.hotelId,
        description: logDescription,
        meta: {
          originalData,
          newData: {
            selectedRooms,
            newArrivalDate,
            newDepartureDate,
            newRoomTypeId,
            newNumAdults,
            newNumChildren,
            newSpecialNotes,
            reason,
          },
          timestamp: DateTime.now().toISO(),
          isPartialAmendment: selectedRooms && selectedRooms.length > 0,
        },
        ctx,
      })

      if (reservation.guestId) {
        await LoggerService.log({
          actorId: auth.user?.id!,
          action: 'AMEND_STAY',
          entityType: 'Guest',
          entityId: reservation.guestId,
          hotelId: reservation.hotelId,
          description: `Guest stay amended under Reservation #${reservation.reservationNumber}.`,
          meta: {
            reservationId: reservation.id,
            reservationNumber: reservation.reservationNumber,
            affectedRooms: amendedRooms,
            newDates: {
              arrival: newArrivalDate || reservation.arrivedDate?.toISODate(),
              departure: newDepartureDate || reservation.departDate?.toISODate(),
            },
            reason,
            performedBy: auth.user?.id,
          },
          ctx,
        })
      }

      // Notifications...
      setImmediate(async () => {
      try {
        const NotificationService = (await import('#services/notification_service')).default

        if (reservation.guestId) {
          const variables = await NotificationService.buildVariables('STAY_AMENDED', {
            hotelId: reservation.hotelId,
            reservationId: reservation.id,
            guestId: reservation.guestId,
            extra: {
              ReservationNumber: reservation.reservationNumber || '',
              OldArrivalDate: originalData.arrivalDate?.toFormat('yyyy-MM-dd') || '',
              ArrivalDate: newArrivalDate ? DateTime.fromISO(newArrivalDate).toFormat('yyyy-MM-dd') : '',
              OldDepartureDate: originalData.departureDate?.toFormat('yyyy-MM-dd') || '',
              DepartureDate: newDepartureDate ? DateTime.fromISO(newDepartureDate).toFormat('yyyy-MM-dd') : '',
              Reason: reason || 'Stay amendment requested',
              AmendedBy: auth.user?.fullName || `User ${auth.user?.id}`,
            },
          })

          await NotificationService.sendWithTemplate({
            templateCode: 'STAY_AMENDED',
            recipientType: 'GUEST',
            recipientId: reservation.guestId,
            variables,
            relatedEntityType: 'Reservation',
            relatedEntityId: reservation.id,
            actorId: auth.user?.id,
            hotelId: reservation.hotelId,
          })
        }

        const variables = await NotificationService.buildVariables('STAY_AMENDED_STAFF', {
          hotelId: reservation.hotelId,
          reservationId: reservation.id,
          extra: {
            ReservationNumber: reservation.reservationNumber || '',
            ArrivalDate: newArrivalDate ? DateTime.fromISO(newArrivalDate).toFormat('yyyy-MM-dd') : '',
            DepartureDate: newDepartureDate ? DateTime.fromISO(newDepartureDate).toFormat('yyyy-MM-dd') : '',
            GuestName: reservation.guestId ? 'Guest' : 'N/A',
            AffectedRooms: amendedRooms,
            Changes: logDescription,
            AmendedBy: auth.user?.fullName || `User ${auth.user?.id}`,
          },
        })

        await NotificationService.sendWithTemplate({
          templateCode: 'STAY_AMENDED_STAFF',
          recipientType: 'STAFF',
          recipientId: auth.user?.id!,
          variables,
          relatedEntityType: 'Reservation',
          relatedEntityId: reservation.id,
          actorId: auth.user?.id,
          hotelId: reservation.hotelId,
        })
      } catch (err) {
        console.warn('Notification STAY_AMENDED failed:', (err as any)?.message)
      }
      })
      await trx.commit()

      return response.ok({
        message: 'Stay amended successfully',
        reservationId: reservationId,
        changes: {
          originalData,
          newData: auditData.newData,
          updatedReservation: {
            arrivedDate: reservation.arrivedDate?.toISO(),
            departDate: reservation.departDate?.toISO(),
            checkInDate: reservation.checkInDate,
            checkOutDate: reservation.checkOutDate,
            numberOfNights: reservation.numberOfNights,
          }
        },
      })
    } catch (error) {
      await trx.rollback()
      console.error('Error amending stay:', error)
      return response.badRequest({
        message: 'Failed to amend stay',
        error: error instanceof Error ? error.message : 'Unknown error',
      })
    }
  }

  public async roomMove(ctx: HttpContext) {
    const { params, request, response, auth } = ctx
    const trx = await db.transaction()
    try {
      const { moves, reason, effectiveDate } = request.all()
      const reservationId = Number(request.input('reservationId') ?? params.reservationId)

      if (!reservationId) {
        await trx.rollback()
        return response.badRequest({ message: 'reservationId is required in request body' })
      }

      if (!moves || !Array.isArray(moves) || moves.length === 0) {
        await trx.rollback()
        return response.badRequest({ message: 'moves must be a non-empty array' })
      }

      // Consider only the first element for now
      const firstMove = moves[0] || {}
      const { reservationRoomId, newRoomId } = firstMove

      if (!newRoomId) {
        await trx.rollback()
        return response.badRequest({ message: 'New room ID is required' })
      }
      if (!reservationRoomId) {
        await trx.rollback()
        return response.badRequest({ message: 'reservationRoomId is required in moves[0]' })
      }

      // Find the reservation with current room assignments
      const reservation = await Reservation.query({ client: trx })
        .where('id', reservationId)
        .preload('reservationRooms', (query) => {
          query.preload('room', (roomQuery) => {
            roomQuery.preload('roomType')
          })
        })
        .first()

      if (!reservation) {
        await trx.rollback()
        return response.notFound({ message: 'Reservation not found' })
      }

      // Check if reservation can be moved
      const allowedStatuses = ['confirmed', 'guaranteed', 'checked-in', 'checked_in']
      if (!allowedStatuses.includes(reservation.status.toLowerCase())) {
        await trx.rollback()
        return response.badRequest({
          message: `Cannot move room for reservation with status: ${reservation.status}`,
        })
      }

      // Find the specific room assignment to move
      const currentReservationRoom = reservation.reservationRooms.find(
        (rr) => rr.id === reservationRoomId
      )

      if (!currentReservationRoom) {
        await trx.rollback()
        return response.badRequest({
          message: 'Reservation room not found for this reservation',
        })
      }

      // Check if trying to move to the same room
      if (currentReservationRoom.roomId === newRoomId) {
        await trx.rollback()
        return response.badRequest({ message: 'Cannot move to the same room' })
      }

      // Validate the new room exists and is available
      const newRoom = await Room.query({ client: trx })
        .where('id', newRoomId)
        .where('hotel_id', reservation.hotelId)
        .preload('roomType')
        .first()

      if (!newRoom) {
        await trx.rollback()
        return response.badRequest({ message: 'New room not found or not available in this hotel' })
      }

      // Check if new room is available for the reservation dates
      // Move time: use the later of now and the planned check-in date.
      // This ensures moves cannot become effective before the check-in day.
      const now = DateTime.now()
      const plannedCheckIn =
        currentReservationRoom.checkInDate ||
        reservation.scheduledArrivalDate ||
        reservation.arrivedDate ||
        null
      const moveDate = plannedCheckIn && plannedCheckIn.toMillis() > now.toMillis() ? plannedCheckIn : now
      console.log('effectiveDate', effectiveDate);
      const checkOutDate = reservation.departDate

      const conflictingReservation = await ReservationRoom.query({ client: trx })
        .where('room_id', newRoomId)
        .where('check_in_date', '<', checkOutDate?.toISODate()!)
        .where('check_out_date', '>', moveDate?.toISODate()!)
        .whereIn('status', ['reserved', 'checked_in', 'day_use'])
        .select('id', 'room_id')
        .first()
      if (conflictingReservation) {
        await trx.rollback()
        return response.badRequest({
          message: 'New room is not available for the requested dates',
        })
      }

      // Store original room information for audit
      const originalRoomInfo = {
        roomId: currentReservationRoom.roomId,
        roomNumber: currentReservationRoom.room.roomNumber,
        roomType: currentReservationRoom.room.roomType?.roomTypeName,
      }
      // If not checked in yet, only change the room assignment without folio/actions
      const isCheckedIn = ['checked-in', 'checked_in'].includes(
        (reservation.status || '').toLowerCase()
      )
      // Treat as pre-check-in if either:
      // - The guest is not yet checked in, OR
      // - Today is the planned check-in day
      const todayIso = DateTime.now().toISODate()
      const plannedCheckInIso = reservation.arrivedDate?.toISODate()
      const isCheckingDayToday = plannedCheckInIso === todayIso
      if (!isCheckedIn || isCheckingDayToday) {
        // Enrich notes for check-in context: include check-in info, move time, and actor
        const plannedArrivalIso = reservation.scheduledArrivalDate?.toISO?.() || reservation.arrivedDate?.toISO?.() || reservation.arrivedDate?.toISODate?.() || 'N/A'
        const checkInInfo = currentReservationRoom.actualCheckInTime?.toISO?.() || currentReservationRoom.checkInTime || plannedArrivalIso
        const moveTimeIso = moveDate.toISO()
        const movedBy = auth.user?.fullName || `User ${auth.user?.id}`

        await currentReservationRoom
          .merge({
            roomId: newRoomId,
            roomTypeId: newRoom.roomTypeId,
            lastModifiedBy: auth.user?.id!,
            notes: `room change: ${originalRoomInfo.roomNumber} → ${newRoom.roomNumber}. Reason: ${reason || 'Room change'} | Check-in: ${checkInInfo} | Move time: ${moveTimeIso} | Moved by: ${movedBy}`,
          })
          .useTransaction(trx)
          .save()

        await trx.commit()

        return response.ok({
          message: 'Room updated successfully (pre-check-in)',
          reservationId,
          moveDetails: {
            fromRoom: originalRoomInfo,
            toRoom: {
              roomId: newRoomId,
              roomNumber: newRoom.roomNumber,
              roomType: newRoom.roomType?.roomTypeName,
            },
            effectiveDate: moveDate.toISODate(),
            reason: reason || 'Room change',
          },
        })
      }
      const currentCheckOutDate = currentReservationRoom.checkOutDate;
      // Update current reservation room status to indicate move
      await currentReservationRoom
        .merge({
          status: ReservationStatus.CHECKED_OUT,
          // Move time: use effective move date as the check-out of the old room
          checkOutDate: moveDate,
          isSplitedOrigin: true,
          lastModifiedBy: auth.user?.id!,
          notes: `Moved to room ${newRoom.roomNumber}. Reason: ${reason || 'Room move requested'} | Move time: ${moveDate.toISO()} | Moved by: ${auth.user?.fullName || 'User ' + auth.user?.id}`,
        })
        .save()

      // Calculate number of nights between moveDate and the existing check-out
      const numberOfNights =
        currentCheckOutDate?.toISODate() === moveDate.toISODate()
          ? 0
          : Math.max(
            0,
            currentCheckOutDate
              .startOf('day')
              .diff(moveDate.startOf('day'), 'days').days
          )

      // Do NOT split reservation: keep same reservation and add a new ReservationRoom
      const targetReservationId = reservation.id

      // Create new reservation room record for the new room, attached to the target reservation (new or same)
      const newReservationRoom = await ReservationRoom.create(
        {
          reservationId: targetReservationId,
          hotelId: reservation.hotelId,
          roomId: newRoomId,
          roomTypeId: newRoom.roomTypeId,
          checkInDate: moveDate,
          checkOutDate: currentCheckOutDate,
          status: ReservationStatus.CHECKED_IN,
          createdBy: auth.user?.id!,
          lastModifiedBy: auth.user?.id!,
          guestId: currentReservationRoom.guestId,
          checkInTime: currentReservationRoom.checkInTime,
          checkOutTime: currentReservationRoom.checkOutTime,
          totalAmount: currentReservationRoom.roomRate * numberOfNights,
          nights: numberOfNights,
          adults: currentReservationRoom.adults,
          children: currentReservationRoom.children,
          roomRate: currentReservationRoom.roomRate,
          roomRateId: currentReservationRoom.roomRateId,
          paymentMethodId: currentReservationRoom.paymentMethodId,
          totalRoomCharges: numberOfNights === 0 ? currentReservationRoom.roomRate : currentReservationRoom.roomRate * numberOfNights,
          taxAmount: currentReservationRoom.taxAmount,
          rateTypeId: currentReservationRoom.rateTypeId,
          reservedByUser: auth.user?.id,
          isplitedDestinatination: true,
          notes: `Moved from room ${currentReservationRoom.room.roomNumber}. Reason: ${reason || 'Room move requested'} | Move time: ${moveDate.toISO()} | Moved by: ${auth.user?.fullName || 'User ' + auth.user?.id}`,
        })

      // Reassign ALL open folios on the reservation to the new reservation/room
      const openFolios = await Folio.query()
        .where('reservationId', reservation.id)
      if (openFolios.length > 0) {
        const transferNote = `Room move (${originalRoomInfo.roomNumber} -> ${newRoom.roomNumber}) on ${moveDate.toISODate()}${reason ? ' - ' + reason : ''}`

        for (const f of openFolios) {
          await db.from('folios')
            .where('id', f.id)
            .update({
              reservation_id: targetReservationId,
              reservation_room_id: newReservationRoom.id,
              last_modified_by: auth.user?.id!,
              updated_at: DateTime.now(),
              notes: f.notes && f.notes.length > 0
                ? `${f.notes} | ${transferNote}`
                : transferNote,
            })
        }
      }

      // Update reservation_id and reservation_room_id on future-dated transactions
      // Criteria: transactions with posting_date >= today and belonging to these folios
      const folioIdsToUpdate = openFolios.map((f) => f.id)
      if (folioIdsToUpdate.length > 0) {
        const todayIso = DateTime.now().toISODate()
        await FolioTransaction.query()
          .whereIn('folio_id', folioIdsToUpdate)
          .where('posting_date', '>=', todayIso)
          .update({
            reservation_id: targetReservationId,
            reservation_room_id: newReservationRoom.id,
            last_modified_by: auth.user?.id!,
            updated_at: DateTime.now(),
          })
      }



      // Create audit log
      const auditData = {
        reservationId: reservation.id,
        action: 'room_move',
        performedBy: auth.user?.id || 1,
        originalRoom: originalRoomInfo,
        newRoom: {
          roomId: newRoomId,
          roomNumber: newRoom.roomNumber,
          roomType: newRoom.roomType?.roomTypeName,
        },
        reason: reason || 'Room move requested',
        effectiveDate: moveDate.toISODate(),
        timestamp: DateTime.now(),
      }


      await trx.commit()

      try {
        const NotificationService = (await import('#services/notification_service')).default
        console.log('send notification ROOM_MOVE')

        // Variables communes
        const vars = await NotificationService.buildVariables('ROOM_MOVE', {
          hotelId: reservation.hotelId,
          reservationId: reservation.id,
          guestId: reservation.guestId,
          extra: {
            ReservationNumber: reservation.reservationNumber || '',
            OldRoomNumber: originalRoomInfo.roomNumber,
            NewRoomNumber: newRoom.roomNumber,
            EffectiveDate: moveDate.toISODate() || '',
            Reason: reason || '',
          },
        })

        // Notify staff who performed the action
        await NotificationService.sendWithTemplate({
          templateCode: 'ROOM_MOVE_STAFF',
          recipientType: 'STAFF',
          recipientId: auth.user?.id || 1,
          variables: vars,
          relatedEntityType: 'Reservation',
          relatedEntityId: reservation.id,
          actorId: auth.user?.id,
          hotelId: reservation.hotelId,
        })
        // Notify guest if available (email/SMS template)
        if (reservation.guestId) {
          const guestVars = await NotificationService.buildVariables('ROOM_MOVE_GUEST', {
            hotelId: reservation.hotelId,
            reservationId: reservation.id,
            guestId: reservation.guestId,
            extra: {
              ReservationNumber: reservation.reservationNumber || '',
              OldRoomNumber: originalRoomInfo.roomNumber,
              NewRoomNumber: newRoom.roomNumber,
              EffectiveDate: moveDate.toISODate() || '',
            },
          })

          await NotificationService.sendWithTemplate({
            templateCode: 'ROOM_MOVE_GUEST',
            recipientType: 'GUEST',
            recipientId: reservation.guestId,
            variables: guestVars,
            relatedEntityType: 'Reservation',
            relatedEntityId: reservation.id,
            actorId: auth.user?.id,
            hotelId: reservation.hotelId,
          })
        }
        console.log('notification ROOM_MOVE sent')
      } catch (notifErr) {
        console.warn('Notification ROOM_MOVE failed:', (notifErr as any)?.message)
        console.error('Notification ROOM_MOVE failed:', notifErr)
      }


      // Reload reservation with updated room assignments
      const updatedReservation = await Reservation.query()
        .where('id', reservationId)
        .preload('reservationRooms', (query) => {
          query.preload('room', (roomQuery) => {
            roomQuery.preload('roomType')
          })
        })
        .first()

      // No split reservation created; nothing else to load

      //  Create audit log for room move
      const logDescription = `Room move performed by ${auth.user?.fullName || 'User ' + auth.user?.id}.
      Reservation #${reservation.reservationNumber}.
      Moved from Room ${originalRoomInfo.roomNumber} (${originalRoomInfo.roomType})
      → Room ${newRoom.roomNumber} (${newRoom.roomType?.roomTypeName}).
      Effective Date: ${DateTime.fromISO(auditData.effectiveDate!).toFormat('yyyy-MM-dd')}.
      Reason: ${reason || 'Room move requested'}.`

      await LoggerService.log({
        actorId: auth.user?.id!,
        action: 'ROOM_MOVE',
        entityType: 'Reservation',
        entityId: reservation.id,
        hotelId: reservation.hotelId,
        description: logDescription,
        meta: {
          reservationId: reservation.id,
          originalRoom: auditData.originalRoom,
          newRoom: auditData.newRoom,
          reason: auditData.reason,
          effectiveDate: auditData.effectiveDate,
          performedBy: auth.user?.id!,
          timestamp: DateTime.now().toISO(),
        },
        ctx,
      })

      // Guest for full audit trail
      if (reservation.guestId) {
        await LoggerService.log({
          actorId: auth.user?.id!,
          action: 'ROOM_MOVE',
          entityType: 'Guest',
          entityId: reservation.guestId,
          hotelId: reservation.hotelId,
          description: `Guest moved from Room ${originalRoomInfo.roomNumber} (${originalRoomInfo.roomType})
      → ${newRoom.roomNumber} (${newRoom.roomType?.roomTypeName}) under Reservation #${reservation.reservationNumber}.`,
          meta: {
            reservationId: reservation.id,
            guestId: reservation.guestId,
            fromRoom: originalRoomInfo,
            toRoom: {
              roomId: newRoom.id,
              roomNumber: newRoom.roomNumber,
              roomType: newRoom.roomType?.roomTypeName,
            },
            reason,
            effectiveDate: auditData.effectiveDate,
            performedBy: auth.user?.id || 1,
            timestamp: DateTime.now().toISO(),
          },
          ctx,
        })
      }

      return response.ok({
        message: 'Room move completed successfully',
        reservationId: reservationId,
        moveDetails: {
          fromRoom: originalRoomInfo,
          toRoom: {
            roomId: newRoomId,
            roomNumber: newRoom.roomNumber,
            roomType: newRoom.roomType?.roomTypeName,
          },
          effectiveDate: moveDate.toISODate(),
          reason: reason || 'Room move requested',
        },
        reservation: updatedReservation,
      })
    } catch (error) {
      await trx.rollback()
      console.error('Error processing room move:', error)
      return response.badRequest({
        message: 'Failed to process room move',
        error: error instanceof Error ? error.message : 'Unknown error',
      })
    }
  }
  public async exchangeRoom(ctx: HttpContext) {
    const { request, response, auth } = ctx
    const trx = await db.transaction()

    try {
      const reservationRooms = request.input('reservationRooms', [])

      if (!Array.isArray(reservationRooms) || reservationRooms.length === 0) {
        await trx.rollback()
        console.log(' No reservation rooms provided')
        return response.badRequest({ message: 'No reservation rooms provided for exchange' })
      }

      console.log('📩 Received reservation rooms for exchange:', reservationRooms)

      const exchangeResults: any[] = []

      for (const roomData of reservationRooms) {
        const {
          reservationRoomId,
          roomId,
          roomTypeId,
          reservationId,
          exchangeType,
          targetReservationId,
          reason,
          effectiveDate,
        } = roomData

        console.log('🔁 Processing room exchange:', roomData)

        if (
          !exchangeType ||
          !['reservation_swap', 'room_upgrade_downgrade'].includes(exchangeType)
        ) {
          console.log(
            '⚠️ Invalid exchange type for reservationRoomId',
            reservationRoomId,
            ':',
            exchangeType
          )
          continue
        }

        // --- Charger la réservation principale ---
        const reservation = await Reservation.query({ client: trx })
          .where('id', reservationId)
          .preload('reservationRooms', (query) =>
            query.preload('room', (roomQuery) => roomQuery.preload('roomType'))
          )
          .first()

        if (!reservation) {
          console.log('❌ Reservation not found:', reservationId)
          continue
        }

        const allowedStatuses = [
          'confirmed',
          'guaranteed',
          'pending',
          'checked-in',
          'checked_in',
          'inquiry',
        ]
        if (!allowedStatuses.includes(reservation.status.toLowerCase())) {
          console.log('⚠️ Reservation status not allowed for exchange:', reservation.status)
          continue
        }

        const exchangeDate = effectiveDate ? DateTime.fromISO(effectiveDate) : DateTime.now()
        const currentReservationRoom = reservation.reservationRooms.find(
          (rr) => rr.id === reservationRoomId
        )

        if (!currentReservationRoom) {
          console.log(' Current reservation room not found:', reservationRoomId)
          continue
        }

        // ---  SWAP ENTRE RÉSERVATIONS ---
        if (exchangeType === 'reservation_swap') {
          if (!targetReservationId) {
            console.log(
              ' Missing targetReservationId for swap, reservationRoomId:',
              reservationRoomId
            )
            continue
          }

          const targetReservation = await Reservation.query({ client: trx })
            .where('id', targetReservationId)
            .where('hotel_id', reservation.hotelId)
            .preload('reservationRooms', (query) =>
              query.preload('room', (roomQuery) => roomQuery.preload('roomType'))
            )
            .first()

          if (!targetReservation) {
            console.log(' Target reservation not found or not in same hotel:', targetReservationId)
            continue
          }

          const targetReservationRoom = targetReservation.reservationRooms.find(
            (rr) => rr.status === 'reserved' || rr.status === 'checked_in'
          )

          if (!targetReservationRoom) {
            console.log(' No active room assignment for target reservation:', targetReservationId)
            continue
          }

          console.log(
            ` Swapping room ${currentReservationRoom.room.roomNumber} (Res ${reservationId}) with ${targetReservationRoom.room.roomNumber} (Res ${targetReservationId})`
          )

          // ✅Sauvegarde des valeurs AVANT modification
          const originalRoomId1 = currentReservationRoom.roomId
          const originalRoomTypeId1 = currentReservationRoom.roomTypeId
          const originalRoomId2 = targetReservationRoom.roomId
          const originalRoomTypeId2 = targetReservationRoom.roomTypeId

          const originalRoom1 = {
            reservationId: reservation.id,
            roomId: originalRoomId1,
            roomNumber: currentReservationRoom.room.roomNumber,
            roomType: currentReservationRoom.room.roomType?.roomTypeName,
          }

          const originalRoom2 = {
            reservationId: targetReservation.id,
            roomId: originalRoomId2,
            roomNumber: targetReservationRoom.room.roomNumber,
            roomType: targetReservationRoom.room.roomType?.roomTypeName,
          }

          //  Swap des deux chambres
          await currentReservationRoom
            .merge({
              roomId: originalRoomId2,
              roomTypeId: originalRoomTypeId2,
              lastModifiedBy: auth.user?.id || 1,
              notes: `Room swapped with reservation ${targetReservationId}. Reason: ${reason || 'Room exchange requested'
                }`,
            })
            .useTransaction(trx)
            .save()

          await targetReservationRoom
            .merge({
              roomId: originalRoomId1,
              roomTypeId: originalRoomTypeId1,
              lastModifiedBy: auth.user?.id || 1,
              notes: `Room swapped with reservation ${reservationId}. Reason: ${reason || 'Room exchange requested'
                }`,
            })
            .useTransaction(trx)
            .save()

          //  Mettre à jour le type principal de chaque réservation
          if (originalRoomTypeId2 !== reservation.roomTypeId) {
            await reservation
              .merge({ roomTypeId: originalRoomTypeId2, lastModifiedBy: auth.user?.id || 1 })
              .useTransaction(trx)
              .save()
          }

          if (originalRoomTypeId1 !== targetReservation.roomTypeId) {
            await targetReservation
              .merge({ roomTypeId: originalRoomTypeId1, lastModifiedBy: auth.user?.id || 1 })
              .useTransaction(trx)
              .save()
          }

          exchangeResults.push({
            type: 'reservation_swap',
            reservation1: {
              id: reservation.id,
              originalRoom: originalRoom1,
              newRoom: originalRoom2,
            },
            reservation2: {
              id: targetReservation.id,
              originalRoom: originalRoom2,
              newRoom: originalRoom1,
            },
          })
        }

        // ---  UPGRADE / DOWNGRADE ---
        else if (exchangeType === 'room_upgrade_downgrade') {
          if (!roomId || roomId === currentReservationRoom.roomId) {
            console.log(' Invalid new room for upgrade/downgrade:', roomId)
            continue
          }

          const newRoom = await Room.query({ client: trx })
            .where('id', roomId)
            .where('hotel_id', reservation.hotelId)
            .preload('roomType')
            .first()

          if (
            !newRoom ||
            newRoom.status !== 'active' ||
            ['dirty', 'maintenance'].includes(newRoom.housekeepingStatus)
          ) {
            console.log(' New room not available or not ready:', roomId)
            continue
          }

          const originalRoomInfo = {
            roomId: currentReservationRoom.roomId,
            roomNumber: currentReservationRoom.room.roomNumber,
            roomType: currentReservationRoom.room.roomType?.roomTypeName,
          }

          await currentReservationRoom
            .merge({
              roomId: newRoom.id,
              roomTypeId: newRoom.roomTypeId,
              lastModifiedBy: auth.user?.id || 1,
              notes: `Room exchanged from ${currentReservationRoom.room.roomNumber} to ${newRoom.roomNumber
                }. Reason: ${reason || 'Room exchange requested'}`,
            })
            .useTransaction(trx)
            .save()

          //  Mettre à jour le type principal
          if (newRoom.roomTypeId !== reservation.roomTypeId) {
            await reservation
              .merge({ roomTypeId: newRoom.roomTypeId, lastModifiedBy: auth.user?.id || 1 })
              .useTransaction(trx)
              .save()
          }

          exchangeResults.push({
            type: 'room_upgrade_downgrade',
            reservation: {
              id: reservation.id,
              originalRoom: originalRoomInfo,
              newRoom: {
                roomId: newRoom.id,
                roomNumber: newRoom.roomNumber,
                roomType: newRoom.roomType?.roomTypeName,
              },
            },
          })
        }
      }

      const auditData = {
        action: 'room_exchange',
        performedBy: auth.user?.id || 1,
        exchangeResults,
        timestamp: DateTime.now(),
      }

      console.log(' Room Exchange Audit:', auditData)

      await trx.commit()

      // Create audit logs for each exchange result
      for (const result of exchangeResults) {
        if (result.type === 'reservation_swap') {
          const { reservation1, reservation2 } = result

          // Log pour la première réservation
          await LoggerService.log({
            actorId: auth.user?.id!,
            action: 'ROOM_EXCHANGE_SWAP',
            entityType: 'Reservation',
            entityId: reservation1.id,
            hotelId: reservation1.hotelId,
            description: `Room swapped between Reservation #${reservation1.id} and #${reservation2.id}.
      From Room ${reservation1.originalRoom.roomNumber} (${reservation1.originalRoom.roomType})
      → Room ${reservation1.newRoom.roomNumber} (${reservation1.newRoom.roomType}).`,
            meta: {
              type: 'reservation_swap',
              reservationId: reservation1.id,
              targetReservationId: reservation2.id,
              fromRoom: reservation1.originalRoom,
              toRoom: reservation1.newRoom,
              effectiveDate: DateTime.now().toISO(),
              performedBy: auth.user?.id || 1,
            },
            ctx,
          })

          // réservation
          await LoggerService.log({
            actorId: auth.user?.id!,
            action: 'ROOM_EXCHANGE_SWAP',
            entityType: 'Reservation',
            entityId: reservation2.id,
            hotelId: reservation2.hotelId,
            description: `Room swapped between Reservation #${reservation2.id} and #${reservation1.id}.
      From Room ${reservation2.originalRoom.roomNumber} (${reservation2.originalRoom.roomType})
      → Room ${reservation2.newRoom.roomNumber} (${reservation2.newRoom.roomType}).`,
            meta: {
              type: 'reservation_swap',
              reservationId: reservation2.id,
              targetReservationId: reservation1.id,
              fromRoom: reservation2.originalRoom,
              toRoom: reservation2.newRoom,
              effectiveDate: DateTime.now().toISO(),
              performedBy: auth.user?.id || 1,
            },
            ctx,
          })
        }

        // Upgrade / Downgrade
        else if (result.type === 'room_upgrade_downgrade') {
          const { reservation, originalRoom, newRoom } = result

          await LoggerService.log({
            actorId: auth.user?.id!,
            action: 'ROOM_EXCHANGE_UPGRADE_DOWNGRADE',
            entityType: 'Reservation',
            entityId: reservation.id,
            hotelId: reservation.hotelId,
            description: `Room exchanged (Upgrade/Downgrade) for Reservation #${reservation.id}.
      From Room ${originalRoom.roomNumber} (${originalRoom.roomType})
      → Room ${newRoom.roomNumber} (${newRoom.roomType}).`,
            meta: {
              type: 'room_upgrade_downgrade',
              reservationId: reservation.id,
              fromRoom: originalRoom,
              toRoom: newRoom,
              reason: result.reason || 'Room exchange requested',
              effectiveDate: DateTime.now().toISO(),
              performedBy: auth.user?.id || 1,
            },
            ctx,
          })
        }
      }



      return response.ok({
        message: 'Room exchanges completed successfully',
        exchangeResults,
      })
    } catch (error) {
      await trx.rollback()
      console.error(' Error processing room exchange:', error)
      return response.badRequest({
        message: 'Failed to process room exchange',
        error: error instanceof Error ? error.message : 'Unknown error',
      })
    }
  }

  public async stopRoomMove({ params, request, response, auth }: HttpContext) {
    const trx = await db.transaction()

    try {
      const { reservationId } = params
      const { reason, notes, noShowFees } = request.only(['reason', 'notes', 'noShowFees'])

      // Validate reservation ID
      if (!reservationId) {
        await trx.rollback()
        return response.badRequest({ message: 'Reservation ID is required' })
      }

      // Get the reservation with room assignments
      const reservation = await Reservation.query({ client: trx })
        .where('id', reservationId)
        .preload('reservationRooms', (query) => {
          query.orderBy('createdAt', 'desc')
        })
        .first()

      if (!reservation) {
        await trx.rollback()
        return response.badRequest({ message: 'Reservation not found' })
      }

      // Check if reservation has room assignments
      if (!reservation.reservationRooms || reservation.reservationRooms.length === 0) {
        await trx.rollback()
        return response.badRequest({ message: 'No room assignments found for this reservation' })
      }

      // Find the most recent room move (status should be 'active' and there should be a 'moved_out' room)
      const activeRoom = reservation.reservationRooms.find((room) => room.status === 'checked_in')
      const movedOutRoom = reservation.reservationRooms.find((room) => room.status === 'moved_out')

      if (!activeRoom || !movedOutRoom) {
        await trx.rollback()
        return response.badRequest({
          message:
            'No active room move found to stop. Room move may have already been completed or cancelled.',
        })
      }

      // Check if the move is recent enough to be stopped (within reasonable timeframe)
      const moveTime = activeRoom.createdAt
      const now = DateTime.now()
      const hoursSinceMove = now.diff(moveTime, 'hours').hours

      // Allow stopping room move within 24 hours (configurable business rule)
      if (hoursSinceMove > 24) {
        await trx.rollback()
        return response.badRequest({
          message: 'Room move cannot be stopped after 24 hours. Please contact management.',
        })
      }

      // Store original room information for audit
      const originalRoomId = movedOutRoom.roomId
      const newRoomId = activeRoom.roomId

      // Revert the room move:
      // 1. Set the moved_out room back to active
      await movedOutRoom
        .useTransaction(trx)
        .merge({
          status: 'checked_in',
          lastModifiedBy: auth.user?.id,
          updatedAt: now,
        })
        .save()

      // 2. Remove/cancel the new room assignment
      await activeRoom
        .useTransaction(trx)
        .merge({
          status: 'cancelled',
          lastModifiedBy: auth.user?.id,
          updatedAt: now,
        })
        .save()

      // 3. Update reservation's primary room back to original if it was changed
      if (reservation.roomTypeId !== movedOutRoom.roomTypeId) {
        await reservation
          .useTransaction(trx)
          .merge({
            roomTypeId: movedOutRoom.roomTypeId,
            lastModifiedBy: auth.user?.id,
          })
          .save()
      }

      // Create audit log
      await LoggerService.logActivity(
        {
          userId: auth.user?.id,
          action: 'stop_room_move',
          resourceType: 'reservation',
          resourceId: reservationId,
          details: {
            originalRoomId: newRoomId,
            revertedToRoomId: originalRoomId,
            reason: reason || 'Room move stopped by user',
            notes,
            stopTime: now.toISO(),
            reservationNumber: reservation.reservationNumber,
            hoursSinceMove,
          },
          ipAddress: request.ip(),
          userAgent: request.header('user-agent'),
        },
        trx
      )

      await trx.commit()

      return response.ok({
        message: 'Room move stopped successfully',
        reservationId: params.reservationId,
        data: {
          reservationNumber: reservation.reservationNumber,
          revertedToRoomId: originalRoomId,
          cancelledRoomId: newRoomId,
          reason: reason || 'Room move stopped by user',
          stopTime: now.toISO(),
        },
      })
    } catch (error) {
      await trx.rollback()
      return response.badRequest({ message: 'Failed to stop room move', error: error.message })
    }
  }

  public async getInclusionList({ params, response }: HttpContext) {
    try {
      const { reservationId } = params

      // Validate reservation ID
      if (!reservationId) {
        return response.badRequest({ message: 'Reservation ID is required' })
      }

      // Get the reservation with room details
      const reservation = await Reservation.query()
        .where('id', reservationId)
        .preload('reservationRooms', (query) => {
          query.where('status', 'active')
        })
        .first()

      if (!reservation) {
        return response.badRequest({ message: 'Reservation not found' })
      }

      // Compile inclusion list from all active reservation rooms
      const inclusions = {
        // Meal inclusions
        meals: {
          breakfast: reservation.reservationRooms.some((room) => room.breakfastIncluded),
          lunch: reservation.reservationRooms.some((room) => room.lunchIncluded),
          dinner: reservation.reservationRooms.some((room) => room.dinnerIncluded),
          drinks: reservation.reservationRooms.some((room) => room.drinksIncluded),
        },

        // Connectivity & Technology
        connectivity: {
          wifi: reservation.reservationRooms.some((room) => room.wifiIncluded),
          digitalKey: reservation.reservationRooms.some((room) => room.digitalKey),
          mobileCheckIn: reservation.reservationRooms.some((room) => room.mobileCheckIn),
        },

        // Transportation
        transportation: {
          parking: reservation.reservationRooms.some((room) => room.parkingIncluded),
          airportTransfer: reservation.reservationRooms.some(
            (room) => room.airportTransferIncluded
          ),
        },

        // Facility Access
        facilities: {
          spaAccess: reservation.reservationRooms.some((room) => room.spaAccessIncluded),
          gymAccess: reservation.reservationRooms.some((room) => room.gymAccessIncluded),
          poolAccess: reservation.reservationRooms.some((room) => room.poolAccessIncluded),
          businessCenter: reservation.reservationRooms.some((room) => room.businessCenterIncluded),
        },

        // Services
        services: {
          conciergeService: reservation.reservationRooms.some(
            (room) => room.conciergeServiceIncluded
          ),
          roomService: reservation.reservationRooms.some((room) => room.roomServiceIncluded),
          laundryService: reservation.reservationRooms.some((room) => room.laundryServiceIncluded),
          turndownService: reservation.reservationRooms.some(
            (room) => room.turndownServiceIncluded
          ),
          dailyHousekeeping: reservation.reservationRooms.some(
            (room) => room.dailyHousekeepingIncluded
          ),
          newspaperDelivery: reservation.reservationRooms.some((room) => room.newspaperDelivery),
          wakeUpCall: reservation.reservationRooms.some((room) => room.wakeUpCall),
        },

        // Special Amenities
        amenities: {
          welcomeGift: reservation.reservationRooms.some((room) => room.welcomeGift),
          roomDecoration: reservation.reservationRooms.some((room) => room.roomDecoration),
          champagne: reservation.reservationRooms.some((room) => room.champagne),
          flowers: reservation.reservationRooms.some((room) => room.flowers),
          chocolates: reservation.reservationRooms.some((room) => room.chocolates),
          fruitBasket: reservation.reservationRooms.some((room) => room.fruitBasket),
        },

        // Check-in/Check-out Services
        checkInOut: {
          earlyCheckIn: reservation.reservationRooms.some((room) => room.earlyCheckIn),
          lateCheckOut: reservation.reservationRooms.some((room) => room.lateCheckOut),
          expressCheckOut: reservation.reservationRooms.some((room) => room.expressCheckOut),
        },

        // Room Features
        roomFeatures: {
          extraBed: reservation.reservationRooms.some((room) => room.extraBed),
          crib: reservation.reservationRooms.some((room) => room.crib),
          rollawayBed: reservation.reservationRooms.some((room) => room.rollawayBed),
          connectingRooms: reservation.reservationRooms.some((room) => room.connectingRooms),
        },

        // Package Information
        packageInfo: {
          packageRate: reservation.reservationRooms.some((room) => room.packageRate),
          packageInclusions: reservation.reservationRooms
            .filter((room) => room.packageInclusions)
            .map((room) => room.packageInclusions)
            .filter(Boolean),
        },
      }

      // Count total inclusions
      const totalInclusions = Object.values(inclusions).reduce((total, category) => {
        if (typeof category === 'object' && category !== null) {
          return (
            total +
            Object.values(category).filter((value) =>
              Array.isArray(value) ? value.length > 0 : Boolean(value)
            ).length
          )
        }
        return total
      }, 0)

      return response.ok({
        message: 'Inclusion list retrieved successfully',
        reservationId: params.reservationId,
        data: {
          reservationNumber: reservation.reservationNumber,
          totalInclusions,
          inclusions,
          summary: {
            hasMealInclusions: Object.values(inclusions.meals).some(Boolean),
            hasFacilityAccess: Object.values(inclusions.facilities).some(Boolean),
            hasSpecialServices: Object.values(inclusions.services).some(Boolean),
            hasAmenities: Object.values(inclusions.amenities).some(Boolean),
            isPackageRate: inclusions.packageInfo.packageRate,
          },
        },
      })
    } catch (error) {
      return response.badRequest({ message: 'Failed to get inclusion list', error: error.message })
    }
  }

  public async markNoShow({ params, request, response, auth }: HttpContext) {

    const trx = await db.transaction()

    try {
      const { reservationId } = params
      const {
        selectedRooms = [],
        reason,
        notes,
        noShowFees = 0,
      } = request.only(['selectedRooms', 'reason', 'notes', 'noShowFees'])

      if (!reservationId) {
        await trx.rollback()
        return response.badRequest({ message: 'Reservation ID is required' })
      }

      const reservation = await Reservation.query({ client: trx })
        .where('id', reservationId)
        .preload('reservationRooms')
        .first()

      if (!reservation) {
        await trx.rollback()
        return response.badRequest({ message: 'Reservation not found' })
      }

      const allowedStatuses = ['confirmed', 'checked_in', 'pending']
      if (!allowedStatuses.includes(reservation.status)) {
        await trx.rollback()
        return response.badRequest({
          message: `Cannot mark reservation as no-show. Current status: ${reservation.status}`,
        })
      }

      const now = DateTime.now()
      if (now < reservation.arrivedDate!) {
        await trx.rollback()
        return response.badRequest({ message: 'Cannot mark as no-show before arrival date' })
      }

      const allRoomsSelected = selectedRooms.length === reservation.reservationRooms.length
      const originalStatus = reservation.status

      console.log('Updating rooms and reservation status', { allRoomsSelected, selectedRooms })

      // --- Mettre à jour ReservationRoom ---
      for (const room of reservation.reservationRooms) {
        if (allRoomsSelected || selectedRooms.includes(room.id)) {
          room.status = 'no_show'
          room.markNoShowByUser = auth.user?.id ?? null
          await room.useTransaction(trx).save()
        }
      }

      // --- Mettre à jour le statut global de la réservation ---
      const allRoomsNoShow = reservation.reservationRooms.every((room) => room.status === 'no_show')
      reservation.status = allRoomsNoShow ? ReservationStatus.NOSHOW : ReservationStatus.CONFIRMED
      reservation.noShowDate = now
      reservation.noShowReason = reason
      reservation.noShowFees = noShowFees
      reservation.markNoShowBy = auth.user?.id!
      reservation.lastModifiedBy = auth.user?.id!
      // --- Folio fees et voids ---
      const folios = await Folio.query({ client: trx })
        .where('reservationId', reservationId)
        .whereIn('reservationRoomId', selectedRooms)
        .where('status', '!=', 'voided')

      if (folios && folios.length > 0) {
        // 1. Récupérer les IDs des folios concernés
        const folioIds = folios.map(f => f.id)

        if (folioIds.length > 0) {
          // On cible ici les transactions de type PAYMENT comme dans votre preload
          await FolioTransaction.query({ client: trx })
            .whereIn('folio_id', folioIds)
            .whereNot('transaction_type', TransactionType.PAYMENT)
            .update({ status: TransactionStatus.VOIDED })
        }

        if (noShowFees > 0) {
          await FolioService.postTransaction(
            {
              folioId: folios[0].id,
              transactionType: TransactionType.CHARGE,
              category: TransactionCategory.NO_SHOW_FEE,
              description: `No-show fee - ${reason || 'Guest did not arrive'}`,
              amount: noShowFees,
              quantity: 1,
              unitPrice: noShowFees,
              reference: `NOSHOW-${reservation.reservationNumber}`,
              notes: `No-show fee applied on ${now.toISODate()}`,
              postedBy: auth.user?.id!,
            },
            trx
          )
        }
      }
      const affectedRooms = allRoomsSelected
        ? reservation.reservationRooms.map(r => r.roomId).join(', ')
        : reservation.reservationRooms
          .filter(r => selectedRooms.includes(r.id))
          .map(r => r.roomId)
          .join(', ')

      await LoggerService.logActivity(
        {
          userId: auth.user?.id,
          action: 'MARK_NO_SHOW',
          resourceType: 'reservation',
          resourceId: reservationId,
          description: `Reservation #${reservation.reservationNumber} marked as No-Show for room(s): ${affectedRooms || 'N/A'}. Reason: ${reason || 'Guest did not arrive'}.`,
          details: {
            originalStatus,
            newStatus: reservation.status,
            roomsAffected: affectedRooms,
            allRoomsSelected,
            reason: reason || 'Guest did not arrive',
            notes,
            noShowDate: now.toISO(),
            noShowFees: noShowFees || null,
            markedByUser: auth.user?.id,
            reservationNumber: reservation.reservationNumber,
          },
          ipAddress: request.ip(),
          userAgent: request.header('user-agent'),
        },
        trx
      )


      await trx.commit()

      await reservation.save() // update the reservation at the end
      setImmediate(async () => {
        await GuestSummaryService.recomputeFromReservation(reservation.id)
      })

      return response.ok({
        message: 'Reservation marked as no-show successfully',
        reservationId: reservation.id,
        data: {
          reservationNumber: reservation.reservationNumber,
          status: reservation.status,
          noShowDate: now.toISO(),
          reason: reason || 'Guest did not arrive',
          noShowFees: noShowFees || null,
          markNoShowBy: auth.user?.id,
        },
      })
    } catch (error) {
      await trx.rollback()
      console.log('Error in markNoShow', { error: error.message })
      return response.badRequest({
        message: 'Failed to mark as no-show',
        error: error.message,
      })
    }
  }

  /**
   * new Void reservation
   */
  public async voidReservation(ctx: HttpContext) {
    const { params, request, response, auth } = ctx
    const trx = await db.transaction()

    try {
      const { reservationId } = params
      const requestBody = request.body()
      const { reason, selectedReservations } = requestBody


      // Validate required fields
      if (!reason || reason.trim() === '') {
        await trx.rollback()
        return response.badRequest({ message: 'Void reason is required' })
      }

      // Validate reservationId is a valid number
      const numericReservationId = parseInt(reservationId)
      if (isNaN(numericReservationId)) {
        await trx.rollback()
        return response.badRequest({ message: 'Invalid reservation ID' })
      }

      // Get reservation with related data including folios and reservation rooms
      const reservation = await Reservation.query({ client: trx })
        .where('id', numericReservationId)
        .preload('reservationRooms')
        .preload('folios')
        .first()

      if (!reservation) {
        await trx.rollback()
        return response.notFound({ message: 'Reservation not found' })
      }

      // Check if reservation can be voided
      const allowedStatuses = ['confirmed', 'pending', 'checked_in']
      if (!allowedStatuses.includes(reservation.status)) {
        await trx.rollback()
        return response.badRequest({
          message: `Cannot void reservation with status: ${reservation.status}. Allowed statuses: ${allowedStatuses.join(', ')}`,
        })
      }

      // Store original status for audit
      const originalStatus = reservation.status

      // Determine which rooms to void
      let roomsToVoid: string[] = []
      const isPartialVoid =
        selectedReservations &&
        Array.isArray(selectedReservations) &&
        selectedReservations.length > 0

      console.log('Is partial void:', isPartialVoid)

      if (isPartialVoid) {
        // Partial void - void only selected rooms
        // Convert to strings for consistency
        roomsToVoid = selectedReservations.map((id) => id.toString())

        // Validate that selected rooms belong to this reservation
        const reservationRoomIds = reservation.reservationRooms.map((rr) => rr.roomId!.toString())
        const invalidRooms = roomsToVoid.filter((roomId) => !reservationRoomIds.includes(roomId))

        console.log('Invalid rooms:', invalidRooms)

        if (invalidRooms.length > 0) {
          await trx.rollback()
          return response.badRequest({
            message: `Invalid room selections. Rooms ${invalidRooms.join(', ')} do not belong to this reservation. Available rooms: ${reservationRoomIds.join(', ')}`,
          })
        }
      } else {
        // Full reservation void - void all rooms
        roomsToVoid = reservation.reservationRooms.map((rr) => rr.roomId!.toString())
        console.log('Full void - all rooms:', roomsToVoid)
      }

      // Handle folio changes
      let foliosVoided = 0
      if (isPartialVoid) {
        // For partial void, we need to handle folios more carefully
        // You might want to void only transactions related to specific rooms
        // This depends on your business logic - for now, we'll keep folios open for partial voids
        console.log('Partial void detected - folios kept open for remaining rooms')
      } else {
        // Full reservation void - void all related folios
        if (reservation.folios && reservation.folios.length > 0) {
          for (const folio of reservation.folios) {
            // Only void open folios
            if (folio.status === 'open') {
              await folio
                .useTransaction(trx)
                .merge({
                  status: FolioStatus.VOIDED,
                  workflowStatus: WorkflowStatus.CLOSED,
                  lastModifiedBy: auth.user?.id,
                })
                .save()

              // Void all transactions in the folio
              await FolioTransaction.query({ client: trx })
                .where('folioId', folio.id)
                .where('status', '!=', 'voided')
                .update({
                  status: TransactionStatus.VOIDED,
                  voidedDate: DateTime.now(),
                  voidReason: `Reservation voided: ${reason}`,
                  lastModifiedBy: auth.user?.id,
                  updatedAt: DateTime.now(),
                })

              foliosVoided++
            }
          }
        }
      }

      let shouldVoidReservation = false
      if (!isPartialVoid) {
        shouldVoidReservation = true
      }

      // Update selected reservation rooms to voided status
      console.log('About to update ReservationRoom IDs:', roomsToVoid)
      const roomsUpdated = await ReservationRoom.query({ client: trx })
        .whereIn('roomId', roomsToVoid)
        .where('reservationId', numericReservationId) // Extra security check
        .update({
          status: 'voided',
          voided_date: DateTime.now(),
          void_reason: reason,
          voidedByUser: auth.user?.id,
          lastModifiedBy: auth.user?.id,
          updatedAt: DateTime.now(),
        })

      console.log('Rooms updated count:', roomsUpdated)

      // Get room details for response
      const voidedRooms = await ReservationRoom.query({ client: trx }).whereIn('id', roomsToVoid)

      const roomNumbers = voidedRooms.map((rr) => rr.roomId).filter(Boolean)

      // Check if all rooms are voided (to update reservation status)
      const remainingActiveRooms = await ReservationRoom.query({ client: trx })
        .where('reservationId', numericReservationId)
        .where('status', '!=', 'voided')

      console.log('Remaining active rooms:', remainingActiveRooms.length)

      const allRoomsVoided = remainingActiveRooms.length === 0

      // If all rooms are voided and reservation wasn't already voided, void the reservation
      if (allRoomsVoided && reservation.status !== ReservationStatus.VOIDED) {
        shouldVoidReservation = true

        // Also void all folios if not already done
        if (isPartialVoid && reservation.folios && reservation.folios.length > 0) {
          for (const folio of reservation.folios) {
            if (folio.status === 'open') {
              await folio
                .useTransaction(trx)
                .merge({
                  status: FolioStatus.VOIDED,
                  workflowStatus: WorkflowStatus.CLOSED,
                  lastModifiedBy: auth.user?.id,
                })
                .save()

              await FolioTransaction.query({ client: trx })
                .where('folioId', folio.id)
                .where('status', '!=', 'voided')
                .update({
                  status: TransactionStatus.VOIDED,
                  voidedDate: DateTime.now(),
                  voidReason: `All rooms voided: ${reason}`,
                  lastModifiedBy: auth.user?.id,
                  updatedAt: DateTime.now(),
                })

              foliosVoided++
            }
          }
        }
      }

      // Create audit log

      const logMeta = {
        reservationNumber: reservation.reservationNumber,
        originalStatus,
        newStatus: allRoomsVoided
          ? ReservationStatus.VOIDED
          : isPartialVoid
            ? 'partially_voided'
            : ReservationStatus.VOIDED,
        reason,
        voidedDate: DateTime.now().toISO(),
        roomsVoided: roomsToVoid,
        totalRoomsInReservation: reservation.reservationRooms.length,
        isPartialVoid,
        allRoomsVoided,
        foliosVoided,
        userAgent: request.header('user-agent'),
        ipAddress: request.ip(),
      }

      const logDescription = isPartialVoid
        ? allRoomsVoided
          ? `All rooms in reservation #${reservation.reservationNumber} have been voided by ${auth.user?.fullName || 'System'}.`
          : `${roomsToVoid.length} room${roomsToVoid.length > 1 ? 's' : ''} in reservation #${reservation.reservationNumber} have been voided by ${auth.user?.fullName || 'System'}.`
        : `Reservation #${reservation.reservationNumber} was fully voided by ${auth.user?.fullName || 'System'}.`

      await LoggerService.log({
        actorId: auth.user?.id!,
        action: isPartialVoid ? 'VOID_ROOMS' : 'VOID_RESERVATION',
        entityType: 'Reservation',
        entityId: reservation.id,
        hotelId: reservation.hotelId,
        description: logDescription,
        meta: logMeta,
        ctx,
      })

      //  log a Guest-related event
      await LoggerService.log({
        actorId: auth.user?.id!,
        action: isPartialVoid ? 'GUEST_ROOMS_VOIDED' : 'GUEST_RESERVATION_VOIDED',
        entityType: 'Guest',
        entityId: reservation.guestId,
        hotelId: reservation.hotelId,
        description: isPartialVoid
          ? `Guest's reservation #${reservation.reservationNumber} had ${roomsToVoid.length} room${roomsToVoid.length > 1 ? 's' : ''} voided.`
          : `Guest's reservation #${reservation.reservationNumber} was fully voided.`,
        meta: logMeta,
        ctx,
      })


      await trx.commit()

      if (shouldVoidReservation) {
        try {
          const freshReservation = await Reservation.find(numericReservationId)
          if (freshReservation) {
            await freshReservation
              .merge({
                status: ReservationStatus.VOIDED,
                voidedDate: DateTime.now(),
                voidReason: reason,
                voidedBy: auth.user?.id,
                lastModifiedBy: auth.user?.id,
              })
              .save()
          }
        } catch { }
      }

      try {
        const NotificationService = (await import('#services/notification_service')).default

        const guestName = reservation.guest
          ? `${reservation.guest.firstName || ''} ${reservation.guest.lastName || ''}`.trim()
          : 'Guest'

        const voidType = allRoomsVoided ? 'FULL' : 'PARTIAL'
        const roomsList = roomNumbers.length > 0 ? `[${roomNumbers.join(', ')}]` : '(none)'

        // Notification STAFF
        try {
          const staffTemplateCode = allRoomsVoided
            ? 'RESERVATION_VOIDED'
            : 'RESERVATION_PARTIAL_VOIDED'

          const staffVariables = await NotificationService.buildVariables(staffTemplateCode, {
            hotelId: reservation.hotelId,
            reservationId: reservation.id,
            guestId: reservation.guestId,
            extra: {
              ReservationNumber: reservation.reservationNumber || 'N/A',
              GuestName: guestName,
              VoidDate: DateTime.now().toISODate(),
              VoidedRooms: roomsList,
              VoidReason: reason,
              StaffMember: auth.user?.fullName || `User ${auth.user?.id}`,
              VoidType: voidType,
              TotalRoomsVoided: roomNumbers.length,
              OriginalStatus: originalStatus,
              FoliosVoided: foliosVoided,
            },
          })

          await NotificationService.sendWithTemplate({
            templateCode: staffTemplateCode,
            recipientType: 'STAFF',
            recipientId: auth.user!.id,
            variables: staffVariables,
            relatedEntityType: 'Reservation',
            relatedEntityId: reservation.id,
            actorId: auth.user!.id,
            hotelId: reservation.hotelId,
          })
        } catch (staffError) {
          console.error(' Erreur notification STAFF void:', (staffError as any)?.message)
        }

        // Notification GUEST (si email disponible)
        if (reservation.guest && reservation.guest.email) {
          try {
            const guestTemplateCode = allRoomsVoided
              ? 'RESERVATION_VOIDED_GUEST'
              : 'RESERVATION_PARTIAL_VOIDED_GUEST'

            const guestVariables = await NotificationService.buildVariables(guestTemplateCode, {
              hotelId: reservation.hotelId,
              reservationId: reservation.id,
              guestId: reservation.guestId,
              extra: {
                ReservationNumber: reservation.reservationNumber || 'N/A',
                GuestName: guestName,
                VoidDate: DateTime.now().toISODate(),
                VoidedRooms: roomsList,
                ContactEmail: reservation.guest.email,
                ContactPhone: reservation.guest.phonePrimary || 'N/A',
              },
            })

            await NotificationService.sendWithTemplate({
              templateCode: guestTemplateCode,
              recipientType: 'GUEST',
              recipientId: reservation.guestId,
              variables: guestVariables,
              relatedEntityType: 'Reservation',
              relatedEntityId: reservation.id,
              actorId: auth.user!.id,
              hotelId: reservation.hotelId,
            })
          } catch (guestError) {
            console.error(' Erreur notification GUEST void:', (guestError as any)?.message)
          }
        }
      } catch (notifError) {
        console.error(' Erreur générale notifications void:', notifError)
      }


      await GuestSummaryService.recomputeFromReservation(reservation.id)

      const message = isPartialVoid
        ? allRoomsVoided
          ? 'All rooms voided - reservation completed'
          : `${roomsToVoid.length} room(s) voided successfully`
        : 'Reservation voided successfully'

      return response.ok({
        message,
        reservationId,
        isPartialVoid,
        allRoomsVoided,
        roomsVoided: roomNumbers,
        voidDetails: {
          originalStatus,
          currentStatus: allRoomsVoided ? 'voided' : isPartialVoid ? 'partially_voided' : 'voided',
          voidedDate: DateTime.now().toISO(),
          reason,
          roomsVoidedCount: roomsToVoid.length,
          totalRoomsInReservation: reservation.reservationRooms.length,
          foliosVoided,
          voidedRoomIds: roomsToVoid,
        },
      })
    } catch (error) {
      await trx.rollback()
      logger.error('Error voiding reservation rooms:', error)
      return response.badRequest({
        message: 'Failed to void reservation/rooms',
        error: error.message,
      })
    }
  }

  public async unassignRoom(ctx: HttpContext) {
    const trx = await db.transaction()
    const { params, request, response, auth } = ctx
    try {
      const { reservationId } = params
      const { reservationRooms, actualCheckInTime } = request.body()

      console.log('--- Début unassignRoom ---')
      console.log('Params:', params)
      console.log('Body reçu:', request.body())
      console.log('User connecté:', auth?.user)

      // Validate required fields
      if (!reservationRooms) {
        console.log('Erreur : reservationRooms manquant')
        await trx.rollback()
        return response.badRequest({ message: 'Room ID is required' })
      }

      // Get reservation with related data
      console.log('Recherche de la réservation ID:', reservationId, 'avec rooms:', reservationRooms)
      const reservation = await Reservation.query({ client: trx })
        .where('id', reservationId)
        .preload('reservationRooms', (query) => {
          query.whereIn('id', reservationRooms)
        })
        .first()

      console.log('Résultat de la requête Reservation:', reservation)

      if (!reservation) {
        console.log('Erreur : réservation non trouvée')
        await trx.rollback()
        return response.notFound({ message: 'Reservation not found' })
      }

      // Check if reservation allows room unassignment
      const allowedStatuses = ['confirmed', 'pending']
      console.log('Statut réservation:', reservation.status)
      if (!allowedStatuses.includes(reservation.status)) {
        console.log('Erreur : statut non autorisé', reservation.status)
        await trx.rollback()
        return response.badRequest({
          message: `Cannot unassign room from reservation with status: ${reservation.status}. Allowed statuses: ${allowedStatuses.join(', ')}`,
        })
      }
      const unassignedRooms: string[] = []

      console.log('Nombre de reservationRooms trouvées:', reservation.reservationRooms.length)

      for (const reservationRoom of reservation.reservationRooms) {
        console.log(
          'Traitement reservationRoom:',
          reservationRoom.id,
          '-> actuel roomId:',
          reservationRoom.roomId
        )

        // Store the reservation room ID before unassigning
        const reservationRoomId = reservationRoom.id
        const room = await Room.query({ client: trx }).where('id', reservationRoom.roomId!).first()
        if (room) {
          unassignedRooms.push(room.roomNumber)
        }

        reservationRoom.roomId = null
        reservationRoom.lastModifiedBy = auth?.user?.id!
        await reservationRoom.useTransaction(trx).save()
        console.log('Room désaffectée pour reservationRoom:', reservationRoomId)

        // Remove room number from folio transaction descriptions
        await ReservationFolioService.removeRoomChargeDescriptions(
          reservationRoomId,
          auth?.user?.id!
        )
        console.log('Descriptions folio mises à jour pour reservationRoom:', reservationRoomId)
      }

      // Create audit log
      console.log('Création du log audit...')
      await LoggerService.log({
        actorId: auth.user?.id!,
        action: 'ROOM_UNASSIGNED',
        entityType: 'ReservationRoom',
        entityId: reservationId,
        hotelId: reservation.hotelId,
        description: unassignedRooms.length
          ? `Unassigned Rooms [${unassignedRooms.join(', ')}] from reservation #${reservation.reservationNumber}`
          : `Room(s) unassigned from reservation #${reservation.reservationNumber}`,
        ctx: ctx,
      })

      await trx.commit()
      console.log('--- SUCCESS: Room désaffectée avec succès ---')

      return response.ok({
        message: 'Room unassigned successfully',
        reservationId,
      })
    } catch (error) {
      await trx.rollback()
      console.log('--- ERROR ---')
      console.error('Error unassigning room:', error)
      return response.badRequest({
        message: 'Failed to unassign room',
        error: error.message,
      })
    }
  }

  /**
   * Get detailed room charges breakdown for a reservation
   * Returns stay details, room info, rate type, pax, charges, discounts, taxes, adjustments, and net amount
   */
  public async getRoomCharges({ params, response }: HttpContext) {
    try {
      const { reservationId } = params

      // Validate reservation ID
      if (!reservationId || isNaN(Number(reservationId))) {
        return response.badRequest({ message: 'Valid reservation ID is required' })
      }

      // Find reservation with all related data
      const reservation = await Reservation.query()
        .where('id', reservationId)
        .preload('reservationRooms', (query) => {
          query
            .whereNot('status', 'voided')
            .preload('room')
            .preload('roomType')
            .preload('roomRates', (query) => {
              query.preload('rateType')
            })
        })
        .preload('ratePlan')
        .preload('guest')
        .preload('paymentMethod')
        .preload('folios', (query) => {
          query.where('status', '!=', FolioStatus.VOIDED)
        })
        .first()

      if (!reservation) {
        return response.notFound({ message: 'Reservation not found' })
      }

      // Get all room charge transactions from folios related to this reservation
      const roomChargeTransactions = await FolioTransaction.query()
        .where('reservationId', reservationId)
        .where('category', TransactionCategory.ROOM)
        .where('transactionType', TransactionType.CHARGE)
        .where('status', '!=', TransactionStatus.VOIDED)
        .orderBy('transactionDate', 'asc')
        .preload('reservationRoom', (query) => {
          query.preload('room')
        })
      console.log('reservation', roomChargeTransactions)
      // Build room charges breakdown - one row per folio transaction
      const roomChargesTable: any = []

      for (const reservationRoom of reservation.reservationRooms) {
        const stayDuration = reservationRoom.nights
        const totalAdults = reservationRoom.adults
        const totalChildren = reservationRoom.children

        // Get room charge transactions for this specific room
        const roomTransactions = roomChargeTransactions.filter(
          (transaction) =>
            transaction.reservationRoomId === reservationRoom.id
        )

        // Create a row for each folio transaction
        if (roomTransactions.length > 0) {
          roomTransactions.forEach((transaction) => {
            const adjustmentAmount = 0 // Adjustments are typically separate transactions
            const total =
              parseFloat(`${transaction.amount ?? 0}`) -
              parseFloat(`${transaction.discountAmount ?? 0}`) +
              parseFloat(`${transaction.taxAmount ?? 0}`) +
              parseFloat(`${transaction.serviceChargeAmount ?? 0}`)
            roomChargesTable.push({
              transactionId: transaction.id,
              transactionNumber: transaction.transactionNumber,
              transactionDate: transaction.transactionDate?.toISODate(),
              stay: {
                checkInDate: transaction.reservationRoom.checkInDate?.toISODate(),
                checkOutDate: transaction.reservationRoom.checkOutDate?.toISODate(),
                nights: stayDuration,
              },
              room: {
                roomNumber: transaction.reservationRoom.room?.roomNumber || transaction.roomNumber,
                roomType: transaction.reservationRoom.roomType?.roomTypeName,
                roomId: transaction.reservationRoom.room?.id,
              },
              rateType: {
                ratePlanName: reservationRoom.roomRates?.rateType?.rateTypeName,
                ratePlanCode: reservation.ratePlan?.planCode,
                rateAmount: reservationRoom.rateAmount || transaction.unitPrice || 0,
              },
              pax: `${totalAdults}/${totalChildren}`, // Format: Adult/Child
              charge: Number(transaction.amount || 0),
              discount: Number(transaction.discountAmount || 0),
              tax: Number(transaction.taxAmount || 0),
              adjustment: Number(adjustmentAmount || 0),
              netAmount: Number(total || 0),
              description: transaction.description,
            })
          })
        }
      }

      // Calculate summary totals
      const totalCharges = roomChargesTable?.reduce((sum: any, row: any) => sum + Number(row.charge || 0), 0)
      const totalDiscounts = roomChargesTable.reduce(
        (sum: any, row: any) => sum + Number(row.discount || 0),
        0
      )
      const totalTax = roomChargesTable.reduce((sum: any, row: any) => sum + Number(row.tax || 0), 0)
      const totalAdjustments = roomChargesTable.reduce(
        (sum: any, row: any) => sum + Number(row.adjustment || 0),
        0
      )
      const totalNetAmount = roomChargesTable.reduce(
        (sum: any, row: any) => sum + Number(row.netAmount || 0),
        0
      )

      return response.ok({
        success: true,
        data: {
          reservationId: reservation.id,
          reservationNumber: reservation.reservationNumber,
          guestName:
            `${reservation.guest?.firstName || ''} ${reservation.guest?.lastName || ''}`.trim(),
          status: reservation.status,
          checkInDate: reservation.arrivedDate?.toISODate(),
          checkOutDate: reservation.departDate?.toISODate(),
          totalNights: reservation.nights,
          roomChargesTable: roomChargesTable,
          summary: {
            totalTransactions: roomChargesTable.length,
            totalRooms: reservation.reservationRooms.length,
            totalCharges: totalCharges,
            totalDiscounts: totalDiscounts,
            totalTax: totalTax,
            totalAdjustments: totalAdjustments,
            totalNetAmount: totalNetAmount,
          },
        },
        message: 'Room charges table retrieved successfully',
      })
    } catch (error) {
      logger.error('Error fetching room charges:', error)
      return response.internalServerError({
        success: false,
        message: 'Failed to fetch room charges',
        error: error.message,
      })
    }
  }

  /**
   * Get released reservations by date for a specific hotel
   * Released reservations are those with status 'checked_out' or 'completed'
   */
  async getReleasedReservationsByDate({ params, request, response }: HttpContext) {
    try {
      const { hotelId } = params
      const { date } = request.qs()

      // Validate required parameters
      if (!hotelId) {
        return response.badRequest({
          success: false,
          message: 'Hotel ID is required',
          errors: ['hotelId parameter is missing'],
        })
      }

      if (!date) {
        return response.badRequest({
          success: false,
          message: 'Date is required',
          errors: ['date query parameter is missing'],
        })
      }

      // Validate date format
      const targetDate = DateTime.fromISO(date)
      if (!targetDate.isValid) {
        return response.badRequest({
          success: false,
          message: 'Invalid date format',
          errors: ['Date must be in ISO format (YYYY-MM-DD)'],
        })
      }

      // Query released reservations (checked_out or completed status)
      const releasedReservations = await Reservation.query()
        .where('hotel_id', hotelId)
        .whereIn('status', [ReservationStatus.CHECKED_OUT, ReservationStatus.COMPLETED])
        .where((query) => {
          // Filter by checkout date or departure date
          query
            .whereRaw('DATE(check_out_date) = ?', [targetDate.toSQLDate()])
            .orWhereRaw('DATE(depart_date) = ?', [targetDate.toSQLDate()])
        })
        .preload('guest', (guestQuery) => {
          guestQuery.select(['id', 'firstName', 'lastName', 'email', 'phone'])
        })
        .preload('reservationRooms', (roomQuery) => {
          roomQuery
            .preload('room', (roomDetailQuery) => {
              roomDetailQuery.select(['id', 'roomNumber', 'floorNumber'])
            })
            .preload('roomType', (typeQuery) => {
              typeQuery.select(['id', 'roomTypeName'])
            })
        })
        .preload('folios', (folioQuery) => {
          folioQuery.select(['id', 'folioNumber', 'totalAmount', 'balanceAmount'])
        })
        .orderBy('check_out_date', 'desc')
        .orderBy('depart_date', 'desc')

      // Format the response data
      const formattedReservations = releasedReservations.map((reservation) => {
        const guest = reservation.guest
        const rooms = reservation.reservationRooms.map((rr) => ({
          roomId: rr.room?.id,
          roomNumber: rr.room?.roomNumber,
          roomType: rr.roomType?.roomTypeName,
          floorNumber: rr.room?.floorNumber,
          checkInDate: rr.checkInDate?.toISODate(),
          checkOutDate: rr.checkOutDate?.toISODate(),
        }))

        const totalFolioAmount = reservation.folios.reduce(
          (sum, folio) => sum + (folio.totalAmount || 0),
          0
        )
        const totalBalance = reservation.folios.reduce(
          (sum, folio) => sum + (folio.balanceAmount || 0),
          0
        )

        return {
          reservationId: reservation.id,
          reservationNumber: reservation.reservationNumber,
          confirmationNumber: reservation.confirmationNumber,
          status: reservation.status,
          guest: {
            id: guest?.id,
            name: guest ? `${guest.firstName || ''} ${guest.lastName || ''}`.trim() : 'N/A',
            email: guest?.email,
            phone: guest?.phonePrimary,
          },
          checkInDate: reservation.checkInDate?.toISODate(),
          checkOutDate: reservation.checkOutDate?.toISODate(),
          departureDate: reservation.departDate?.toISODate(),
          totalAmount: reservation.totalAmount,
          finalAmount: reservation.finalAmount,
          remainingAmount: reservation.remainingAmount,
          rooms: rooms,
          totalRooms: rooms.length,
          folios: {
            totalAmount: totalFolioAmount,
            balanceAmount: totalBalance,
            count: reservation.folios.length,
          },
          releasedAt: reservation.checkOutDate || reservation.departDate,
          createdAt: reservation.createdAt,
          updatedAt: reservation.updatedAt,
        }
      })

      return response.ok({
        success: true,
        message: 'Released reservations retrieved successfully',
        data: {
          hotelId: parseInt(hotelId),
          date: targetDate.toISODate(),
          totalCount: formattedReservations.length,
          reservations: formattedReservations,
        },
      })
    } catch (error) {
      logger.error('Error fetching released reservations:', error)
      return response.internalServerError({
        success: false,
        message: 'Failed to fetch released reservations',
        error: error.message,
      })
    }
  }

  /**
   * assign rooom to reservation
   */
  public async assignRoom(ctx: HttpContext) {
    const trx = await db.transaction()
    const { params, request, response, auth } = ctx
    try {
      const { reservationId } = params
      const { reservationRooms } = request.body()
      const resRoomIds = reservationRooms?.map((e: any) => e.reservationRoomId)

      // Validate required fields
      if (!reservationRooms) {
        await trx.rollback()
        return response.badRequest({ message: 'Room ID is required' })
      }

      // Get reservation with related data
      const reservation = await Reservation.query({ client: trx })
        .where('id', reservationId)
        .preload('reservationRooms', (query) => {
          query.whereIn('id', resRoomIds)
        })
        .first()

      if (!reservation) {
        await trx.rollback()
        return response.notFound({ message: 'Reservation not found' })
      }
      const assignedRooms: string[] = []
      for (const reservationRoom of reservation.reservationRooms) {
        if (reservationRoom.roomId && reservationRoom.roomId !== 0) {
          await trx.rollback()
          return response.badRequest({
            message: `Cannot assign room from reservation with room`,
          })
        } else {
          const newRoomId = reservationRooms.filter(
            (e: any) => e.reservationRoomId === reservationRoom.id
          )[0].roomId
          reservationRoom.roomId = newRoomId
          reservationRoom.lastModifiedBy = auth?.user?.id!
          await reservationRoom.useTransaction(trx).save()

          // Get room number and update folio transaction descriptions
          const room = await Room.query({ client: trx }).where('id', newRoomId).first()

          if (room) {
            assignedRooms.push(room.roomNumber)
            await ReservationFolioService.updateRoomChargeDescriptions(
              reservationRoom.id,
              room.roomNumber,
              auth?.user?.id!
            )
          }
        }
      }
      // Create audit log
      await LoggerService.log({
        actorId: auth.user?.id!,
        action: 'ASSIGNED',
        entityType: 'ReservationRoom',
        entityId: reservationId,
        hotelId: reservation.hotelId,
        description: `Assigned Rooms [${assignedRooms.join(', ')}] to reservation #${reservation.reservationNumber}`,
        ctx: ctx,
      })

      await trx.commit()

      return response.ok({
        message: 'Assign Room successfully',
        reservationId,
      })
    } catch (error) {
      await trx.rollback()
      logger.error('Error assigning room:', error)
      return response.badRequest({
        message: 'Failed to unassign room',
        error: error.message,
      })
    }
  }

  /**
   * Update stopMove status for reservation rooms
   */
  public async updateStopMove(ctx: HttpContext) {
    const trx = await db.transaction()
    const { params, request, response, auth } = ctx
    try {
      const { reservationId } = params
      const { reservationRooms, stopMove } = request.body()
      const resRoomIds = reservationRooms?.map((e: any) => e.reservationRoomId)

      // Validate required fields
      if (!reservationRooms || stopMove === undefined) {
        await trx.rollback()
        return response.badRequest({
          message: 'Reservation rooms and stopMove status are required',
        })
      }

      // Get reservation with related data
      const reservation = await Reservation.query({ client: trx })
        .where('id', reservationId)
        .preload('reservationRooms', (query) => {
          query.whereIn('id', resRoomIds)
        })
        .first()

      if (!reservation) {
        await trx.rollback()
        return response.notFound({ message: 'Reservation not found' })
      }

      // Update stopMove status for each reservation room
      for (const reservationRoom of reservation.reservationRooms) {
        reservationRoom.stopMove = stopMove
        reservationRoom.lastModifiedBy = auth?.user?.id!
        await reservationRoom.useTransaction(trx).save()
      }

      // Create audit log
      await LoggerService.log({
        actorId: auth.user?.id!,
        action: stopMove ? 'STOP_MOVE_ENABLED' : 'STOP_MOVE_DISABLED',
        entityType: 'ReservationRoom',
        entityId: reservationId,
        hotelId: reservation.hotelId,
        description: `${stopMove ? 'Enabled' : 'Disabled'} stop move for reservation #${reservation.reservationNumber}`,
        ctx: ctx,
      })

      await trx.commit()

      return response.ok({
        message: `Stop move ${stopMove ? 'enabled' : 'disabled'} successfully`,
        reservationId,
        stopMove,
      })
    } catch (error) {
      await trx.rollback()
      logger.error('Error updating stop move:', error)
      return response.badRequest({
        message: 'Failed to update stop move status',
        error: error.message,
      })
    }
  }

  public async printGuestCard({ request, response }: HttpContext) {
    try {
      const { guestId, reservationId } = request.only(['guestId', 'reservationId'])

      if (!guestId || !reservationId) {
        return response.badRequest({
          message: 'Guest ID and Reservation ID are required',
        })
      }

      // Fetch guest and reservation data
      const guest = await Guest.find(guestId)
      const reservation = await Reservation.query()
        .where('id', reservationId)
        .preload('hotel')
        .preload('folios', (folioQuery) => {
          folioQuery.preload('transactions')
        })
        .preload('reservationRooms', (query) => {
          query
            .preload('room', (roomQuery) => {
              roomQuery.preload('roomType')
            })
            .preload('roomRates', (roomRateQuery) => {
              roomRateQuery.preload('rateType')
            })
        })
        .first()

      if (!guest) {
        return response.notFound({ message: 'Guest not found' })
      }

      if (!reservation) {
        return response.notFound({ message: 'Reservation not found' })
      }
      const totalsSummary = ReservationsController.calculateBalanceSummary(reservation.folios)

      logger.info(totalsSummary)
      // Generate guest card HTML content
      const htmlContent = this.generateGuestCardHtml(guest, reservation, totalsSummary)

      // Generate PDF
      const pdfBuffer = await PdfGenerationService.generatePdfFromHtml(htmlContent, {
        format: 'A4',
        orientation: 'portrait',
      })

      // Set response headers for PDF
      response.header('Content-Type', 'application/pdf')
      response.header(
        'Content-Disposition',
        `attachment; filename="guest-card-${guest.firstName}-${guest.lastName}.pdf"`
      )

      return response.send(pdfBuffer)
    } catch (error) {
      logger.error('Error generating guest card PDF:', error)
      return response.internalServerError({
        message: 'Failed to generate guest card PDF',
        error: error.message,
      })
    }
  }

  private generateGuestCardHtml(guest: Guest, reservation: Reservation, totalSummary: any): string {
    const room = reservation.reservationRooms?.[0]?.room
    const reservationRoom = reservation.reservationRooms?.[0]

    return `
    <!DOCTYPE html>
    <html lang="en">
    <head>
        <meta charset="UTF-8">
        <meta name="viewport" content="width=device-width, initial-scale=1.0">
        <title>Guest Registration Card</title>
            <style>
        @import url('https://fonts.googleapis.com/css2?family=Inter:wght@400;500;600;700&display=swap');
        body {
            font-family: 'Inter', sans-serif;
            -webkit-print-color-adjust: exact;
            color-adjust: exact;
            background-color: #f8fafc;
            font-size: 0.7rem;
        }
        .registration-card {
            margin: 0 auto;
            background-color: #ffffff;
            padding: 0.8rem;
            line-height: 1.8;
            max-width: 210mm;
        }
        .hotel-info {
            text-align: center;
            margin-bottom: 0.5rem;
        }
        .hotel-info h3 {
            font-weight: 600;
            margin: 0.2rem 0;
            font-size: 0.9rem;
        }
        .hotel-info p {
            font-size: 0.65rem;
            margin: 0.1rem 0;
            line-height: 1.1;
        }
        .header {
            display: flex;
            justify-content: space-between;
            align-items: flex-end;
            margin-bottom: 0.5rem;
        }
        .header .title {
            font-size: 0.9rem;
            font-weight: 700;
        }
        .header .card-no {
            font-size: 1rem;
            font-weight: 500;
        }
        .section {
            border-bottom: 1px solid #000;
            padding: 0.15rem 0;
            margin-top: 0.4rem;
            display: flex;
            gap: 1rem;
        }
        .section-title {
            font-weight: 700;
            flex-basis: 18%;
            flex-shrink: 0;
            margin-right: 0.3rem;
            white-space: nowrap;
            font-size: 0.7rem;
        }
        .section-content {
            flex-grow: 1;
            display: flex;
            flex-wrap: wrap;
            align-items: center;
            justify-content: space-between;
        }
        .field {
             display: flex;
             align-items: flex-end;
             flex-basis: 50%;
             padding-bottom: 0.2rem;
             gap: 0.3rem;
             min-height: 1.3rem;
         }
         .field-label {
             font-weight: 500;
             white-space: nowrap;
             line-height: 1.2;
             min-width: 60px;
             flex-shrink: 0;
             font-size: 0.7rem;
         }
        .input-line {
            flex-grow: 1;
            border-bottom: 1px solid #000;
            min-height: 1em;
            padding-left: 0.15rem;
            font-size: 0.7rem;
        }
        .note-section {
            margin-top: 0.5rem;
            padding: 0.3rem;
            border: 1px solid #000;
        }
        .note-section .field-label {
            margin-right: 0.3rem;
        }
        .note-section p {
            margin-top: 0.2rem;
            font-size: 0.6rem;
            line-height: 1.2;
        }
        .signature-section {
            margin-top: 0.8rem;
            display: flex;
            justify-content: space-between;
        }
        .signature-section .signature-field {
            flex-basis: 48%;
        }
        .signature-section label {
            display: block;
            font-size: 0.7rem;
            font-weight: 500;
            color: #4b5063;
            margin-bottom: 0.2rem;
        }
        .divider {
            border-top: 1px solid #000;
            margin: 0.4rem 0;
        }
        @media print {
            body {
                background: none;
                padding: 0;
            }
            .registration-card {
                box-shadow: none;
                border: 1px solid #000;
            }
        }
    </style>
    </head>
    <body>
        <div class="registration-card">
            <div class="hotel-info">
                <h3 style="font-weight: 600; margin-top: 0.5rem;">${reservation.hotel?.hotelName}</h3>
                <p>${reservation.hotel?.address}</p>
                <p>Phone: ${reservation.hotel?.phoneNumber}; Email: ${reservation.hotel?.email};</p>
                <p>URL: ${reservation.hotel?.website}</p>
            </div>
            <div class="divider"></div>
            <div class="header">
                <div class="title">Guest Registration Card</div>
                <div class="title">GR Card No.: ${reservation.confirmationNumber || '____________'}</div>
            </div>
<div class="divider"></div>
            <div class="section">
                <div class="section-title">Personal</div>
                <div class="section-content flex-wrap">
                    <div class="field" style="flex-basis: 45%;">
                        <span class="field-label">Name</span>
                        <span class="input-line">${guest.displayName}</span>
                    </div>
                    <div class="field" style="flex-basis: 50%;">
                        <span class="field-label">Email</span>
                        <span class="input-line">${guest.email || ''}</span>
                    </div>
                    <div class="field" style="flex-basis: 45%;">
                        <span class="field-label">Phone</span>
                        <span class="input-line">${guest.phonePrimary || ''}</span>
                    </div>
                    <div class="field" style="flex-basis: 50%;">
                        <span class="field-label">Fax</span>
                        <span class="input-line">${guest.fax || ''}</span>
                    </div>
                    <div class="field" style="flex-basis: 45%;">
                        <span class="field-label">Mobile</span>
                        <span class="input-line">${guest.phonePrimary || ''}</span>
                    </div>
                    <div class="field" style="flex-basis: 50%;">
                        <span class="field-label">City</span>
                        <span class="input-line">${guest.city || ''}</span>
                    </div>
                    <div class="field" style="flex-basis: 45%;">
                        <span class="field-label">Address</span>
                        <span class="input-line">${guest.address || ''}</span>
                    </div>
                    <div class="field" style="flex-basis: 50%;">
                        <span class="field-label">Country</span>
                        <span class="input-line">${guest.country || ''}</span>
                    </div>
                    <div class="field" style="flex-basis: 100%;">
                        <span class="field-label">ID/Passport No.</span>
                        <span class="input-line">${guest.idType || ''} - ${guest.passportNumber || guest.idNumber || ''}</span>
                    </div>
                </div>
            </div>

            <div class="section">
                <div class="section-title">Company Details</div>
                <div class="section-content flex-wrap">
                    <div class="field" style="flex-basis: 45%;">
                        <span class="field-label">Company</span>
                        <span class="input-line">${guest.companyName || ''}</span>
                    </div>
                    <div class="field" style="flex-basis: 50%;">
                        <span class="field-label">Business Source</span>
                        <span class="input-line">${reservation.businessSource?.name || ''}</span>
                    </div>
                </div>
            </div>

            <div class="section">
                <div class="section-title">Accommodation</div>
                <div class="section-content flex-wrap">
                    <div class="field" style="flex-basis: 45%;">
                        <span class="field-label">Arrival Date</span>
                        <span class="input-line">${new Date(reservation.checkInDate).toLocaleDateString()}</span>
                    </div>
                    <div class="field" style="flex-basis: 50%;">
                        <span class="field-label">Arrival Time</span>
                        <span class="input-line">${reservation.checkInTime || ''}</span>
                    </div>
                    <div class="field" style="flex-basis: 45%;">
                        <span class="field-label">Dep. Date</span>
                        <span class="input-line">${new Date(reservation.checkOutDate).toLocaleDateString()}</span>
                    </div>
                    <div class="field" style="flex-basis: 50%;">
                        <span class="field-label">Dep. Time</span>
                        <span class="input-line">${reservation.checkOutTime || ''}</span>
                    </div>
                    <div class="field" style="flex-basis: 45%;">
                        <span class="field-label">Night(s)</span>
                        <span class="input-line">${reservation.numberOfNights || ''}</span>
                    </div>
                     <div class="field" style="flex-basis: 50%;">
                        <span class="field-label">Pax</span>
                        <span class="input-line">${reservation.adults} / ${reservation.children || 0} (A/C)</span>
                    </div>
                    <div class="field" style="flex-basis: 45%;">
                        <span class="field-label">Room</span>
                        <span class="input-line">${room?.roomNumber || ''} - ${room?.roomType?.roomTypeName || ''}</span>
                    </div>
                    <div class="field" style="flex-basis: 50%;">
                        <span class="field-label">Rate Type</span>
                        <span class="input-line">${reservationRoom?.roomRates?.rateType?.rateTypeName || ''}</span>
                    </div>

                    <div class="field" style="flex-basis: 45%;">
                        <span class="field-label">Tariff</span>
                        <span class="input-line">${reservationRoom.roomRate || ''}</span>
                    </div>
                    <div class="field" style="flex-basis: 50%;">
                        <span class="field-label">Total Charges</span>
                        <span class="input-line">${totalSummary.totalCharges}</span>
                    </div>
                     <div class="field" style="flex-basis: 45%;">
                        <span class="field-label">Tax</span>
                        <span class="input-line">${totalSummary.totalTaxes}</span>
                    </div>
                     <div class="field" style="flex-basis: 50%;">
                        <span class="field-label">Amount Paid</span>
                        <span class="input-line">${totalSummary.totalPayments}</span>
                    </div>
                    <div class="field" style="flex-basis: 45%;">
                        <span class="field-label">Discount</span>
                        <span class="input-line">${totalSummary.totalDiscounts}</span>
                    </div>
                      <div class="field" style="flex-basis: 50%;">
                        <span class="field-label">Due Amount</span>
                        <span class="input-line">${totalSummary.outstandingBalance}</span>
                    </div>
                    <div class="field" style="flex-basis: 45%;">
                        <span class="field-label">Adjustment</span>
                        <span class="input-line">${totalSummary.totalAdjustments}</span>
                    </div>

                    <div class="field" style="flex-basis: 50%;">
                        <span class="field-label">Net</span>
                        <span class="input-line">${totalSummary.totalChargesWithTaxes}</span>
                    </div>

                </div>
            </div>

            <div class="section">
                <div class="section-title">Payment Details</div>
                <div class="section-content flex-wrap">
                    <div class="field" style="flex-basis: 45%;">
                        <span class="field-label">Payment Type</span>
                        <span class="input-line">${reservation.paymentMethod || ''}</span>
                    </div>
                    <div class="field" style="flex-basis: 50%;">
                        <span class="field-label">Direct Billing A/C</span>
                        <span class="input-line">${reservation.billingAccount || ''}</span>
                    </div>
                </div>
            </div>

            <div class="note-section">
                <div class="section-title">Please Note</div>
                <p style="margin-top: 0.5rem; font-size: 0.75rem;">
                   ${reservation.hotel?.notices?.registrationCard}
                </p>
            </div>

            <div class="signature-section">
                <div class="signature-field">
                    <label style="display: block; width: 100%; font-size: 0.875rem; font-weight: 500; color: #4b5063;">Guest Signature</label>
                    <span class="input-line"></span>
                </div>
                <div class="signature-field">
                    <label style="display: block; font-size: 0.875rem; font-weight: 500; color: #4b5063;">Date</label>
                    <span class="input-line">${new Date().toLocaleDateString()}</span>
                </div>
            </div>
        </div>
    </body>
    </html>
    `
  }

  public async updateBookingDetails(ctx: HttpContext) {
    const { params, request, response, auth } = ctx
    const trx = await db.transaction()

    try {
      const { reservationId } = params
      const payload = request.body()

      // Log pour déboguer
      console.log('Received payload:', payload)

      // Get reservation
      const reservation = await Reservation.query({ client: trx })
        .where('id', reservationId)
        .first()

      if (!reservation) {
        await trx.rollback()
        return response.notFound({ message: 'Reservation not found' })
      }

      // Mettre à jour avec les bons noms de champs
      if (payload.billTo !== undefined) {
        reservation.billTo = payload.billTo
      }
      if (payload.businessSourceId !== undefined) {
        reservation.businessSourceId = payload.businessSourceId
      }

      if (payload.paymentMethodId !== undefined) {
        reservation.paymentMethodId = payload.paymentMethodId
      }
      if (payload.paymentType !== undefined) {
        reservation.paymentType = payload.paymentType
      }
      if (payload.marketCodeId !== undefined) {
        reservation.marketCodeId = payload.marketCodeId
      }
      // CORRECTION: reservationType -> reservationTypeId
      if (payload.reservationTypeId !== undefined) {
        reservation.reservationTypeId = payload.reservationTypeId
      }
      if (payload.companyName !== undefined) {
        reservation.companyName = payload.companyName
      }

      reservation.lastModifiedBy = auth?.user?.id!

      // Sauvegarder les changements
      await reservation.useTransaction(trx).save()

      // Log après sauvegarde
      console.log('Reservation updated:', reservation.$attributes)

      // Audit log
      await LoggerService.log({
        actorId: auth.user?.id!,
        action: 'UPDATED',
        entityType: 'Reservation',
        entityId: reservationId,
        hotelId: reservation.hotelId,
        description: `Updated booking details for reservation #${reservation.reservationNumber}`,
        ctx,
      })

      await trx.commit()

      // Retourner les données mises à jour
      return response.ok({
        message: 'Update Booking Details successfully',
        data: reservation,
      })
    } catch (error) {
      await trx.rollback()
      logger.error('Error updating booking details:', error)
      return response.badRequest({
        message: 'Failed to update booking details',
        error: error.message,
      })
    }
  }



  public async updateReservationDetails(ctx: HttpContext) {
    const { params, request, response, auth } = ctx
    const trx = await db.transaction()
    console.log('🔹 [updateReservationDetails] START')

    try {
      const reservationId = Number(params.id)
      if (!reservationId || Number.isNaN(reservationId)) {
        await trx.rollback()
        return response.badRequest({ message: 'Invalid reservation id' })
      }

      const payload = await request.validateUsing(updateReservationDetailsValidator)
      const reservation = await Reservation.query({ client: trx })
        .where('id', reservationId)
        .preload('reservationRooms', (q) =>
          q.preload('room', (rq) => rq.preload('taxRates'))
        )
        .preload('folios', (q) =>
          q.preload('transactions', (tr) =>
            tr.where('transactionType', TransactionType.CHARGE)
              .where('category', TransactionCategory.ROOM)
          )
        )
        .preload('hotel', (hq) => hq.preload('roomChargesTaxRates'))
        .first()

      if (!reservation) {
        await trx.rollback()
        return response.notFound({ message: 'Reservation not found' })
      }

      const oldRoomRates = new Map<number, number>()
      for (const rr of reservation.reservationRooms) {
        oldRoomRates.set(rr.id, rr.roomRate)
      }
      const oldAdults = reservation.adults
      const oldChildren = reservation.children




      // -------------------------------
      // Build room -> taxRates map
      // -------------------------------
      const roomTaxMap: Record<string, TaxRate[]> = {}
      for (const rr of reservation.reservationRooms) {
        const roomNumber = rr.room?.roomNumber
        const rates = (rr.room?.taxRates || []).filter((r: any) => r.isActive && r.appliesToRoomRate)
        if (roomNumber) roomTaxMap[roomNumber] = rates
      }

      // -------------------------------
      // Update reservation rooms
      // -------------------------------
      for (const rr of reservation.reservationRooms) {
        // Update roomRate (payload.amount has priority)
        if (payload.rateTypeId || payload.amount !== undefined) {
          const roomRate = await RoomRate.query({ client: trx })
            .where('roomTypeId', rr.roomTypeId)
            .where('rateTypeId', payload.rateTypeId)
            .first()

          rr.roomRate = payload.amount ?? roomRate?.baseRate ?? rr.roomRate

          // Update mealPlanId
          rr.mealPlanId = roomRate?.mealPlanId ?? null
        }

        if (payload.notes !== undefined) rr.notes = payload.notes
        if (payload.rateTypeId !== undefined) rr.rateTypeId = payload.rateTypeId as number
        if (payload.isComplementary !== undefined) rr.isComplementary = payload.isComplementary
        if (payload.taxInclude !== undefined) rr.taxIncludes = payload.taxInclude
        if (payload.mealPlanRateInclude !== undefined) rr.mealPlanRateInclude = payload.mealPlanRateInclude

        rr.lastModifiedBy = auth?.user?.id || rr.lastModifiedBy

        await rr.useTransaction(trx).save()
      }

      if (payload.adults !== undefined) {
        reservation.adults = payload.adults
      }
      if (payload.children !== undefined) {
        reservation.children = payload.children
      }

      // -------------------------------
      // Determine transactions to update
      // -------------------------------
      let transactionsToUpdate: FolioTransaction[] = []
      const allFolioTransactions = reservation.folios.flatMap(f => f.transactions)
      if (payload.applyOn === 'stay') {
        transactionsToUpdate = allFolioTransactions
      } else {
        const idSet = new Set(payload.transactionIds || [])
        transactionsToUpdate = allFolioTransactions.filter(t => idSet.has(t.id))
      }

      // -------------------------------
      // Recalculate transactions
      // -------------------------------
      // Use hotel-level room charge tax rates to match creation path
      const hotelTaxRates = ((reservation.hotel as any)?.roomChargesTaxRates || [])

      for (const t of transactionsToUpdate) {
        if (t.isVoided || (t as any).status === 'voided') continue

        const rr = reservation.reservationRooms.find(rr => rr.room?.roomNumber === t.roomNumber)

        // Base amount = transaction amount + meal plan if included
        let mealPlanAmount = 0
        if (rr?.mealPlanRateInclude && rr?.mealPlanId) {
          const mealPlan = await MealPlan.query({ client: trx })
            .where('id', rr.mealPlanId)
            .preload('extraCharges', (q) => q.where('isMealPlanComponent', true))
            .first()
          if (mealPlan) {
            for (const extra of mealPlan.extraCharges) {
              const pivot = (extra as any).$extras || {}
              const quantityPerDay = pivot.quantity_per_day || 1
              const nights = rr.nights || 1
              mealPlanAmount += Number(extra.rate || 0) * quantityPerDay * nights
            }
          }
        }

        // Update transaction fields from payload
        if (payload.amount !== undefined) t.amount = payload.amount
        if (payload.isComplementary !== undefined) t.complementary = payload.isComplementary
        if (payload.date) t.postingDate = DateTime.fromJSDate(payload.date as any)
        if (payload.taxInclude !== undefined) (t as any).taxInclusive = Boolean(payload.taxInclude)
        if (payload.notes !== undefined) t.description = payload.notes

        const baseAmount = Number(t.amount || 0) + mealPlanAmount
        const sc = Number(t.serviceChargeAmount || 0)
        const disc = Number(t.discountAmount || 0)
        const taxRates = hotelTaxRates

        let totalPct = 0
        let totalFlat = 0
        for (const rate of taxRates) {
          if ((rate as any).postingType === 'flat_percentage') totalPct += Number(rate.percentage || 0)
          if ((rate as any).postingType === 'flat_amount') totalFlat += Number(rate.amount || 0)
        }

        if (payload.taxInclude) {
          logger.info(baseAmount);
          const pctIncluded = totalPct > 0 ? baseAmount * (totalPct / (100 + totalPct)) : 0
          t.taxAmount = Number((pctIncluded + totalFlat).toFixed(2))
          t.grossAmount = Number((baseAmount + sc - t.taxAmount - Math.abs(disc)).toFixed(2))
          t.netAmount = Number((baseAmount - t.taxAmount).toFixed(2))
          t.amount = t.grossAmount;
          t.totalAmount = baseAmount;
        } else {
          const pctTax = totalPct > 0 ? baseAmount * (totalPct / 100) : 0
          t.taxAmount = Number((pctTax + totalFlat).toFixed(2))
          t.grossAmount = baseAmount;
          t.grossAmount = Number((baseAmount).toFixed(2))
          t.netAmount = Number((baseAmount - disc).toFixed(2))
          t.totalAmount = Number(baseAmount + t.taxAmount)
        }
        t.lastModifiedBy = auth?.user?.id || t.lastModifiedBy
        await t.useTransaction(trx).save()
      }

      // -------------------------------
      // Update reservation totals
      // -------------------------------
      let totalRoomCharges = 0
      let totalAmount = 0
      for (const rr of reservation.reservationRooms) {
        const roomTransactions = transactionsToUpdate.filter(t => t.roomNumber === rr.room?.roomNumber)
        rr.totalRoomCharges = roomTransactions.reduce((sum, t) => sum + Number(t.amount || 0), 0)
        rr.totalAmount = rr.nights ? rr.roomRate * rr.nights : rr.roomRate
        rr.netAmount = rr.totalAmount
        await rr.useTransaction(trx).save()
        totalRoomCharges += rr.totalRoomCharges
        totalAmount += rr.totalAmount
      }
      reservation.totalAmount = totalAmount
      await reservation.useTransaction(trx).save()

      // Recalculate folio totals/balance to reflect transaction changes
      const affectedFolioIds = new Set<number>()
      for (const t of transactionsToUpdate) {
        if (t.folioId) affectedFolioIds.add(t.folioId)
      }
      for (const folioId of affectedFolioIds) {
        await FolioService.updateFolioTotals(folioId, trx)
      }

      const changedRooms: Array<{ roomNumber: string; oldRate: number; newRate: number; nights?: number }> = []
      for (const rr of reservation.reservationRooms) {
        const oldRate = oldRoomRates.get(rr.id)
        if (oldRate !== undefined && oldRate !== rr.roomRate) {
          changedRooms.push({
            roomNumber: rr.room?.roomNumber || `Room ${rr.id}`,
            oldRate,
            newRate: rr.roomRate,
            nights: rr.nights || 1,
          })
        }
      }
      await trx.commit()
      // Notifications
      try {
        const CheckinCheckoutNotificationService = (await import('#services/notification_action_service')).default

        // Notification de changement de tarif
        if (changedRooms.length > 0) {
          await CheckinCheckoutNotificationService.notifyRateChange(
            reservation.id,
            changedRooms,
            auth.user!.id
          )
        }

        // Notification de changement de pax
        const newAdults = reservation.adults
        const newChildren = reservation.children
        if (oldAdults !== newAdults || oldChildren !== newChildren) {
          await CheckinCheckoutNotificationService.notifyPaxChange(
            reservation.id,
            oldAdults + oldChildren,
            newAdults + newChildren,
            auth.user!.id
          )
        }


      } catch (notifError) {
        console.error(' Erreur lors des notifications:', notifError)
      }


      return response.ok({
        message: 'Reservation details updated successfully',
        data: {
          reservationId: reservation.id,
          updatedRooms: reservation.reservationRooms.map(rr => rr.id),
          updatedTransactions: transactionsToUpdate.map(t => t.id),
          reservation
        }
      })
    } catch (error) {
      console.error(' ERROR updating reservation details:', error)
      await trx.rollback()
      return response.badRequest({ message: 'Failed to update reservation details', error: error.message })
    }
  }



  public async applyRoomChargeDiscount({ params, request, response, auth }: HttpContext) {
    const trx = await db.transaction()
    try {
      const reservationId = Number(params.id || params.reservationId)
      if (!reservationId || Number.isNaN(reservationId)) {
        await trx.rollback()
        return response.badRequest({ message: 'Invalid reservation id' })
      }

      const payload = await request.validateUsing(applyRoomChargeDiscountValidator)

      const reservation = await Reservation.query({ client: trx })
        .where('id', reservationId)
        .preload('folios', (f) => f.preload('transactions', (t) => t.where('category', TransactionCategory.ROOM).andWhere('transactionType', TransactionType.CHARGE)))
        .first()

      if (!reservation) {
        await trx.rollback()
        return response.notFound({ message: 'Reservation not found' })
      }

      const discount = await Discount.findOrFail(payload.discountId)
      const discountType = (discount as any).type || 'percentage'
      const discountValue = Number((discount as any).value || 0)
      const status = (discount as any).status || 'active'
      const isDeleted = Boolean((discount as any).isDeleted)

      if (status !== 'active' || isDeleted) {
        await trx.rollback()
        return response.badRequest({ message: 'Discount is not active' })
      }


      const roomTransactions = reservation.folios
        .flatMap((f) => f.transactions)
        .filter((t) => t.category === TransactionCategory.ROOM && !t.isVoided)

      if (roomTransactions.length === 0) {
        await trx.rollback()
        return response.badRequest({ message: 'No room charge transactions found to discount' })
      }

      let targetTransactions = roomTransactions
      if (payload.discountRule === 'firstNight') {
        targetTransactions = [...roomTransactions]
          .sort((a, b) => {
            const ad = new Date((a.postingDate || a.transactionDate || a.createdAt) as any).getTime()
            const bd = new Date((b.postingDate || b.transactionDate || b.createdAt) as any).getTime()
            return ad - bd
          })
          .slice(0, 1)
      } else if (payload.discountRule === 'lastNight') {
        targetTransactions = [...roomTransactions]
          .sort((a, b) => {
            const ad = new Date((a.postingDate || a.transactionDate || a.createdAt) as any).getTime()
            const bd = new Date((b.postingDate || b.transactionDate || b.createdAt) as any).getTime()
            return bd - ad
          })
          .slice(0, 1)
      } else if (payload.discountRule === 'selectNights') {
        const idSet = new Set<number>(payload.selectedTransactions || [])
        targetTransactions = roomTransactions.filter((t) => idSet.has(t.id))
      }

      if (targetTransactions.length === 0) {
        await trx.rollback()
        return response.badRequest({ message: 'No matching transactions found for selected discount rule' })
      }

      const updatedIds: number[] = []

      for (const t of targetTransactions) {
        const amount = Number(t.amount || 0)
        let discountAmount = 0
        let discountRate = 0

        if (discountType === 'percentage') {
          // Store percentage as a fraction (e.g., 20% => 0.20) to fit numeric(5,4)
          discountRate = Number((discountValue / 100).toFixed(4))
          discountAmount = amount * (discountValue / 100)
        } else if (discountType === 'flat') {
          discountAmount = Math.min(discountValue, amount)
        }

        discountAmount = Number(discountAmount.toFixed(2))

        t.discountAmount = discountAmount
        t.discountRate = discountRate
        t.discountId = payload.discountId

        if (payload.notes) {
          t.description = [t.description, payload.notes].filter(Boolean).join(' ')
        }

        if (payload.date) {
          try {
            t.postingDate = DateTime.fromJSDate(payload.date as any)
          } catch {
            // Fallback to ISO parsing if payload.date is string
            t.postingDate = DateTime.fromISO(String(payload.date))
          }
        }

        const tax = Number(t.taxAmount || 0)
        const sc = Number(t.serviceChargeAmount || 0)
        const taxInclusive = Boolean((t as any).taxInclusive)
        const disc = discountAmount

        if (taxInclusive) {
          t.grossAmount = Number((amount + sc - Math.abs(disc)).toFixed(2))
          t.netAmount = Number((amount - tax - Math.abs(disc)).toFixed(2))
        } else {
          t.grossAmount = Number((amount + tax + sc - Math.abs(disc)).toFixed(2))
          t.netAmount = Number((amount - Math.abs(disc)).toFixed(2))
        }
        logger.info(t)
        t.lastModifiedBy = auth?.user?.id || t.lastModifiedBy
        await t.useTransaction(trx).save()
        updatedIds.push(t.id)
      }

      await trx.commit()
      return response.ok({
        message: 'Discount applied to room charge transactions',
        data: { reservationId: reservation.id, updatedTransactions: updatedIds },
      })
    } catch (error) {
      await trx.rollback()
      return response.badRequest({ message: 'Failed to apply discount', error: error.message })
    }
  }

  async filterReservations({ request, response }: HttpContext) {
    try {
      // Récupération des paramètres depuis la query string
      const { hotelId: hotelIdRaw, roomId: roomIdRaw, roomTypeId: roomTypeIdRaw } = request.qs()

      //  Voir ce qui arrive
      console.log(' Received query params:', { hotelIdRaw, roomIdRaw, roomTypeIdRaw })

      // Conversion sécurisée des paramètres
      const hotelId = hotelIdRaw ? parseInt(hotelIdRaw, 10) : null
      const roomId = roomIdRaw ? parseInt(roomIdRaw, 10) : null
      const roomTypeId = roomTypeIdRaw ? parseInt(roomTypeIdRaw, 10) : null

      console.log(' Parsed params:', { hotelId, roomId, roomTypeId })

      // Validation du hotelId (obligatoire)
      if (!hotelId || Number.isNaN(hotelId)) {
        console.log('❌ Invalid hotelId - returning 400')
        return response.badRequest({
          success: false,
          message: 'hotelId is required and must be a valid number',
          received: {
            raw: hotelIdRaw,
            parsed: hotelId,
            type: typeof hotelIdRaw,
          },
        })
      }

      // Construction de la requête de base
      const query = ReservationRoom.query().where('hotel_id', hotelId).where('status', 'checked_in')

      if (roomId && !Number.isNaN(roomId)) {
        console.log(' Filtering by roomId:', roomId)
        query.where('room_id', roomId)
      }

      // Filtre optionnel par roomTypeId
      if (roomTypeId && !Number.isNaN(roomTypeId)) {
        console.log(' Filtering by roomTypeId:', roomTypeId)
        query.where('room_type_id', roomTypeId)
      }

      // Preload des relations (comme dans searchReservations)
      query
        .preload('reservation', (resQ) => {
          resQ.preload('guest').preload('bookingSource')
        })
        .preload('guest')
        .preload('room', (roomQ) => {
          roomQ.preload('roomType')
        })
        .preload('roomType')
        .preload('rateType')
        .orderBy('check_in_date', 'desc')

      console.log('🔍 Executing query...')
      const rows = await query
      console.log(' Query result count:', rows.length)

      // Formatage des données (enrichissement comme searchReservations)
      const data = rows.map((rr) => {
        const res = rr.reservation
        const guest = res?.guest || rr.guest

        return {
          reservationRoomId: rr.id,
          reservationId: res?.id || rr.reservationId,
          guestName: guest ? `${guest.firstName || ''} ${guest.lastName || ''}`.trim() : '—',
          guestEmail: guest?.email || null,
          guestPhone: guest?.phonePrimary || null,
          roomId: rr.roomId,
          roomNumber: rr.room?.roomNumber,
          roomTypeId: rr.roomTypeId,
          roomTypeName: rr.roomType?.roomTypeName || rr.room?.roomType?.roomTypeName,
          checkInDate: rr.checkInDate?.toISODate?.() || null,
          checkOutDate: rr.checkOutDate?.toISODate?.() || null,
          nights: rr.nights,
          adults: rr.adults,
          children: rr.children,
          rateTypeId: rr.rateTypeId,
          rateTypeName: rr.rateType?.rateTypeName,
          bookingSource: res?.bookingSource?.sourceName,
          reservationNumber: res?.reservationNumber,
          status: rr.status,
        }
      })

      // Statistiques (optionnel, comme searchReservations)
      const statistics = {
        totalInHouse: data.length,
        byRoomType: data.reduce((acc: any, curr) => {
          const type = curr.roomTypeName || 'Unknown'
          acc[type] = (acc[type] || 0) + 1
          return acc
        }, {}),
      }

      return response.ok({
        success: true,
        count: data.length,
        data,
        statistics,
      })
    } catch (error) {
      console.error('💥 Error filtering reservations:', error)
      return response.status(500).json({
        success: false,
        message: 'Failed to filter reservations',
        error: error.message,
      })
    }
  }
}<|MERGE_RESOLUTION|>--- conflicted
+++ resolved
@@ -4408,19 +4408,8 @@
 
       // Appliquer la mise à jour
       await reservation
-<<<<<<< HEAD
         .merge(reservationUpdateData)
         .useTransaction(trx)
-=======
-        .merge({
-          lastModifiedBy: auth.user?.id!,
-          arrivedDate: newArrivalDateTime,
-          departDate: newDepartureDateTime,
-          checkInDate: newArrivalDateTime,
-          checkOutDate: newDepartureDateTime,
-          nights: reservation.reservationRooms[0].nights,
-        })
->>>>>>> 9128237f
         .save()
 
 
