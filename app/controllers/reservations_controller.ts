--- conflicted
+++ resolved
@@ -1365,8 +1365,6 @@
     })
   return guests
 }
-<<<<<<< HEAD
-=======
 
  /**
  * Get a single reservation with all its related information,
@@ -1400,5 +1398,4 @@
 
 
 
->>>>>>> 362d0986
 }