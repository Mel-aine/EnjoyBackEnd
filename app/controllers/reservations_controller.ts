--- conflicted
+++ resolved
@@ -2437,22 +2437,10 @@
 
           // Return success response with folio information
           return response.ok({
-<<<<<<< HEAD
           status: 200,
           message: 'Reservation confirmed successfully',
           reservation: reservation,
         })
-=======
-            message: 'Reservation confirmed successfully',
-            reservation: updateResponse,
-            /* folios: folios.map((folio) => ({
-               id: folio.id,
-               folioNumber: folio.folioNumber,
-               guestId: folio.guestId,
-               folioType: folio.folioType,
-             })),* */
-          })
->>>>>>> ceb7c372
         } catch (folioError) {
           console.error('Error creating folios on confirmation:', folioError)
           // Return the update response even if folio creation fails
