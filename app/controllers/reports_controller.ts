import type { HttpContext } from '@adonisjs/core/http'
import ReportsService, {
  ReportFilters
} from '#services/reports_service'
import { DateTime } from 'luxon'
import logger from '@adonisjs/core/services/logger'
import { PaymentMethodType, ReservationStatus, TransactionCategory, TransactionType, TransactionStatus } from '#app/enums'
import PaymentMethod from '#models/payment_method'
import CompanyAccount from '#models/company_account'
import PdfService from '#services/pdf_service'
import Reservation from '#models/reservation'
import Database from '@adonisjs/lucid/services/db'
import NightAuditService from '../services/night_audit_service.js'
import FolioTransaction from '#models/folio_transaction'
import Hotel from '#models/hotel'
import numberToWords from 'number-to-words'
import PosService from '#services/pos_service'
import { formatCurrency } from '../utils/utilities.js'
export default class ReportsController {
  private posNightAuditCache = new Map<string, any>()
  /**
   * Get all available report types
   */
  async index({ response }: HttpContext) {
    try {
      const availableReports = ReportsService.getAvailableReports()
      return response.ok({
        success: true,
        data: availableReports
      })
    } catch (error) {
      return response.internalServerError({
        success: false,
        message: 'Erreur lors de la récupération des types de rapports',
        error: error.message
      })
    }
  }
  /**
   * Generate a specific report
   */
  async generate({ request, response }: HttpContext) {
    try {
      const { reportType, filters = {} } = request.only(['reportType', 'filters'])

      if (!reportType) {
        return response.badRequest({
          success: false,
          message: 'Le type de rapport est requis'
        })
      }

      // ============================================
      // CONSTRUCTION COMPLÈTE DES FILTRES
      // ============================================
      const reportFilters: ReportFilters = {
        // Filtres de base
        hotelId: filters.hotelId ? parseInt(filters.hotelId) : undefined,
        startDate: filters.startDate,
        endDate: filters.endDate,

        // Filtres de réservation
        roomTypeId: filters.roomTypeId ? parseInt(filters.roomTypeId) : undefined,
        guestId: filters.guestId ? parseInt(filters.guestId) : undefined,
        userId: filters.userId ? parseInt(filters.userId) : undefined,
        status: filters.status,

        // Filtres de service
        departmentId: filters.departmentId ? parseInt(filters.departmentId) : undefined,
        bookingSourceId: filters.bookingSourceId ? parseInt(filters.bookingSourceId) : undefined,
        ratePlanId: filters.ratePlanId ? parseInt(filters.ratePlanId) : undefined,

        // ============================================
        // TOUS LES FILTRES DISPONIBLES
        // ============================================
        // Filtres commerciaux
        company: filters.company,
        travelAgent: filters.travelAgent,
        businessSource: filters.businessSource,
        market: filters.market,

        // Fourchette de prix
        rateFrom: filters.rateFrom ? parseFloat(filters.rateFrom) : undefined,
        rateTo: filters.rateTo ? parseFloat(filters.rateTo) : undefined,

        // Type et options d'affichage
        reservationType: filters.reservationType,
        showAmount: filters.showAmount, // 'rent_per_night' ou 'total_amount'
        taxInclusive: filters.taxInclusive === true || filters.taxInclusive === 'true',

        // Colonnes sélectionnées
        selectedColumns: Array.isArray(filters.selectedColumns)
          ? filters.selectedColumns
          : (filters.selectedColumns ? [filters.selectedColumns] : undefined),

        // Filtres additionnels pour les rapports Front Office
        arrivalFrom: filters.arrivalFrom,
        arrivalTo: filters.arrivalTo,
        roomType: filters.roomType,
        rateType: filters.rateType,
        user: filters.user,
        checkin: filters.checkin
      }

      let reportData

      switch (reportType) {
        // Reservation Reports
        case 'arrivalList':
          reportData = await ReportsService.getArrivalList(reportFilters)
          break
        case 'departureList':
          reportData = await ReportsService.getDepartureList(reportFilters)
          break
        case 'confirmedReservations':
          reportData = await ReportsService.getConfirmedReservations(reportFilters)
          break
        case 'cancelledReservations':
          reportData = await ReportsService.getCancelledReservations(reportFilters)
          break
        case 'noShowReservations':
          reportData = await ReportsService.getNoShowReservations(reportFilters)
          break
        case 'reservationForecast':
          reportData = await ReportsService.getReservationForecast(reportFilters)
          break
        case 'voidReservations':
          reportData = await ReportsService.getVoidReservations(reportFilters)
          break

        // Front Office Reports
        case 'guestCheckedIn':
          reportData = await ReportsService.getGuestCheckedIn(reportFilters)
          break
        case 'guestCheckedOut':
          reportData = await ReportsService.getGuestCheckedOut(reportFilters)
          break
        case 'roomAvailability':
          reportData = await ReportsService.getRoomAvailability(reportFilters)
          break
        case 'roomStatus':
          reportData = await ReportsService.getRoomStatus(reportFilters)
          break
        case 'taskList':
          reportData = await ReportsService.getTaskList(reportFilters)
          break

        // Back Office Reports
        case 'revenueReport':
          reportData = await ReportsService.getRevenueReport(reportFilters)
          break
        case 'expenseReport':
          reportData = await ReportsService.getExpenseReport(reportFilters)
          break
        case 'cashierReport':
          reportData = await ReportsService.getCashierReport(reportFilters)
          break

        // Audit Reports
        case 'userActivityLog':
          reportData = await ReportsService.getUserActivityLog(reportFilters)
          break

        // Statistical Reports
        case 'occupancyReport':
          reportData = await ReportsService.getOccupancyReport(reportFilters)
          break
        case 'adrReport':
          reportData = await ReportsService.getADRReport(reportFilters)
          break
        case 'revparReport':
          reportData = await ReportsService.getRevPARReport(reportFilters)
          break
        case 'marketSegmentAnalysis':
          reportData = await ReportsService.getMarketSegmentAnalysis(reportFilters)
          break
        case 'sourceOfBusinessReport':
          reportData = await ReportsService.getSourceOfBusinessReport(reportFilters)
          break

        default:
          return response.badRequest({
            success: false,
            message: `Type de rapport non reconnu: ${reportType}`
          })
      }

      return response.ok({
        success: true,
        data: reportData
      })
    } catch (error) {
      console.log(error)
      return response.internalServerError({
        success: false,
        error,
        // message: 'Erreur lors de la génération du rapport',
        // error: error.message
      })
    }
  }

  /**
   * Export report to different formats (CSV, PDF, Excel)
   */
  async export({ request, response }: HttpContext) {
    try {
      const { reportType, format = 'csv', filters = {} } = request.only(['reportType', 'format', 'filters'])

      if (!reportType) {
        return response.badRequest({
          success: false,
          message: 'Le type de rapport est requis'
        })
      }

      if (!['csv', 'pdf', 'excel'].includes(format)) {
        return response.badRequest({
          success: false,
          message: 'Format non supporté. Utilisez: csv, pdf, ou excel'
        })
      }

      // ============================================
      // CONSTRUCTION COMPLÈTE DES FILTRES POUR L'EXPORT
      // ============================================
      const reportFilters: ReportFilters = {
        // Filtres de base
        hotelId: filters.hotelId ? parseInt(filters.hotelId) : undefined,
        startDate: filters.startDate,
        endDate: filters.endDate,

        // Filtres de réservation
        roomTypeId: filters.roomTypeId ? parseInt(filters.roomTypeId) : undefined,
        guestId: filters.guestId ? parseInt(filters.guestId) : undefined,
        userId: filters.userId ? parseInt(filters.userId) : undefined,
        status: filters.status,

        // Filtres de service
        departmentId: filters.departmentId ? parseInt(filters.departmentId) : undefined,
        bookingSourceId: filters.bookingSourceId ? parseInt(filters.bookingSourceId) : undefined,
        ratePlanId: filters.ratePlanId ? parseInt(filters.ratePlanId) : undefined,

        // ============================================
        // TOUS LES FILTRES DISPONIBLES
        // ============================================
        // Filtres commerciaux
        company: filters.company,
        travelAgent: filters.travelAgent,
        businessSource: filters.businessSource,
        market: filters.market,

        // Fourchette de prix
        rateFrom: filters.rateFrom ? parseFloat(filters.rateFrom) : undefined,
        rateTo: filters.rateTo ? parseFloat(filters.rateTo) : undefined,

        // Type et options d'affichage
        reservationType: filters.reservationType,
        showAmount: filters.showAmount,
        taxInclusive: filters.taxInclusive === true || filters.taxInclusive === 'true',

        // Colonnes sélectionnées
        selectedColumns: Array.isArray(filters.selectedColumns)
          ? filters.selectedColumns
          : (filters.selectedColumns ? [filters.selectedColumns] : undefined),

        // Filtres additionnels pour les rapports Front Office
        arrivalFrom: filters.arrivalFrom,
        arrivalTo: filters.arrivalTo,
        roomType: filters.roomType,
        rateType: filters.rateType,
        user: filters.user,
        checkin: filters.checkin
      }

      // Get report data using the same logic as generate method
      let reportData: HtmlReport | ReportData
      switch (reportType) {
        case 'arrivalList':
          reportData = await ReportsService.getArrivalList(reportFilters)
          break
        case 'departureList':
          reportData = await ReportsService.getDepartureList(reportFilters)
          break
        case 'confirmedReservations':
          reportData = await ReportsService.getConfirmedReservations(reportFilters)
          break
        case 'cancelledReservations':
          reportData = await ReportsService.getCancelledReservations(reportFilters)
          break
        case 'noShowReservations':
          reportData = await ReportsService.getNoShowReservations(reportFilters)
          break
        case 'reservationForecast':
          reportData = await ReportsService.getReservationForecast(reportFilters)
          break
        case 'guestCheckedIn':
          reportData = await ReportsService.getGuestCheckedIn(reportFilters)
          break
        case 'guestCheckedOut':
          reportData = await ReportsService.getGuestCheckedOut(reportFilters)
          break
        case 'roomAvailability':
          reportData = await ReportsService.getRoomAvailability(reportFilters)
          break
        case 'roomStatus':
          reportData = await ReportsService.getRoomStatus(reportFilters)
          break
        case 'taskList':
          reportData = await ReportsService.getTaskList(reportFilters)
          break
        case 'revenueReport':
          reportData = await ReportsService.getRevenueReport(reportFilters)
          break
        case 'expenseReport':
          reportData = await ReportsService.getExpenseReport(reportFilters)
          break
        case 'cashierReport':
          reportData = await ReportsService.getCashierReport(reportFilters)
          break
        case 'userActivityLog':
          reportData = await ReportsService.getUserActivityLog(reportFilters)
          break
        case 'occupancyReport':
          reportData = await ReportsService.getOccupancyReport(reportFilters)
          break
        case 'adrReport':
          reportData = await ReportsService.getADRReport(reportFilters)
          break
        case 'revparReport':
          reportData = await ReportsService.getRevPARReport(reportFilters)
          break
        case 'marketSegmentAnalysis':
          reportData = await ReportsService.getMarketSegmentAnalysis(reportFilters)
          break
        case 'sourceOfBusinessReport':
          reportData = await ReportsService.getSourceOfBusinessReport(reportFilters)
          break
        case 'voidReservations':
          reportData = await ReportsService.getVoidReservations(reportFilters)
          break
        default:
          return response.badRequest({
            success: false,
            message: `Type de rapport non reconnu: ${reportType}`
          })
      }

      // Generate filename
      const timestamp = DateTime.now().toFormat('yyyy-MM-dd_HH-mm-ss')
      const filename = `${reportType}_${timestamp}.${format}`

      switch (format) {
        case 'csv':
          return this.exportToCSV(response, reportData, filename)
        case 'pdf':
          return this.exportToPDF(response, reportData, filename)
        case 'excel':
          return this.exportToExcel(response, reportData, filename)
        default:
          return response.badRequest({
            success: false,
            message: 'Format d\'export non supporté'
          })
      }
    } catch (error) {
      return response.internalServerError({
        success: false,
        message: 'Erreur lors de l\'export du rapport',
        error: error.message
      })
    }
  }

  /**
   * Export report to PDF format
   */
  private async exportToPDF(response: Response, reportData: HtmlReport, filename: string) {
    try {
      // Générer le PDF à partir du HTML du rapport
      const pdfBuffer = await PdfService.generatePdfFromHtml(reportData.html, {
        format: 'A4',
        orientation: 'landscape',
        margin: {
          top: '1cm',
          right: '1cm',
          bottom: '1cm',
          left: '1cm'
        }
      })

      // Définir les en-têtes de réponse pour le téléchargement du PDF
      response.header('Content-Type', 'application/pdf')
      response.header('Content-Disposition', `attachment; filename="${filename}"`)
      response.header('Content-Length', pdfBuffer.length.toString())

      // Envoyer le buffer PDF en réponse
      return response.send(pdfBuffer)
    } catch (error) {
      throw new Error(`Erreur lors de la génération du PDF: ${error.message}`)
    }
  }
  /**
   * Generate custom report
   */
  async generateCustom({ request, response }: HttpContext) {
    try {
      const {
        tableName,
        selectedFields = [],
        filters = {},
        joins = [],
        groupBy = [],
        orderBy = []
      } = request.only(['tableName', 'selectedFields', 'filters', 'joins', 'groupBy', 'orderBy'])

      if (!tableName) {
        return response.badRequest({
          success: false,
          message: 'Le nom de la table est requis'
        })
      }

      const reportFilters: ReportFilters = {
        hotelId: filters.hotelId ? parseInt(filters.hotelId) : undefined,
        startDate: filters.startDate,
        endDate: filters.endDate,
        status: filters.status
      }

      const reportData = await ReportsService.generateCustomReport(
        tableName,
        selectedFields,
        reportFilters,
        joins,
        groupBy,
        orderBy
      )

      return response.ok({
        success: true,
        data: reportData
      })
    } catch (error) {
      return response.internalServerError({
        success: false,
        message: 'Erreur lors de la génération du rapport personnalisé',
        error: error.message
      })
    }
  }

  /**
   * Get report templates for custom reports
   */
  async getTemplates({ response }: HttpContext) {
    try {
      const templates = {
        availableTables: [
          { name: 'reservations', label: 'Réservations' },
          { name: 'guests', label: 'Clients' },
          { name: 'rooms', label: 'Chambres' },
          { name: 'room_types', label: 'Types de Chambres' },
          { name: 'payments', label: 'Paiements' },
          { name: 'folios', label: 'Folios' },
          { name: 'folio_transactions', label: 'Transactions Folio' },
          { name: 'expenses', label: 'Dépenses' },
          { name: 'tasks', label: 'Tâches' },
          { name: 'activity_logs', label: 'Journaux d\'Activité' }
        ],
        commonFields: {
          reservations: [
            'id', 'confirmation_code', 'reservation_status', 'scheduled_arrival_date',
            'scheduled_departure_date', 'adults', 'children',
            'total_estimated_revenue', 'special_notes', 'created_at', 'updated_at'
          ],
          guests: [
            'id', 'firstName', 'lastName', 'email', 'phoneNumber', 'dateOfBirth',
            'nationality', 'created_at', 'updated_at'
          ],
          rooms: [
            'id', 'room_number', 'room_name', 'floor_number', 'max_occupancy_adults',
            'room_status', 'housekeeping_status', 'maintenance_status'
          ],
          payments: [
            'id', 'amount', 'payment_date', 'payment_status', 'payment_method',
            'transaction_reference', 'created_at'
          ]
        },
        joinOptions: [
          { table: 'guests', on: 'reservations.guest_id' },
          { table: 'hotels', on: 'reservations.hotel_id' },
          { table: 'room_types', on: 'reservations.primary_room_type_id' },
          { table: 'booking_sources', on: 'reservations.booking_source_id' },
          { table: 'rate_plans', on: 'reservations.rate_plan_id' }
        ]
      }

      return response.ok({
        success: true,
        data: templates
      })
    } catch (error) {
      return response.internalServerError({
        success: false,
        message: 'Erreur lors de la récupération des modèles',
        error: error.message
      })
    }
  }

  /**
   * Export to CSV format
   */
  private exportToCSV(response: any, reportData: any, filename: string) {
    try {
      if (!reportData.data || reportData.data.length === 0) {
        return response.badRequest({
          success: false,
          message: 'Aucune donnée à exporter'
        })
      }

      // Get headers from first data row
      const headers = Object.keys(reportData.data[0])

      // Create CSV content
      let csvContent = headers.join(',') + '\n'

      reportData.data.forEach((row: any) => {
        const values = headers.map(header => {
          const value = row[header]
          // Escape commas and quotes in values
          if (typeof value === 'string' && (value.includes(',') || value.includes('"'))) {
            return `"${value.replace(/"/g, '""')}"`
          }
          return value || ''
        })
        csvContent += values.join(',') + '\n'
      })

      response.header('Content-Type', 'text/csv')
      response.header('Content-Disposition', `attachment; filename="${filename}"`)
      return response.send(csvContent)
    } catch (error) {
      return response.internalServerError({
        success: false,
        message: 'Erreur lors de l\'export CSV',
        error: error.message
      })
    }
  }

  /**
   * Export to PDF format (basic implementation)
   */
  /*   private exportToPDF(response: any, reportData: any, filename: string) {
      try {
        // For now, return JSON with PDF export instructions
        // In a real implementation, you would use a PDF library like puppeteer or jsPDF
        return response.ok({
          success: true,
          message: 'Export PDF non encore implémenté. Utilisez CSV pour le moment.',
          data: {
            reportTitle: reportData.title,
            generatedAt: reportData.generatedAt,
            totalRecords: reportData.totalRecords,
            summary: reportData.summary,
            filename: filename
          }
        })
      } catch (error) {
        return response.internalServerError({
          success: false,
          message: 'Erreur lors de l\'export PDF',
          error: error.message
        })
      }
    } */

  /**
   * Export to Excel format (basic implementation)
   */
  private exportToExcel(response: any, reportData: any, filename: string) {
    try {
      // For now, return JSON with Excel export instructions
      // In a real implementation, you would use a library like exceljs
      return response.ok({
        success: true,
        message: 'Export Excel non encore implémenté. Utilisez CSV pour le moment.',
        data: {
          reportTitle: reportData.title,
          generatedAt: reportData.generatedAt,
          totalRecords: reportData.totalRecords,
          summary: reportData.summary,
          filename: filename
        }
      })
    } catch (error) {
      return response.internalServerError({
        success: false,
        message: 'Erreur lors de l\'export Excel',
        error: error.message
      })
    }
  }

  /**
   * Generate monthly occupancy PDF report
   */
  async generateMonthlyOccupancyPdf({ request, response, auth }: HttpContext) {
    try {
      const { hotelId, month, year } = request.qs()

      if (!hotelId || !month || !year) {
        return response.badRequest({
          success: false,
          message: 'Hotel ID, month, and year are required'
        })
      }

      // Create start and end dates for the month
      const startDate = DateTime.fromObject({ year: parseInt(year), month: parseInt(month), day: 1 })
      const endDate = startDate.endOf('month')

      // Import Reservation model
      const { default: Reservation } = await import('#models/reservation')

      // Get daily reservation counts for the month
      const dailyReservationCounts = await this.getDailyReservationCounts(
        parseInt(hotelId),
        startDate,
        endDate
      )

      // Get authenticated user information
      const user = auth.user
      const printedBy = user ? `${user.firstName || ''} ${user.lastName || ''}`.trim() || user.email || 'Unknown User' : 'System'

      // Generate HTML content
      const htmlContent = this.generateMonthlyOccupancyHtml(dailyReservationCounts, startDate, printedBy)

      // Import PDF generation service
      const { default: PdfGenerationService } = await import('#services/pdf_generation_service')

      // Generate PDF
      const pdfBuffer = await PdfGenerationService.generatePdfFromHtml(htmlContent)

      // Set response headers
      response.header('Content-Type', 'application/pdf')
      response.header('Content-Disposition', `attachment; filename="monthly-reservations-${year}-${month}.pdf"`)

      return response.send(pdfBuffer)
    } catch (error) {
      console.error('Error generating monthly reservations PDF:', error)
      return response.internalServerError({
        success: false,
        message: 'Failed to generate monthly reservations PDF',
        error: error.message
      })
    }
  }

  /**
   * Generate room status report PDF
   */
  async generateRoomStatusReportPdf({ request, response, auth }: HttpContext) {
    try {
      const { hotelId, asOnDate } = request.only(['hotelId', 'asOnDate'])

      if (!hotelId || !asOnDate) {
        return response.badRequest({
          success: false,
          message: 'Hotel ID and asOnDate are required'
        })
      }

      // Parse the date
      const reportDate = DateTime.fromISO(asOnDate)
      if (!reportDate.isValid) {
        return response.badRequest({
          success: false,
          message: 'Invalid date format. Use YYYY-MM-DD format'
        })
      }

      // Import models
      const { default: Hotel } = await import('#models/hotel')
      // Get hotel information
      const hotel = await Hotel.findOrFail(hotelId)
      // Generate all sections data
      let auditDetails = await NightAuditService.getNightAuditDetails(
        reportDate,
        Number(hotelId)
      )
      let roomsByStatus: any = {};
      if (auditDetails && auditDetails?.roomStatusReportData) {
        roomsByStatus = auditDetails?.roomStatusReportData
      } else {
        roomsByStatus = this.generateNightAuditSections(hotelId, reportDate, 'XAF')
      }
      logger.info(roomsByStatus)
      // Get authenticated user information
      const user = auth.user
      const printedBy = user ? `${user.firstName || ''} ${user.lastName || ''}`.trim() || user.email || 'Unknown User' : 'System'

      // Generate HTML content
      const htmlContent = this.generateRoomStatusReportHtml(
        hotel.hotelName,
        reportDate,
        roomsByStatus,
        printedBy
      )

      // Import PDF generation service
      const { default: PdfGenerationService } = await import('#services/pdf_generation_service')

      // Generate PDF
      const pdfBuffer = await PdfGenerationService.generatePdfFromHtml(htmlContent)

      // Set response headers
      const fileName = `room-status-report-${hotel.hotelName.replace(/\s+/g, '-')}-${reportDate.toFormat('yyyy-MM-dd')}.pdf`
      response.header('Content-Type', 'application/pdf')
      response.header('Content-Disposition', `attachment; filename="${fileName}"`)

      return response.send(pdfBuffer)
    } catch (error) {
      console.error('Error generating room status report PDF:', error)
      return response.internalServerError({
        success: false,
        message: 'Failed to generate room status report PDF',
        error: error.message
      })
    }
  }

  /**
   * Generate HTML content for room status report
   */
  public generateRoomStatusReportHtml(
    hotelName: string,
    reportDate: DateTime,
    roomsByStatus: any,
    printedBy: string = 'System'
  ): string {
    const formattedDate = reportDate.toFormat('dd/MM/yyyy')
    const currentDateTime = DateTime.now().toFormat('dd/MM/yyyy HH:mm:ss')

    // Calculate totals
    const totals = {
      occupied: roomsByStatus.occupied.length,
      dueOut: roomsByStatus.dueOut.length,
      vacant: roomsByStatus.vacant.length,
      departed: roomsByStatus.departed.length,
      reserved: roomsByStatus.reserved.length,
      blocked: roomsByStatus.blocked.length
    }

    const generateRoomList = (rooms: any[]) => {
      if (rooms.length === 0) {
        return ''
      }
      return rooms.map(room =>
        `<div style="display: inline-block; margin: 2px 2px; padding: 4px 8px; background: #f8f9fa; border: 1px solid #dee2e6;  font-size: 12px;">
          ${room.roomNumber}
        </div>`
      ).join('')
    }

    return `
<!DOCTYPE html>
<html lang="en">
<head>
    <meta charset="UTF-8">
    <meta name="viewport" content="width=device-width, initial-scale=1.0">
    <title>Room Status Report - ${hotelName}</title>
    <style>
        body {
            font-family: 'Arial', sans-serif;
            margin: 20px;
            color: #333;
            line-height: 1.4;
        }
        .header {
            display: flex;
            justify-content: space-between;
            align-items: center;
            margin-bottom: 10px;
            padding-bottom: 5px;
            border-bottom: 2px solid black;
        }
        .hotel-name {
            font-size: 18px;
            font-weight: bold;
        }
        .report-title {
            font-size: 18px;
            font-weight: bold;
            color:orange
        }
        .date-section {
            text-align: center;
            margin: 15px 0;
            font-size: 14px;
            font-weight: bold;
        }
        .horizontal-line {
            border-top: 1px solid #333;
            margin: 5px 0;
        }
        .section {
            margin: 20px 0;
        }
        .section-title {
            font-size: 16px;
            font-weight: bold;
            margin-bottom: 8px;
        }
        .room-list {
            margin: 10px 0;
            min-height: 30px;
        }
        .summary {
            margin: 30px 0;
        }
        .summary-title {
            text-align: center;
            font-size: 16px;
            font-weight: bold;
            margin: 15px 0;
        }
        .summary-grid {
            display: grid;
            grid-template-columns: 1fr 1fr;
            gap: 10px;
            max-width: 500px;
            margin: 0 auto;
            text-align: center;
        }
        .summary-item {
            padding: 8px;
            background: #f8f9fa;
            border: 1px solid #dee2e6;
            border-radius: 4px;
            font-size: 14px;
            font-weight: bold;
        }
        .footer {
            margin-top: 40px;
            padding-top: 15px;
            border-top: 1px solid #333;
            display: flex;
            justify-content: space-between;
            align-items: center;
            font-size: 12px;
        }
        @media print {
            body { margin: 15px; }
            .header { page-break-after: avoid; }
        }
    </style>
</head>
<body>
    <div class="header">
        <div class="hotel-name">${hotelName}</div>
        <div class="report-title">Room Status Report</div>
    </div>

    <div class="date-section">
        As on Date: ${formattedDate}
    </div>
    <div class="horizontal-line"></div>

    <!-- Occupied Rooms Section -->
    <div class="section">
        <div class="section-title">Occupied Rooms</div>
        <div class="horizontal-line"></div>
        <div class="room-list">
            ${generateRoomList(roomsByStatus.occupied)}
        </div>
        <div class="horizontal-line"></div>
    </div>

    <!-- Due Out Rooms Section -->
    <div class="section">
        <div class="section-title">Due Out Rooms</div>
        <div class="horizontal-line"></div>
        <div class="room-list">
            ${generateRoomList(roomsByStatus.dueOut)}
        </div>
        <div class="horizontal-line"></div>
    </div>

    <!-- Vacant Rooms Section -->
    <div class="section">
        <div class="section-title">Vacant Rooms</div>
        <div class="horizontal-line"></div>
        <div class="room-list">
            ${generateRoomList(roomsByStatus.vacant)}
        </div>
        <div class="horizontal-line"></div>
    </div>

    <!-- Departed Rooms Section -->
    <div class="section">
        <div class="section-title">Departed Rooms</div>
        <div class="horizontal-line"></div>
        <div class="room-list">
            ${generateRoomList(roomsByStatus.departed)}
        </div>
        <div class="horizontal-line"></div>
    </div>

    <!-- Reserve Rooms Section -->
    <div class="section">
        <div class="section-title">Reserve Rooms</div>
        <div class="horizontal-line"></div>
        <div class="room-list">
            ${generateRoomList(roomsByStatus.reserved)}
        </div>
        <div class="horizontal-line"></div>
    </div>

    <!-- Blocked Rooms Section -->
    <div class="section">
        <div class="section-title">Blocked Rooms</div>
        <div class="horizontal-line"></div>
        <div class="room-list">
            ${generateRoomList(roomsByStatus.blocked)}
        </div>
        <div class="horizontal-line"></div>
    </div>

    <!-- Summary Section -->
    <div class="summary">
        <div class="horizontal-line"></div>
        <div class="summary-title">Summary</div>
        <div class="horizontal-line"></div>
        <div class="summary-grid">
            <div class="summary-item">Occupied Rooms # ${totals.occupied}</div>
            <div class="summary-item">Departed Rooms # ${totals.departed}</div>
            <div class="summary-item">Due Out Rooms # ${totals.dueOut}</div>
            <div class="summary-item">Vacant Rooms # ${totals.vacant}</div>
            <div class="summary-item">Reserve Rooms # ${totals.reserved}</div>
            <div class="summary-item">Blocked Rooms # ${totals.blocked}</div>
        </div>
    </div>

    <!-- Footer -->
    <div class="footer">
        <div><strong>Printed On:</strong> ${currentDateTime}</div>
        <div><strong>Printed By:</strong> ${printedBy}</div>
        <div><strong>Page 1 of 1</strong></div>
    </div>
</body>
</html>
    `
  }

  /**
   * Generate HTML content for monthly occupancy report
   */
  /**
   * Get daily reservation counts for a month
   */
  public async getDailyReservationCounts(hotelId: number, startDate: DateTime, endDate: DateTime) {
    const { default: Reservation } = await import('#models/reservation')

    const daysInMonth = endDate.day
    const dailyCounts = []

    for (let day = 1; day <= daysInMonth; day++) {
      const currentDate = startDate.set({ day })

      // Count reservations for this day (arrivals)
      const reservationCount = await Reservation.query()
        .where('hotel_id', hotelId)
        .whereRaw('DATE(arrived_date) = ?', [currentDate.toSQLDate()])
        .whereNotIn('status', ['cancelled', 'voided'])
        .count('* as total')

      dailyCounts.push({
        day,
        reservationCount: parseInt(reservationCount[0].$extras.total) || 0
      })
    }

    return dailyCounts
  }

  public generateMonthlyOccupancyHtml(reservationData: any[], startDate: DateTime, printedBy: string = 'System'): string {
    const monthName = startDate.toFormat('MMMM yyyy')

    // Calculate chart data
    const maxReservations = Math.max(...reservationData.map(d => d.reservationCount), 1)
    const totalReservations = reservationData.reduce((sum, d) => sum + d.reservationCount, 0)
    const avgReservations = reservationData.length > 0
      ? (totalReservations / reservationData.length)?.toFixed(1)
      : '0.0'

    // Set a fixed y-axis max for better visualization
    const yAxisMax = Math.max(maxReservations, 10)
    const maxChartHeight = 350

    const chartData = reservationData.map(data => ({
      day: data.day,
      reservationCount: data.reservationCount,
      height: Math.max((data.reservationCount / yAxisMax) * maxChartHeight, 2)
    }))

    return `
<!DOCTYPE html>
<html lang="en">
<head>
    <meta charset="UTF-8">
    <meta name="viewport" content="width=device-width, initial-scale=1.0">
    <title>Monthly Reservations Report - ${monthName}</title>
    <link href="https://fonts.googleapis.com/css2?family=Inter:wght@400;600;700&display=swap" rel="stylesheet">
    <style>
        body {
            font-family: 'Inter', sans-serif;
            background-color: #f3f4f6;
            padding: 1.5rem;
            margin: 0;
        }
        .container {
            background-color: white;
            padding: 2rem;
            max-width: 64rem;
            margin-left: auto;
            margin-right: auto;
        }
        .header {
            text-align: center;
            margin-bottom: 2rem;
            border-bottom: 3px solid #3b82f6;
            padding-bottom: 1.5rem;
        }
        .header-content {
            display: flex;
            align-items: center;
            justify-content: flex-end;
            margin-top: 0.5rem;
        }
        .header-legend {
            background-color: #3b82f6;
            color: white;
            padding: 0.25rem 0.5rem;
            border-radius: 0.375rem;
            font-size: 0.875rem;
        }
        .title {
            background-color: #3b82f6;
            color: white;
            padding: 0.5rem 1rem;
            border-radius: 0.5rem;
            display: inline-block;
            font-size: 1.5rem;
            font-weight: 700;
            margin-bottom: 0.5rem;
        }
        .chart-container {
            margin: 2rem 0;
            position: relative;
            height: 450px;
            border: 1px solid #d1d5db;
            background-color: #f9fafb;
            padding: 1.5rem;
        }
        .chart-wrapper {
            position: absolute;
            top: 2rem;
            left: 5rem;
            right: 2rem;
            bottom: 5rem;
            border-left: 2px solid #1f2937;
            border-bottom: 2px solid #1f2937;
        }
        .chart {
            display: flex;
            align-items: flex-end;
            height: 100%;
            padding: 0 0.5rem;
            gap: 3px;
        }
        .bar-container {
            flex: 1;
            position: relative;
            height: 100%;
            display: flex;
            align-items: flex-end;
        }
        .bar {
            background: #3b82f6;
            width: 100%;
            position: relative;
            border: 1px solid #3b82f6; /* Bordure bleue */
        }
        .bar-value {
            position: absolute;
            top: -1.25rem;
            left: 50%;
            transform: translateX(-50%);
            font-size: 0.65rem;
            color: #1f2937;
            font-weight: 700;
            white-space: nowrap;
            
        }
        .x-axis {
            position: absolute;
            bottom: -2rem;
            left: 0;
            right: 0;
            display: flex;
            justify-content: space-between;
            align-items: center;
        }
        .x-label {
            font-size: 0.75rem;
            color: #6b7280;
            text-align: center;
            flex: 1;
        }
        .y-axis {
            position: absolute;
            left: 1.5rem;
            top: 2rem;
            bottom: 5rem;
            height: calc(100% - 7rem);
            display: flex;
            flex-direction: column;
            justify-content: space-between;
            align-items: flex-end;
            z-index: 2;
        }
        .y-label {
            font-size: 0.75rem;
            color: #6b7280;
            margin-right: 3px;
            line-height: 1;
            transform: translateY(50%);
        }
        .y-label-zero {
            position: relative;
            margin-right: 3px;
            display: flex;
            align-items: center;
            line-height: 1;
            transform: translateY(50%);
        }
        .blue-flag {
            width: 8px;
            height: 8px;
            background-color: #3b82f6;
            border-radius: 50%;
            margin-right: 0.25rem;
        }
        .grid-lines {
            position: absolute;
            left: 0;
            right: 0;
            top: 0;
            height: 100%;
            display: flex;
            flex-direction: column-reverse;
            justify-content: space-between;
            z-index: 1;
            padding-bottom: 0.2rem;
        }
        .grid-line {
            border-top: 1px dashed #e5e7eb;
            width: 100%;
        }
        .legend-container {
            display: flex;
            justify-content: space-around;
            margin-top: 0.5rem;
            padding: 0.5rem;
            background-color: #f1f5f9;
            border-radius: 0.5rem;
        }
        .legend-item {
            text-align: center;
        }
        .legend-value {
            font-size: 1rem;
            font-weight: 400;
            color: #1f2937;
        }
        .legend-label {
            font-size: 0.5rem;
            color: #6b7280;
            margin-top: 0.25rem;
        }
        .footer {
            margin-top: 2rem;
            text-align: center;
            font-size: 0.7rem;
            color: #9ca3af;
            border-top: 1px solid #e5e7eb;
            padding-top: 1rem;
            display: flex;
            justify-content: space-between;
        }
    </style>
</head>
<body>
    <div class="container">
        <div class="header">
            <h1 class="title">Monthly Reservations Report - ${monthName}</h1>
            <div class="header-content">
                <div class="header-legend">
                    ■ Daily Reservations
                </div>
            </div>
        </div>

        <div class="chart-container">
            <div class="y-axis">
                <div class="y-label">${Math.ceil(yAxisMax)}</div>
                <div class="y-label">${Math.ceil(yAxisMax * 0.75)}</div>
                <div class="y-label">${Math.ceil(yAxisMax * 0.5)}</div>
                <div class="y-label">${Math.ceil(yAxisMax * 0.25)}</div>
                <div class="y-label-zero"><span class="blue-flag"></span>0</div>
            </div>
            <div class="chart-wrapper">
                <div class="grid-lines">
                    <div class="grid-line"></div>
                    <div class="grid-line"></div>
                    <div class="grid-line"></div>
                    <div class="grid-line"></div>
                </div>
                <div class="chart">
                    ${chartData.map(data => `
                        <div class="bar-container">
                            ${data.reservationCount > 0 ? `
                                <div class="bar" style="height: ${data.height}px; background-color: #fb923c; /* Orange pour l'intérieur */">
                                    <div class="bar-value">${data.reservationCount}</div>
                                </div>
                            ` : ''}
                        </div>
                    `).join('')}
                </div>
                <div class="x-axis">
                    ${chartData.map(data => `<div class="x-label">${data.day}</div>`).join('')}
                </div>
            </div>
        </div>

        <div class="legend-container">
            <div class="legend-item">
                <div class="legend-value">${avgReservations}</div>
                <div class="legend-label">Average Daily Reservations</div>
            </div>
            <div class="legend-item">
                <div class="legend-value">${maxReservations}</div>
                <div class="legend-label">Peak Daily Reservations</div>
            </div>
            <div class="legend-item">
                <div class="legend-value">${totalReservations}</div>
                <div class="legend-label">Total Reservations</div>
            </div>
        </div>

        <div class="footer">
            <p>Printed On: ${DateTime.now().toFormat('dd/MM/yyyy HH:mm')}</p>
            <p>Printed By: ${printedBy}</p>
            <p>Page 1 of 1</p>
        </div>
    </div>
</body>
</html>
    `
  }

  /**
   * Generate Night Audit Report PDF
   */
  async generateNightAuditReportPdf({ request, response, auth }: HttpContext) {
    try {
      const { hotelId, asOnDate, currency } = request.only(['hotelId', 'asOnDate', 'currency'])

      // Validate required parameters
      if (!hotelId) {
        return response.badRequest({
          success: false,
          message: 'Hotel ID is required'
        })
      }

      if (!asOnDate) {
        return response.badRequest({
          success: false,
          message: 'As On Date is required'
        })
      }

      if (!currency) {
        return response.badRequest({
          success: false,
          message: 'Currency is required'
        })
      }

      // Parse and validate date
      const reportDate = DateTime.fromISO(asOnDate)
      if (!reportDate.isValid) {
        return response.badRequest({
          success: false,
          message: 'Invalid date format. Use ISO format (YYYY-MM-DD)'
        })
      }

      // Import required models
      const { default: Hotel } = await import('#models/hotel')

      // Get hotel information
      const hotel = await Hotel.findOrFail(hotelId)

      // Get authenticated user information
      const user = auth.user
      const printedBy = user ? `${user.firstName || ''} ${user.lastName || ''}`.trim() || user.email || 'Unknown User' : 'System'

      // Generate all sections data
      const auditDetails = await NightAuditService.getNightAuditDetails(
        reportDate,
        Number(hotelId)
      )
      const sectionsData = await this.generateNightAuditSections(hotelId, reportDate, currency)
      //const sectionsData = auditDetails?.nightAuditReportData;
      // Generate HTML content
      const htmlContent = this.generateNightAuditReportHtml(
        hotel.hotelName,
        reportDate,
        currency,
        sectionsData,
        printedBy
      )

      // Import PDF generation service
      const { default: PdfGenerationService } = await import('#services/pdf_generation_service')

      // Generate PDF
      const pdfBuffer = await PdfGenerationService.generatePdfFromHtml(htmlContent)

      // Set response headers
      const fileName = `night-audit-report-${hotel.hotelName.replace(/\s+/g, '-')}-${reportDate.toFormat('yyyy-MM-dd')}.pdf`
      response.header('Content-Type', 'application/pdf')
      response.header('Content-Disposition', `attachment; filename="${fileName}"`)

      return response.send(pdfBuffer)
    } catch (error) {
      console.error('Error generating night audit report PDF:', error)
      return response.internalServerError({
        success: false,
        message: 'Failed to generate night audit report PDF',
        error: error.message
      })
    }
  }

  /**
   * Generate all sections data for Night Audit Report
   */
  public async generateNightAuditSections(hotelId: number, reportDate: DateTime, currency: string) {


    // Section 1: Room Charges
    const roomCharges = await this.getRoomChargesData(hotelId, reportDate, currency)

    // Section 2: Daily Sales
    const dailySales = await this.getDailySalesData(hotelId, reportDate, currency)

    // Section 3: Misc. Charges
    const miscCharges = await this.getMiscChargesData(hotelId, reportDate, currency)

    // Section 4: Room Status
    const roomStatus = await this.getRoomStatusData(hotelId, reportDate)

    // Section 5: Pax Status
    const paxStatus = await this.getPaxStatusData(hotelId, reportDate)

    // Section 6: Pax Analysis
    const paxAnalysis = await this.getPaxAnalysisData(hotelId, reportDate)


    return {
      roomCharges,
      dailySales,
      miscCharges,
      roomStatus,
      paxStatus,
      paxAnalysis
    }
  }

  /**
   * Section 1: Room Charges Data
   */
private async getRoomChargesData(hotelId: number, reportDate: DateTime, currency: string) {
    const { default: Reservation } = await import('#models/reservation')
    const TVA_COEFF = 1.1925 // Coefficient pour 19,25% de taxe

    const reservations = await Reservation.query()
      .where('hotel_id', hotelId)
      .where('arrived_date', '<=', reportDate.toFormat('yyyy-MM-dd'))
      .where('depart_date', '>', reportDate.toFormat('yyyy-MM-dd'))
      .whereIn('status', ['checked_in'])
      .preload('reservationRooms', (roomQuery) => {
        roomQuery.preload('room')
        roomQuery.preload('roomType')
        roomQuery.preload('checkedInByUser')
        roomQuery.preload('roomRates', (rateQuery: any) => {
          rateQuery.preload('rateType')
        })
        roomQuery.preload('folios', (folioQuery) => {
          folioQuery.preload('transactions', (transacQuery) => {
            // On filtre pour ne prendre que les frais de chambre du jour
            transacQuery.where('current_working_date', reportDate.toFormat('yyyy-MM-dd'))
          })
        })
      })
      .preload('guest')
      .preload('businessSource')

    const roomChargesData = []
    let totals = {
      normalTariff: 0,
      offeredTariff: 0,
      totalTax: 0,
      totalRent: 0,
      totalVariant: 0
    }

    for (const reservation of reservations) {
      for (const reservationRoom of reservation.reservationRooms) {
        if (reservationRoom.room) {
<<<<<<< HEAD
          const roomRate = reservationRoom.roomRates?.baseRate
          const normalTariff = roomRate
          const offeredTariff = reservationRoom.roomRate ?? 0
          const taxAmount = reservationRoom.taxAmount || 0
          const totalRent = Number(offeredTariff) + Number(taxAmount)
          const variance = normalTariff > 0 ? ((roomRate - totalRent) / Number(normalTariff) * 100) : 0
=======
          
          // --- 1. Récupération de la transaction réelle du jour (Offered) ---
          // On cherche dans les transactions du folio liées à cette chambre
          const dailyTransaction = reservationRoom.folios?.[0]?.transactions?.[0]
          
          // --- 2. Calcul des montants NETS (HT) ---
          // Prix offert Net = Montant transaction / 1.1925
          const netOffered = dailyTransaction.amount
          
          // Prix Normal Net = BaseRate du contrat / 1.1925
          const grossNormal = Number(reservationRoom.roomRates?.baseRate || 0)
          const netNormal = (grossNormal-4000) / TVA_COEFF

          // --- 3. Calcul de la Taxe (Part de TVA sur le prix offert) ---
          const taxAmount = Number(dailyTransaction?.taxAmount || 0)
          const totalAmount= Number(dailyTransaction?.totalAmount || 0)

          // --- 4. Calcul de la variance sur les montants NETS ---
          const variance = netNormal > 0 ? -((netNormal - netOffered) / netNormal * 100) : 0
>>>>>>> 6272732f

          roomChargesData.push({
            room: `${reservationRoom.room.roomNumber} - ${reservationRoom.roomType?.roomTypeName}`,
            folioNo: reservationRoom.folios?.[0]?.folioNumber || 'N/A',
            guest: reservation.guest ? `${reservation.guest.firstName} ${reservation.guest.lastName}` : '',
            source: reservation.businessSource?.name || '',
            company: reservation.companyName || '',
            rentDate: reportDate.toFormat('dd/MM/yyyy'),
            rateType: reservationRoom.roomRates?.rateType?.rateTypeName,
            normalTariff: netNormal,    // Prix net théorique
            offeredTariff: netOffered,  // Prix net réellement appliqué
            totalTax: taxAmount,        // Montant de la TVA collectée
            totalRent: totalAmount,      // Revenu net pour l'hôtel
            variance: variance,
            checkinBy: reservationRoom.checkedInByUser ? `${reservationRoom.checkedInByUser.lastName}` : 'N/A'
          })
          
          totals.normalTariff += netNormal
          totals.offeredTariff += Number(netOffered)
          totals.totalTax += taxAmount
          totals.totalRent += totalAmount
        }
      }
    }

    totals.totalVariant =
      totals.normalTariff > 0 ? -((totals.normalTariff - totals.totalRent) / totals.normalTariff) * 100 : 0

    return { data: roomChargesData, totals }
  }

  /**
   * Section 2: Daily Sales Data
   */
  private async getDailySalesData(hotelId: number, reportDate: DateTime, currency: string) {
    const { default: FolioTransaction } = await import('#models/folio_transaction')
    const { default: Reservation } = await import('#models/reservation')
    const { TransactionCategory, TransactionType, TransactionStatus } = await import('#app/enums')

    const salesData = []
    let totals = {
      roomCharges: 0,
      extraCharges: 0,
      roomTax: 0,
      extraTax: 0,
      discount: 0,
      adjustment: 0,
      totalSales: 0
    }

    const reportDateStr = reportDate.toFormat('yyyy-MM-dd')

    // 1. Room Sales - Regular room charges posted on the report date
    const roomSalesData = await this.getRoomSalesData(hotelId, reportDateStr, FolioTransaction, TransactionCategory, TransactionType, TransactionStatus)
    salesData.push(roomSalesData)
    this.addToTotals(totals, roomSalesData)

    // 2. Direct Room Sales - Direct sales transactions (walk-ins, etc.)
    const directRoomSalesData = await this.getDirectRoomSalesData(hotelId, reportDateStr, FolioTransaction, Reservation, TransactionCategory, TransactionType, TransactionStatus)
    salesData.push(directRoomSalesData)
    this.addToTotals(totals, directRoomSalesData)

    // 3. Cancellation Sales - Cancellation fees posted on the report date
    const cancellationSalesData = await this.getCancellationSalesData(hotelId, reportDateStr, FolioTransaction, TransactionCategory, TransactionType, TransactionStatus)
    salesData.push(cancellationSalesData)
    this.addToTotals(totals, cancellationSalesData)

    // 4. No Show Sales - No show fees posted on the report date
    const noShowSalesData = await this.getNoShowSalesData(hotelId, reportDateStr, FolioTransaction, TransactionCategory, TransactionType, TransactionStatus)
    salesData.push(noShowSalesData)
    this.addToTotals(totals, noShowSalesData)

    // 5. Day Use Sales - Same day check-in and check-out reservations
    const dayUseSalesData = await this.getDayUseSalesData(hotelId, reportDateStr, FolioTransaction, Reservation, TransactionCategory, TransactionType, TransactionStatus)
    salesData.push(dayUseSalesData)
    this.addToTotals(totals, dayUseSalesData)

    // 6. Late Checkout Sales - Late checkout fees posted on the report date
    const lateCheckoutSalesData = await this.getLateCheckoutSalesData(hotelId, reportDateStr, FolioTransaction, TransactionCategory, TransactionType, TransactionStatus)
    salesData.push(lateCheckoutSalesData)
    this.addToTotals(totals, lateCheckoutSalesData)

    // 7. Incidental Sales - Incidental charges posted on the report date
    const incidentalSalesData = await this.getIncidentalSalesData(hotelId, reportDateStr, FolioTransaction, TransactionCategory, TransactionType, TransactionStatus)
    salesData.push(incidentalSalesData)
    this.addToTotals(totals, incidentalSalesData)

    return { data: salesData, totals }
  }

  /**
   * Helper method to add sales data to totals
   */
  private addToTotals(totals: any, salesData: any) {
    totals.roomCharges += salesData.roomCharges || 0
    totals.extraCharges += salesData.extraCharges || 0
    totals.roomTax += salesData.roomTax || 0
    totals.extraTax += salesData.extraTax || 0
    totals.discount += salesData.discount || 0
    totals.adjustment += salesData.adjustment || 0
    totals.totalSales += salesData.totalSales || 0
  }

  /**
   * Get Room Sales Data - Regular room charges posted on the report date
   */
  private async getRoomSalesData(hotelId: number, reportDateStr: string, FolioTransaction: any, TransactionCategory: any, TransactionType: any, TransactionStatus: any) {
    const transactions = await FolioTransaction.query()
      .where('hotel_id', hotelId)
      .where('category', TransactionCategory.ROOM)
      .where('transaction_type', TransactionType.CHARGE)
      //.where('status', TransactionStatus.POSTED)
      .whereRaw('DATE(current_working_date) = ?', [reportDateStr])

    const roomCharges = transactions.reduce((sum: number, t: any) => sum + Number((t.amount || 0)), 0)
    const roomTax = transactions.reduce((sum: number, t: any) => sum + Number((t.taxAmount || 0)), 0)
    const discount = transactions.reduce((sum: number, t: any) => sum + Number((t.discountAmount || 0)), 0)

    
    return {
      salesType: 'Room Sales',
      roomCharges,
      extraCharges: 0,
      roomTax,
      extraTax: 0,
      discount,
      adjustment: 0,
      totalSales: roomCharges + roomTax - discount
    }
  }

  /**
   * Get Direct Room Sales Data - Direct sales transactions (walk-ins, etc.)
   */
  private async getDirectRoomSalesData(hotelId: number, reportDateStr: string, FolioTransaction: any, Reservation: any, TransactionCategory: any, TransactionType: any, TransactionStatus: any) {
    // Get reservations that were created and checked in on the same day (walk-ins)
    const walkInReservations = await Reservation.query()
      .where('hotel_id', hotelId)
      .whereRaw('DATE(created_at) = ?', [reportDateStr])
      .whereRaw('DATE(arrived_date) = ?', [reportDateStr])
      .where('status', 'checked_in')

    const reservationIds = walkInReservations.map((r: any) => r.id)

    if (reservationIds.length === 0) {
      return {
        salesType: 'Direct Room Sales',
        roomCharges: 0,
        extraCharges: 0,
        roomTax: 0,
        extraTax: 0,
        discount: 0,
        adjustment: 0,
        totalSales: 0
      }
    }

    const transactions = await FolioTransaction.query()
      .where('hotel_id', hotelId)
      .whereIn('reservation_id', reservationIds)
      .where('category', TransactionCategory.ROOM)
      .where('transaction_type', TransactionType.CHARGE)
      .where('status', TransactionStatus.POSTED)

    const roomCharges = transactions.reduce((sum: number, t: any) => sum + Number((t.amount || 0)), 0)
    const roomTax = transactions.reduce((sum: number, t: any) => sum + Number((t.taxAmount || 0)), 0)
    const discount = transactions.reduce((sum: number, t: any) => sum + Number((t.discountAmount || 0)), 0)

    return {
      salesType: 'Direct Room Sales',
      roomCharges,
      extraCharges: 0,
      roomTax,
      extraTax: 0,
      discount,
      adjustment: 0,
      totalSales: roomCharges + roomTax - discount
    }
  }

  /**
   * Get Cancellation Sales Data - Cancellation fees posted on the report date
   */
  private async getCancellationSalesData(hotelId: number, reportDateStr: string, FolioTransaction: any, TransactionCategory: any, TransactionType: any, TransactionStatus: any) {
    const transactions = await FolioTransaction.query()
      .where('hotel_id', hotelId)
      .where('category', TransactionCategory.CANCELLATION_FEE)
      .where('transaction_type', TransactionType.CHARGE)
      .where('status', TransactionStatus.POSTED)
      .whereRaw('DATE(created_at) = ?', [reportDateStr])

    const extraCharges = transactions.reduce((sum: number, t: any) => sum + Number((t.amount || 0)), 0)
    const extraTax = transactions.reduce((sum: number, t: any) => sum + Number((t.taxAmount || 0)), 0)

    return {
      salesType: 'Cancellation Sales',
      roomCharges: 0,
      extraCharges,
      roomTax: 0,
      extraTax,
      discount: 0,
      adjustment: 0,
      totalSales: extraCharges + extraTax
    }
  }

  /**
   * Get No Show Sales Data - No show fees posted on the report date
   */
  private async getNoShowSalesData(hotelId: number, reportDateStr: string, FolioTransaction: any, TransactionCategory: any, TransactionType: any, TransactionStatus: any) {
    const transactions = await FolioTransaction.query()
      .where('hotel_id', hotelId)
      .where('category', TransactionCategory.NO_SHOW_FEE)
      .where('transaction_type', TransactionType.CHARGE)
      .where('status', TransactionStatus.POSTED)
      .whereRaw('DATE(created_at) = ?', [reportDateStr])

    const extraCharges = transactions.reduce((sum: number, t: any) => sum + Number((t.amount || 0)), 0)
    const extraTax = transactions.reduce((sum: number, t: any) => sum + Number((t.taxAmount || 0)), 0)

    return {
      salesType: 'No Show Sales',
      roomCharges: 0,
      extraCharges,
      roomTax: 0,
      extraTax,
      discount: 0,
      adjustment: 0,
      totalSales: extraCharges + extraTax
    }
  }

  /**
   * Get Day Use Sales Data - Same day check-in and check-out reservations
   */
  private async getDayUseSalesData(hotelId: number, reportDateStr: string, FolioTransaction: any, Reservation: any, TransactionCategory: any, TransactionType: any, TransactionStatus: any) {
    // Get reservations with same check-in and check-out date
    const dayUseReservations = await Reservation.query()
      .where('hotel_id', hotelId)
      .whereRaw('DATE(arrived_date) = DATE(depart_date)')
      .whereRaw('DATE(arrived_date) = ?', [reportDateStr])
      .whereIn('status', ['checked_in', 'checked_out'])

    const reservationIds = dayUseReservations.map((r: any) => r.id)

    if (reservationIds.length === 0) {
      return {
        salesType: 'Day Use Sales',
        roomCharges: 0,
        extraCharges: 0,
        roomTax: 0,
        extraTax: 0,
        discount: 0,
        adjustment: 0,
        totalSales: 0
      }
    }

    const transactions = await FolioTransaction.query()
      .where('hotel_id', hotelId)
      .whereIn('reservation_id', reservationIds)
      .where('category', TransactionCategory.ROOM)
      .where('transaction_type', TransactionType.CHARGE)
      .where('status', TransactionStatus.POSTED)

    const roomCharges = transactions.reduce((sum: number, t: any) => sum + Number((t.amount || 0)), 0)
    const roomTax = transactions.reduce((sum: number, t: any) => sum + Number((t.taxAmount || 0)), 0)
    const discount = transactions.reduce((sum: number, t: any) => sum + Number((t.discountAmount || 0)), 0)

    return {
      salesType: 'Day Use Sales',
      roomCharges,
      extraCharges: 0,
      roomTax,
      extraTax: 0,
      discount,
      adjustment: 0,
      totalSales: roomCharges + roomTax - discount
    }
  }

  /**
   * Get Late Checkout Sales Data - Late checkout fees posted on the report date
   */
  private async getLateCheckoutSalesData(hotelId: number, reportDateStr: string, FolioTransaction: any, TransactionCategory: any, TransactionType: any, TransactionStatus: any) {
    const transactions = await FolioTransaction.query()
      .where('hotel_id', hotelId)
      .where('category', TransactionCategory.LATE_CHECKOUT_FEE)
      .where('transaction_type', TransactionType.CHARGE)
      .where('status', TransactionStatus.POSTED)
      .whereRaw('DATE(created_at) = ?', [reportDateStr])

    const extraCharges = transactions.reduce((sum: number, t: any) => sum + Number((t.amount || 0)), 0)
    const extraTax = transactions.reduce((sum: number, t: any) => sum + Number((t.taxAmount || 0)), 0)

    return {
      salesType: 'Late Checkout Sales',
      roomCharges: 0,
      extraCharges,
      roomTax: 0,
      extraTax,
      discount: 0,
      adjustment: 0,
      totalSales: extraCharges + extraTax
    }
  }

  /**
   * Get Incidental Sales Data - Incidental charges posted on the report date
   */
  private async getIncidentalSalesData(hotelId: number, reportDateStr: string, FolioTransaction: any, TransactionCategory: any, TransactionType: any, TransactionStatus: any) {
    const incidentalCategories = [
      TransactionCategory.FOOD_BEVERAGE,
      TransactionCategory.TELEPHONE,
      TransactionCategory.LAUNDRY,
      TransactionCategory.MINIBAR,
      TransactionCategory.SPA,
      TransactionCategory.BUSINESS_CENTER,
      TransactionCategory.PARKING,
      TransactionCategory.INTERNET,
      TransactionCategory.INCIDENTAL,
      TransactionCategory.MISCELLANEOUS
    ]

    const transactions = await FolioTransaction.query()
      .where('hotel_id', hotelId)
      .whereIn('category', incidentalCategories)
      .where('transaction_type', TransactionType.CHARGE)
      .where('status', TransactionStatus.POSTED)
      .whereRaw('DATE(created_at) = ?', [reportDateStr])

    const extraCharges = transactions.reduce((sum: number, t: any) => sum + Number((t.amount || 0)), 0)
    const extraTax = transactions.reduce((sum: number, t: any) => sum + Number((t.taxAmount || 0)), 0)
    const discount = transactions.reduce((sum: number, t: any) => sum + Number((t.discountAmount || 0)), 0)

    return {
      salesType: 'Incidental Sales',
      roomCharges: 0,
      extraCharges,
      roomTax: 0,
      extraTax,
      discount,
      adjustment: 0,
      totalSales: Number(extraCharges) + Number(extraTax) - Number(discount)
    }
  }

  /**
   * Section 3: Misc. Charges Data
   */
  private async getMiscChargesData(hotelId: number, reportDate: DateTime, currency: string) {
    const { default: Transaction } = await import('#models/folio_transaction')

    const miscCharges = await Transaction.query()
      .where('hotel_id', hotelId)
      .whereRaw('DATE(transaction_date) = ?', [reportDate.toFormat('yyyy-MM-dd')])
      .where('transaction_type', 'charge')
      .whereNot('category', 'room')
      .preload('folio', (folioQuery: any) => {
        folioQuery.preload('reservation', (resQuery: any) => {
          resQuery.preload('guest')
          resQuery.preload('reservationRooms', (roomQuery: any) => {
            roomQuery.preload('room')
          })
        })
      })

    const miscChargesData = []
    let totals = { units: 0, amount: 0 }

    for (const charge of miscCharges) {
      const reservation = charge.folio?.reservation
      const room = reservation?.reservationRooms?.[0]?.room

      miscChargesData.push({
        room: room?.roomNumber,
        folioNo: charge.folio?.folioNumber,
        guest: reservation?.guest ? `${reservation.guest.firstName} ${reservation.guest.lastName}` : 'N/A',
        chargeDate: charge.createdAt.toFormat('dd/MM/yyyy'),
        voucherNo: charge.receiptNumber,
        charge: charge.description,
        unitPrice: charge.amount || 0,
        units: charge.quantity || 1,
        amount: (charge.amount || 0) * (charge.quantity || 1),
        enteredOn: charge.createdAt.toFormat('dd/MM/yyyy HH:mm'),
        remark: charge.notes
      })

      totals.units += charge.quantity || 1
      totals.amount += (charge.amount || 0) * (charge.quantity || 1)
    }

    return { data: miscChargesData, totals }
  }

  /**
   * Section 4: Room Status Data
   */
  private async getRoomStatusData(hotelId: number, reportDate: DateTime) {
    const { default: Room } = await import('#models/room')
    const { default: Reservation } = await import('#models/reservation')

    const totalRooms = await Room.query().where('hotel_id', hotelId).count('* as total')
    const totalRoomsCount = parseInt(totalRooms[0].$extras.total)

    // Get occupancy statistics for the date
    const occupied = await Reservation.query()
      .where('hotel_id', hotelId)
      .where('arrived_date', '<=', reportDate.toFormat('yyyy-MM-dd'))
      .where('depart_date', '>', reportDate.toFormat('yyyy-MM-dd'))
      .where('status', 'checked_in')
      .count('* as total')

    const dueOut = await Reservation.query()
      .where('hotel_id', hotelId)
      .where('depart_date', reportDate.toFormat('yyyy-MM-dd'))
      .where('status', 'checked_in')
      .count('* as total')

    const departed = await Reservation.query()
      .where('hotel_id', hotelId)
      .where('depart_date', reportDate.toFormat('yyyy-MM-dd'))
      .where('status', 'checked_out')
      .count('* as total')

    const reserved = await Reservation.query()
      .where('hotel_id', hotelId)
      .where('arrived_date', reportDate.toFormat('yyyy-MM-dd'))
      .where('status', 'confirmed')
      .count('* as total')

    const occupiedCount = parseInt(occupied[0].$extras.total)
    const dueOutCount = parseInt(dueOut[0].$extras.total)
    const departedCount = parseInt(departed[0].$extras.total)
    const reservedCount = parseInt(reserved[0].$extras.total)
    const vacantCount = totalRoomsCount - occupiedCount
    const blockedCount = 0 // You may need to implement room blocking logic

    return {
      date: reportDate.toFormat('dd/MM/yyyy'),
      totalRooms: totalRoomsCount,
      occupied: occupiedCount,
      dueOut: dueOutCount,
      vacant: vacantCount,
      departed: departedCount,
      reserved: reservedCount,
      blocked: blockedCount
    }
  }

  /**
   * Get room status report data for daily summary fact
   */
  public async getRoomStatusReportData(hotelId: number, reportDate: DateTime, currency: string) {
    // Import models
    const { default: Room } = await import('#models/room')
    const { default: Reservation } = await import('#models/reservation')
    // Get all rooms for the hotel
    const rooms = await Room.query()
      .where('hotel_id', hotelId)
      .preload('roomType')
      .orderBy('floor_number', 'asc')
      .orderBy('room_number', 'asc')

    // Get reservations for the specific date
    const reservations = await Reservation.query()
      .where('hotel_id', hotelId)
      .where('arrived_date', '<=', reportDate.toSQLDate())
      .where('depart_date', '>', reportDate.toSQLDate())
      .whereNotIn('status', ['cancelled', 'voided'])
      .preload('reservationRooms')
      .preload('guest')

    // Get room blocks for the specified date
    const { default: RoomBlock } = await import('#models/room_block')
    const roomBlocks = await RoomBlock.query()
      .where('hotel_id', hotelId)
      .where('block_from_date', '<=', reportDate.toFormat('yyyy-MM-dd'))
      .where('block_to_date', '>=', reportDate.toFormat('yyyy-MM-dd'))
      .where('status', '!=', 'completed')

    // Categorize rooms by status
    const roomsByStatus = {
      occupied: [] as any[],
      dueOut: [] as any[],
      vacant: [] as any[],
      departed: [] as any[],
      reserved: [] as any[],
      blocked: [] as any[]
    }

    // Get reservations checking out today
    const checkingOutToday = await Reservation.query()
      .where('hotel_id', hotelId)
      .where('depart_date', reportDate.toSQLDate())
      .where('status', 'checked_in')
      .preload('reservationRooms')

    // Get reservations arriving today
    const arrivingToday = await Reservation.query()
      .where('hotel_id', hotelId)
      .where('arrived_date', reportDate.toSQLDate())
      .where('status', 'confirmed')
      .preload('reservationRooms')

    // Get departed rooms (checked out today)
    const departedToday = await Reservation.query()
      .where('hotel_id', hotelId)
      .where('depart_date', reportDate.toSQLDate())
      .where('status', 'checked_out')
      .preload('reservationRooms')

    // Create sets for quick lookup
    const occupiedRoomIds = new Set<number>()
    const dueOutRoomIds = new Set<number>()
    const reservedRoomIds = new Set<number>()
    const departedRoomIds = new Set<number>()
    const blockedRoomIds = new Set<number>()

    // Process room blocks
    roomBlocks.forEach((block: any) => {
      blockedRoomIds.add(block.roomId)
    })

    // Process current reservations
    reservations.forEach(reservation => {
      reservation.reservationRooms.forEach(rr => {
        if (rr.roomId) {
          occupiedRoomIds.add(rr.roomId)
        }
      })
    })

    // Process due out rooms
    checkingOutToday.forEach(reservation => {
      reservation.reservationRooms.forEach(rr => {
        if (rr.roomId) {
          dueOutRoomIds.add(rr.roomId)
        }
      })
    })

    // Process arriving today (reserved)
    arrivingToday.forEach(reservation => {
      reservation.reservationRooms.forEach(rr => {
        if (rr.roomId) {
          reservedRoomIds.add(rr.roomId)
        }
      })
    })

    // Process departed rooms
    departedToday.forEach(reservation => {
      reservation.reservationRooms.forEach(rr => {
        if (rr.roomId) {
          departedRoomIds.add(rr.roomId)
        }
      })
    })

    // Categorize all rooms
    rooms.forEach(room => {
      const roomInfo = {
        roomNumber: room.roomNumber,
        roomType: room.roomType?.roomTypeName || 'Unknown',
        floorNumber: room.floorNumber
      }

      if (departedRoomIds.has(room.id)) {
        roomsByStatus.departed.push(roomInfo)
      } else if (dueOutRoomIds.has(room.id)) {
        roomsByStatus.dueOut.push(roomInfo)
      } else if (occupiedRoomIds.has(room.id)) {
        roomsByStatus.occupied.push(roomInfo)
      } else if (reservedRoomIds.has(room.id)) {
        roomsByStatus.reserved.push(roomInfo)
      } else if (blockedRoomIds.has(room.id)) {
        roomsByStatus.blocked.push(roomInfo)
      } else {
        roomsByStatus.vacant.push(roomInfo)
      }
    })
    return roomsByStatus;
  }

  /**
   * Section 5: Pax Status Data
   */
  private async getPaxStatusData(hotelId: number, reportDate: DateTime) {
    const { default: Reservation } = await import('#models/reservation')

    // Due Out guests
    const dueOutReservations = await Reservation.query()
      .where('hotel_id', hotelId)
      .where('depart_date', reportDate.toFormat('yyyy-MM-dd'))
      .where('status', 'checked_in')
      .preload('reservationRooms')

    // Stayover guests
    const stayoverReservations = await Reservation.query()
      .where('hotel_id', hotelId)
      .where('arrived_date', '<', reportDate.toFormat('yyyy-MM-dd'))
      .where('depart_date', '>', reportDate.toFormat('yyyy-MM-dd'))
      .where('status', 'checked_in')
      .preload('reservationRooms')

    const calculatePax = (reservations: any[]) => {
      let rooms = 0, adults = 0, children = 0

      reservations.forEach(reservation => {
        reservation.reservationRooms.forEach((rr: any) => {
          rooms += 1
          adults += rr.adults || 1
          children += rr.children || 0
        })
      })

      return { rooms, adults, children }
    }

    const dueOutPax = calculatePax(dueOutReservations)
    const stayoverPax = calculatePax(stayoverReservations)

    return [
      {
        status: 'Due Out',
        rooms: dueOutPax.rooms,
        adults: dueOutPax.adults,
        children: dueOutPax.children
      },
      {
        status: 'Stayover',
        rooms: stayoverPax.rooms,
        adults: stayoverPax.adults,
        children: stayoverPax.children
      }
    ]
  }

  /**
   * Section 6: Pax Analysis Data
   */
  private async getPaxAnalysisData(hotelId: number, reportDate: DateTime) {
    const { default: Reservation } = await import('#models/reservation')

    const reservations = await Reservation.query()
      .where('hotel_id', hotelId)
      .where('arrived_date', '<=', reportDate.toFormat('yyyy-MM-dd'))
      .where('depart_date', '>', reportDate.toFormat('yyyy-MM-dd'))
      .where('status', 'checked_in')
      .preload('reservationRooms', (roomQuery) => {
        roomQuery.preload('roomRates', (rateQuery) => {
          rateQuery.preload('rateType')
        })
      })

    const rateTypeAnalysis: { [key: string]: { adults: number, children: number } } = {}

    reservations.forEach(reservation => {
      reservation.reservationRooms.forEach((rr: any) => {
        const rateTypeName = rr.roomRates?.rateType?.rateTypeName
        if (!rateTypeAnalysis[rateTypeName]) {
          rateTypeAnalysis[rateTypeName] = { adults: 0, children: 0 }
        }

        rateTypeAnalysis[rateTypeName].adults += rr.adults || 1
        rateTypeAnalysis[rateTypeName].children += rr.children || 0
      })
    })

    return Object.entries(rateTypeAnalysis)
      .filter(([_, data]) => data.adults > 0)
      .map(([rateType, data]) => ({
        rateType,
        adults: data.adults,
        children: data.children
      }))
  }

  /**
   * Generate HTML content for Night Audit Report
   */
  public generateNightAuditReportHtml(
    hotelName: string,
    reportDate: DateTime,
    currency: string,
    sectionsData: any,
    printedBy: string = 'System'
  ): string {
    const formattedDate = reportDate.toFormat('dd-MM-yyyy')
    const currentDateTime = DateTime.now().toFormat('dd-MM-yyyy HH:mm:ss')

    return `
  <!DOCTYPE html>
  <html lang="en">
  <head>
    <meta charset="UTF-8">
    <meta name="viewport" content="width=device-width, initial-scale=1.0">
    <title>Night Audit Report - ${hotelName}</title>
    <style>
      @page {
        size: A4;
      }
      
      body {
        font-family: Arial, sans-serif;
        margin: 0;
        padding: 0;
        color: #000;
        line-height: 1.3;
        font-size: 9px;
      }
      
      .page-header {
        display: flex;
        justify-content: space-between;
        align-items: flex-start;
        margin-bottom: 0;
        padding-bottom: 5px;
        border-bottom: 1px solid #000;
      }
      
      .hotel-name {
        font-size: 12px;
        font-weight: bold;
        color:rgb(7, 7, 111);
        text-transform: uppercase;
      }
      
      .report-title {
        font-size: 12px;
        font-weight: bold;
        color: #800020;
      }
      
  
      
      .report-info {
        padding: 3px 0 3px 0;
        margin: 0;
        font-size: 9px;
        font-weight: bold;
        border-bottom: 1px solid #000;
      }
      
      .horizontal-line {
        border-top: 1.5px solid #000;
        margin: 5px 0;
      }
      
      .section {
        margin: 12px 0;
        padding-bottom: 8px;
        border-bottom: 1px dashed #666;
        page-break-inside: avoid;
      }
      
      .section-title {
        font-size: 9px;
        font-weight: bold;
        margin-bottom: 5px;
        color: #000;
        background-color: #f0f0f0;
        padding: 3px 0 3px 0
      }
      
      .data-table {
        width: 100%;
        border-collapse: collapse;
        margin: 0;
        font-size: 8px;
      }
      
      .data-table th {
        background-color: #fff;
        border-top: 1px solid #000;
        border-bottom: 1px solid #000;
        padding: 4px 3px;
        text-align: center;
        font-weight: bold;
        font-size: 8px;
        white-space: nowrap;
      }
      
      .data-table td {
        border: none;
        padding: 2px 3px;
        text-align: left;
        font-size: 8px;
      }
      
      .data-table tbody tr {
        border-bottom: none;
      }
      
      .data-table tbody tr:hover {
        background-color: #fafafa;
      }
      
      .data-table td.number {
        text-align: right;
        font-family: 'Courier New', monospace;
      }
      
      .data-table td.center {
        text-align: center;
      }
      
      .totals-row {
        background-color: #fff;
        font-weight: bold;
      }
      
      .totals-row td {
        padding: 4px 3px;
        font-size: 8px;
      }

      .totals-row td.border-dashed {
      border-top: 1.5px dashed #000 !important;
      border-bottom: 1px dashed #000 !important;
      }
      
      .total-count {
        font-weight: bold;
        margin-top: 3px;
        font-size: 9px;
        text-align: right;
      }
      
      /* Styles pour les tableaux de statut réduits */
      .data-table.room-status-table {
        width: 70%;
        margin-left: 0;
        margin-right: 0;
      }
      
      .data-table.pax-status-table {
        width: 50%;
        margin-left: 0;
        margin-right: 0;
      }
      
      .data-table.pax-analysis-table {
        width: 40%;
        margin-left: 0;
        margin-right: 0;
      }
      
      .footer {
        position: fixed;
        bottom: 15px;
        left: 20px;
        right: 20px;
        padding-top: 8px;
        border-top: 1px solid #000;
        display: flex;
        justify-content: space-between;
        align-items: center;
        font-size: 8px;
      }
        @media print {
        body { 
          margin: 0;
          padding: 0;
        }
        .page-header { 
          page-break-after: avoid;
        }
        .section { 
          page-break-inside: avoid;
        }
        .footer {
          position: fixed;
          bottom: 0;
        }
      }
    </style>
  </head>
  <body>
    <!-- Page Header -->
    <div class="page-header">
      <div class="hotel-name">${hotelName}</div>
      <div class="report-title">Night Audit</div>
    </div>
  
    <!-- Report Info -->
    <div class="report-info">
      As On Date ${formattedDate} &nbsp;&nbsp;&nbsp;&nbsp; Currency ${currency}
    </div>
  
    <!-- Section 1: Room Charges -->
    <div class="section">
      <div class="section-title">Room Charges</div>
      <table class="data-table">
        <thead>
          <tr>
            <th>Room</th>
            <th>Folio No.</th>
            <th>Guest</th>
            <th>Source</th>
            <th>Company</th>
            <th>Rent Date</th>
            <th>Rate Type</th>
            <th>Nrml. Tariff<br/>(${currency})</th>
            <th>Ofrd.Tariff<br/>(${currency})</th>
            <th>Total Tax<br/>(${currency})</th>
            <th>Total Rent<br/>(${currency})</th>
            <th>Var %</th>
            <th>Checkin By</th>
          </tr>
        </thead>
        <tbody>
          ${sectionsData.roomCharges.data.map((row: any) => `
          <tr>
            <td>${row.room}</td>
            <td class="center">${row.folioNo}</td>
            <td>${row.guest}</td>
            <td>${row.source}</td>
            <td>${row.company}</td>
            <td class="center">${row.rentDate}</td>
            <td>${row.rateType}</td>
<<<<<<< HEAD
            <td class="number">${(row.normalTariff)}</td>
            <td class="number">${row.offeredTariff}</td>
            <td class="number">${row.totalTax}</td>
            <td class="number">${row.totalRent}</td>
            <td class="number">${row.variance}</td>
=======
            <td class="number">${formatCurrency(row.normalTariff)}</td>
            <td class="number">${formatCurrency(row.offeredTariff)}</td>
            <td class="number">${formatCurrency(row.totalTax)}</td>
            <td class="number">${formatCurrency(row.totalRent)}</td>
            <td class="number">${row.variance?.toFixed(0)}</td>
>>>>>>> 6272732f
            <td>${row.checkinBy}</td>
          </tr>
          `).join('')}
          <tr class="totals-row">
           <td><strong></strong></td>
            <td><strong></strong></td>
            <td><strong></strong></td>
            <td><strong></strong></td>
            <td><strong></strong></td>
            <td><strong></strong></td>
            <td><strong>Total (${currency})</strong></td>
            <td class="number border-dashed"><strong>${formatCurrency(sectionsData.roomCharges.totals.normalTariff)}</strong></td>
            <td class="number border-dashed"><strong>${formatCurrency(sectionsData.roomCharges.totals.offeredTariff)}</strong></td>
            <td class="number border-dashed"><strong>${formatCurrency(sectionsData.roomCharges.totals.totalTax)}</strong></td>  
            <td class="number border-dashed"><strong>${formatCurrency(sectionsData.roomCharges.totals.totalRent)}</strong></td>
            <td class="number border-dashed"><strong>${sectionsData.roomCharges.totals.totalVariant?.toFixed(0)}</strong></td>
            <td></td>
          </tr>
        </tbody>
      </table>
      <div class="total-count">Total ${sectionsData.roomCharges.data.length}</div>
    </div>
  
    <!-- Section 2: Daily Sales -->
    <div class="section">
      <div class="section-title">Daily Sales</div>
      <table class="data-table">
        <thead>
          <tr>
            <th>Sales Type</th>
            <th>Room Charges<br/>(${currency})</th>
            <th>Extra Charges<br/>(${currency})</th>
            <th>Room Tax<br/>(${currency})</th>
            <th>Extra Tax<br/>(${currency})</th>
            <th>Discount<br/>(${currency})</th>
            <th>Adjustment<br/>(${currency})</th>
            <th>Total Sales<br/>(${currency})</th>
          </tr>
        </thead>
        <tbody>
          ${sectionsData.dailySales.data.map((row: any) => `
          <tr>
            <td>${row.salesType}</td>
            <td class="number ">${formatCurrency(row.roomCharges)}</td>
            <td class="number">${formatCurrency(row.extraCharges)}</td>
            <td class="number">${formatCurrency(row.roomTax)}</td>
            <td class="number">${formatCurrency(row.extraTax)}</td>
            <td class="number">${formatCurrency(row.discount)}</td>
            <td class="number">${formatCurrency(row.adjustment)}</td>
            <td class="number">${formatCurrency(row.totalSales)}</td>
          </tr>
          `).join('')}
          <tr class="totals-row">
            <td><strong>Total (${currency})</strong></td>
            <td class="number border-dashed"><strong>${formatCurrency(sectionsData.dailySales.totals.roomCharges)}</strong></td>
            <td class="number border-dashed"><strong>${formatCurrency(sectionsData.dailySales.totals.extraCharges)}</strong></td>
            <td class="number border-dashed"><strong>${formatCurrency(sectionsData.dailySales.totals.roomTax)}</strong></td>
            <td class="number border-dashed"><strong>${formatCurrency(sectionsData.dailySales.totals.extraTax)}</strong></td> 
            <td class="number border-dashed"><strong>${formatCurrency(sectionsData.dailySales.totals.discount)}</strong></td>
            <td class="number border-dashed"><strong>${formatCurrency(sectionsData.dailySales.totals.adjustment)}</strong></td>
            <td class="number border-dashed"><strong>${formatCurrency(sectionsData.dailySales.totals.totalSales)}</strong></td>
          </tr>
        </tbody>
      </table>
    </div>
  
    <!-- Section 3: Misc. Charges -->
    <div class="section">
      <div class="section-title">Misc. Charges</div>
      <table class="data-table">
        <thead>
          <tr>
            <th>Room</th>
            <th>Folio No.</th>
            <th>Guest</th>
            <th>Charge Date</th>
            <th>Voucher No</th>
            <th>Charge</th>
            <th>Unit Price<br/>(${currency})</th>
            <th>Unit (Q'ty)</th>
            <th>Amount<br/>(${currency})</th>
            <th>Entered On</th>
            <th>Remark</th>
          </tr>
        </thead>
        <tbody>
          ${sectionsData.miscCharges.data.map((row: any) => `
          <tr>
            <td>${row.room}</td>
            <td class="center">${row.folioNo}</td>
            <td>${row.guest}</td>
            <td class="center">${row.chargeDate}</td>
            <td class="center">${row.voucherNo ?? ''}</td>
            <td>${row.charge}</td>
            <td class="number">${formatCurrency(row.unitPrice)}</td>
            <td class="number">${row.units}</td>
            <td class="number">${formatCurrency(row.amount)}</td>
            <td class="center">${row.enteredOn}</td>
            <td>${row.remark ?? ''}</td>
          </tr>
          `).join('')}
          <tr class="totals-row">
            <td><strong></strong></td>
            <td><strong></strong></td>
            <td><strong></strong></td>
            <td><strong></strong></td>
            <td><strong></strong></td>
            <td ><strong></strong></td>
            <td><strong>Total (${currency})</strong></td>
            <td class="number border-dashed"><strong>${sectionsData.miscCharges.totals.units}</strong></td>
            <td class="number border-dashed"><strong>${sectionsData.miscCharges.totals.amount}</strong></td>
            <td colspan="2"></td>
          </tr>
        </tbody>
      </table>
      <div class="total-count">Total ${sectionsData.miscCharges.data.length}</div>
    </div>
  
    <!-- Section 4: Room Status -->
    <div class="section">
      <div class="section-title">Room Status</div>
      <table class="data-table room-status-table">
        <thead>
          <tr>
            <th>Date</th>
            <th>Total Rooms</th>
            <th>Occupied</th>
            <th>Due Out</th>
            <th>Departed</th>
            <th>Vacant</th>
            <th>Reserve</th>
            <th>Blocked</th>
          </tr>
        </thead>
        <tbody>
          <tr>
            <td class="center">${sectionsData.roomStatus.date}</td>
            <td class="number">${sectionsData.roomStatus.totalRooms}</td>
            <td class="number">${sectionsData.roomStatus.occupied}</td>
            <td class="number">${sectionsData.roomStatus.dueOut}</td>
            <td class="number">${sectionsData.roomStatus.departed}</td>
            <td class="number">${sectionsData.roomStatus.vacant}</td>
            <td class="number">${sectionsData.roomStatus.reserved}</td>
            <td class="number">${sectionsData.roomStatus.blocked}</td>
          </tr>
        </tbody>
      </table>
    </div>
  
    <!-- Section 5: Pax Status -->
    <div class="section">
      <div class="section-title">Pax Status</div>
      <table class="data-table pax-status-table">
        <thead>
          <tr>
            <th>Status</th>
            <th>Rooms</th>
            <th>Adult</th>
            <th>Child</th>
          </tr>
        </thead>
        <tbody>
          ${sectionsData.paxStatus.map((row: any) => `
          <tr>
            <td>${row.status}</td>
            <td class="number">${row.rooms}</td>
            <td class="number">${row.adults}</td>
            <td class="number">${row.children}</td>
          </tr>
          `).join('')}
        </tbody>
      </table>
    </div>
  
    <!-- Section 6: Pax Analysis -->
    <div class="section">
      <div class="section-title">Pax Analysis</div>
      <table class="data-table pax-analysis-table">
        <thead>
          <tr>
            <th>Rate Type</th>
            <th>Adult</th>
            <th>Child</th>
          </tr>
        </thead>
        <tbody>
          ${sectionsData.paxAnalysis.map((row: any) => `
          <tr>
            <td>${row.rateType}</td>
            <td class="number">${row.adults}</td>
            <td class="number">${row.children}</td>
          </tr>
          `).join('')}
        </tbody>
      </table>
    </div>
  
    <!-- Footer -->
    <div class="footer">
      <div><strong>Printed On:</strong> ${currentDateTime}</div>
      <div><strong>Printed By:</strong> ${printedBy}</div>
    </div>
  </body>
  </html>
    `
  }
  /**
   * Get report statistics and analytics
   */
  async getReportStats({ request, response }: HttpContext) {
    try {
      const { hotelId } = request.qs()

      const filters: ReportFilters = {
        hotelId: hotelId ? parseInt(hotelId) : undefined,
        startDate: DateTime.now().startOf('month').toISO(),
        endDate: DateTime.now().endOf('month').toISO()
      }

      // Get key statistics for dashboard
      const [occupancyData, revenueData, arrivalData] = await Promise.all([
        ReportsService.getOccupancyReport(filters),
        ReportsService.getRevenueReport(filters),
        ReportsService.getArrivalList(filters)
      ])

      const stats = {
        occupancy: {
          current: occupancyData.summary?.averageOccupancyRate || 0,
          max: occupancyData.summary?.maxOccupancyRate || 0,
          min: occupancyData.summary?.minOccupancyRate || 0
        },
        revenue: {
          total: revenueData.summary?.totalRevenue || 0,
          average: revenueData.summary?.averageDailyRevenue || 0,
          reservations: revenueData.summary?.totalReservations || 0
        },
        arrivals: {
          today: arrivalData.totalRecords || 0,
          totalRevenue: arrivalData.summary?.totalRevenue || 0,
          totalNights: arrivalData.summary?.totalNights || 0
        }
      }

      return response.ok({
        success: true,
        data: stats
      })
    } catch (error) {
      return response.internalServerError({
        success: false,
        message: 'Erreur lors de la récupération des statistiques',
        error: error.message
      })
    }
  }

  /**
   * Generate Management Report PDF
   */
  async generateManagementReportPdf({ request, response, auth }: HttpContext) {
    try {
      const { hotelId, asOnDate, currency } = request.only(['hotelId', 'asOnDate', 'currency'])

      // Validate required parameters
      if (!hotelId) {
        return response.badRequest({
          success: false,
          message: 'Hotel ID is required'
        })
      }

      if (!asOnDate) {
        return response.badRequest({
          success: false,
          message: 'As On Date is required'
        })
      }

      if (!currency) {
        return response.badRequest({
          success: false,
          message: 'Currency is required'
        })
      }

      // Parse and validate date
      const reportDate = DateTime.fromISO(asOnDate)
      if (!reportDate.isValid) {
        return response.badRequest({
          success: false,
          message: 'Invalid date format. Use ISO format (YYYY-MM-DD)'
        })
      }

      // Import required models
      const { default: Hotel } = await import('#models/hotel')

      // Get hotel information
      const hotel = await Hotel.findOrFail(hotelId)

      // Get authenticated user information
      const user = auth.user
      const printedBy = user
        ? `${user.firstName || ''} ${user.lastName || ''}`.trim() || user.email || 'Unknown User'
        : 'System'

      // Generate all sections data
      let sectionsData: any = {}
      const auditDetails = await NightAuditService.getNightAuditDetails(
        reportDate,
        Number(hotelId)
      )
      if (auditDetails && auditDetails?.managerReportData) {
        sectionsData = auditDetails?.managerReportData
      } else {
        sectionsData = await this.generateManagementReportSections(hotelId, reportDate, currency)
      }

      // Generate HTML content using Edge template
      const htmlContent = await this.generateManagementReportHtml(
        hotel.hotelName,
        reportDate,
        currency,
        sectionsData,
        printedBy
      )

      // Import PDF generation service
      const { default: PdfGenerationService } = await import('#services/pdf_generation_service')

      // Format dates for display
      const formattedDate = reportDate.toFormat('dd/MM/yyyy')
      const printedOn = DateTime.now().toFormat('dd/MM/yyyy HH:mm:ss')
      const ptdDate = reportDate.startOf('month').toFormat('dd/MM/yyyy')
      const ytdDate = reportDate.startOf('year').toFormat('dd/MM/yyyy')
      // Create header template
      // Create header template
      const headerTemplate = `
    <div style="font-size:10px; width:100%; padding:3px 20px; margin:0;">
      <!-- Hotel name and report title -->
      <div style="display:flex; align-items:center; justify-content:space-between; border-bottom:1px solid #333; padding-bottom:5px; margin-bottom:3px;">
        <div style="font-weight:bold; color:#00008B; font-size:13px;">${hotel.hotelName}</div>
        <div style="font-size:13px; color:#8B0000; font-weight:bold;">Manager Report</div>
      </div>
      
      <!-- Report Info -->
      <div style="font-size:10px; margin-bottom:3px; padding-bottom:5px; padding-top:5px;">
        <span style="margin-right:10px;">As On Date: ${formattedDate}</span>
        <span style="margin-right:10px;">PTD: ${ptdDate}</span>
        <span style="margin-right:10px;">YTD: ${ytdDate}</span>
        <span>Currency: ${currency}</span>
      </div>
      
      <div style="border-top:1px solid #333; margin:0 ;"></div>
      
      <!-- Column Headers -->
      <table style="width:100%; border-collapse:collapse; font-size:10px; margin:0; padding:0;">
        <thead>
          <tr style="background-color:#f5f5f5;">
            <th style="width:40%; text-align:left; padding:2px 0; font-weight:bold;">Particulars</th>
            <th style="width:20%; text-align:right; padding:2px 0; font-weight:bold;">Today(XAF)</th>
            <th style="width:20%; text-align:right; padding:2px 0; font-weight:bold;">PTD(XAF)</th>
            <th style="width:20%; text-align:right; padding:2px 0; font-weight:bold;">YTD(XAF)</th>
          </tr>
        </thead>
      </table>
      
      <div style="border-top:1px solid #333; margin-top:2px;"></div>
    </div>
    `
      // Create footer template
      const footerTemplate = `
    <div style="font-size:9px; width:100%; padding:8px 20px; border-top:1px solid #ddd; color:#555; display:flex; align-items:center; justify-content:space-between;">
      <div style="font-weight:bold;">Printed On: <span style="font-weight:normal;">${printedOn}</span></div>
      <div style="font-weight:bold;">Printed by: <span style="font-weight:normal;">${printedBy}</span></div>
      <div style="font-weight:bold;">Page <span class="pageNumber" style="font-weight:normal;"></span> of <span class="totalPages" style="font-weight:normal;"></span></div>
    </div>`

      // Generate PDF with header and footer
      const pdfBuffer = await PdfGenerationService.generatePdfFromHtml(htmlContent, {
        format: 'A4',
        margin: {
          top: '120px',
          right: '10px',
          bottom: '70px',
          left: '10px'
        },
        displayHeaderFooter: true,
        headerTemplate,
        footerTemplate,
        printBackground: true
      })

      // Set response headers
      const fileName = `management-report-${hotel.hotelName.replace(/\s+/g, '-')}-${reportDate.toFormat('yyyy-MM-dd')}.pdf`
      response.header('Content-Type', 'application/pdf')
      response.header('Content-Disposition', `attachment; filename="${fileName}"`)

      return response.send(pdfBuffer)
    } catch (error) {
      console.error('Error generating management report PDF:', error)
      return response.internalServerError({
        success: false,
        message: 'Failed to generate management report PDF',
        error: error.message
      })
    }
  }
  /**
   * Generate all sections data for Management Report
   */
  public async generateManagementReportSections(hotelId: number, reportDate: DateTime, currency: string) {
    // Calculate PTD (Period To Date) - first day of month to report date
    const ptdStartDate = reportDate.startOf('month')

    // Calculate YTD (Year To Date) - first day of year to report date
    const ytdStartDate = reportDate.startOf('year')

    // Section 1: Room Charges
    const roomCharges = await this.getManagementRoomChargesData(hotelId, reportDate, ptdStartDate, ytdStartDate, currency)

    // Section 2: Extra Charges
    const extraCharges = await this.getManagementExtraChargesData(hotelId, reportDate, ptdStartDate, ytdStartDate)

    // Section 3: Discounts
    const discounts = await this.getManagementDiscountData(hotelId, reportDate, ptdStartDate, ytdStartDate)

    // Section 4: Adjustments
    const adjustments = await this.getManagementAdjustmentsData(hotelId, reportDate, ptdStartDate, ytdStartDate)

    // Section 5: Tax
    const tax = await this.getManagementTaxData(hotelId, reportDate, ptdStartDate, ytdStartDate)

    // Section 6: Payments
    const payments = await this.getManagementPaymentData(hotelId, reportDate, ptdStartDate, ytdStartDate)

    // Section 7: City Ledger
    const cityLedger = await this.getManagementCityLedgerData(hotelId, reportDate, ptdStartDate, ytdStartDate, currency)

    // Section 8: Advance Deposit Ledger
    const advanceDepositLedger = await this.getManagementAdvanceDepositLedgerData(hotelId, reportDate, ptdStartDate, ytdStartDate, currency)

    // Section 9: Guest Ledger
    const guestLedger = await this.getManagementGuestLedgerData(hotelId, reportDate, ptdStartDate, ytdStartDate, currency)

    // Section 10: Room Summary
    const roomSummary = await this.getManagementRoomSummaryData(hotelId, reportDate)

    // Section 11: Statistics
    const statistics = await this.getManagementStatisticsData(hotelId, reportDate, roomCharges, roomSummary)
    // section 12
    const posSummary = await this.getManagementPosSummaryData(hotelId, reportDate);
    // section 13
    const posPayment = await this.getManagementPosPaymentSummaryData(hotelId, reportDate);
    // Section 14: Revenue Summary
    const revenueSummary = await this.getManagementRevenueSummaryData(roomCharges, extraCharges)
    // section 15 Total revenu
    const totalRevenue = await this.getManagementTotalRevenue(posSummary, revenueSummary);

    // New: Revenue breakdowns for the audit day
    const revenueByRateType = await this.getRevenueByRateTypeForDay(hotelId, reportDate)
    const revenueByRoomType = await this.getRevenueByRoomTypeForDay(hotelId, reportDate)
    return {
      roomCharges,
      extraCharges,
      discounts,
      adjustments,
      tax,
      payments,
      cityLedger,
      advanceDepositLedger,
      guestLedger,
      roomSummary,
      statistics,
      posSummary,
      posPayment,
      revenueSummary,
      totalRevenue,
      revenueByRateType,
      revenueByRoomType
    }
  }

  /**
   * Generate HTML content for Management Report using Edge template
   */
  public async generateManagementReportHtml(
    hotelName: string,
    reportDate: DateTime,
    currency: string,
    sectionsData: any,
    printedBy: string = 'System'
  ): Promise<string> {
    const { default: edge } = await import('edge.js')
    const path = await import('path')
    logger.info(sectionsData)

    // Configure Edge with views directory
    edge.mount(path.join(process.cwd(), 'resources/views'))

    // Format dates
    const asOnDate = reportDate.toFormat('dd/MM/yyyy')
    const ptdDate = reportDate.startOf('month').toFormat('dd/MM/yyyy')
    const ytdDate = reportDate.startOf('year').toFormat('dd/MM/yyyy')
    const printedOn = DateTime.now().toFormat('dd/MM/yyyy HH:mm:ss')

    // Helper: French number formatting with no decimals, no currency name
    const formatCurrency = (amount: number | null | undefined): string => {
      const num = Number(amount)
      if (!isFinite(num)) {
        return '0'
      }
      return num.toLocaleString('fr-FR', {
        minimumFractionDigits: 0,
        maximumFractionDigits: 0,
      })
    }

    // Calculate totals
    const totals = {
      revenueWithoutTax: {
        today: (sectionsData.roomCharges?.total?.today || 0) + (sectionsData.extraCharges.totals?.today || 0) - Math.abs(sectionsData.discounts.totals?.today || 0) + (sectionsData.adjustments?.today || 0),
        ptd: (sectionsData.roomCharges?.total?.ptd || 0) + (sectionsData.extraCharges.totals?.ptd || 0) - Math.abs((sectionsData.discounts.totals?.ptd || 0)) + (sectionsData.adjustments?.ptd || 0),
        ytd: (sectionsData.roomCharges?.total?.ytd || 0) + (sectionsData.extraCharges.totals?.ytd || 0) - Math.abs((sectionsData.discounts.totals?.ytd || 0)) + (sectionsData.adjustments?.ytd || 0)
      },
      revenueWithTax: {
        today: 0,
        ptd: 0,
        ytd: 0
      },
      posToPs: {
        today: sectionsData.postings?.posToPmsPosting?.today || 0,
        ptd: sectionsData.postings?.posToPmsPosting?.ptd || 0,
        ytd: sectionsData.postings?.posToPmsPosting?.ytd || 0
      },
      transferToGuestLedger: {
        today: sectionsData.postings?.transferChargesToGuestLedger?.today || 0,
        ptd: sectionsData.postings?.transferChargesToGuestLedger?.ptd || 0,
        ytd: sectionsData.postings?.transferChargesToGuestLedger?.ytd || 0
      }
    }

    // Calculate revenue with tax
    totals.revenueWithTax.today = totals.revenueWithoutTax.today + (sectionsData.tax?.today || 0)
    totals.revenueWithTax.ptd = totals.revenueWithoutTax.ptd + (sectionsData.tax?.ptd || 0)
    totals.revenueWithTax.ytd = totals.revenueWithoutTax.ytd + (sectionsData.tax?.ytd || 0)

    logger.info(sectionsData)

    // Prepare template data with header and footer info
    const templateData = {
      hotelName,
      asOnDate,
      ptdDate,
      ytdDate,
      currency,
      printedOn,
      printedBy,
      currentPage: 1,
      totalPages: 1, // Will be calculated by PDF service
      content: {
        ...sectionsData,
        totals
      },
      formatCurrency,
      // Header specific data
      header: {
        hotelName,
        reportTitle: 'Management Report',
        reportDate: asOnDate,
        currency
      },
      // Footer specific data
      footer: {
        printedBy,
        printedOn,
        pageInfo: 'Page {currentPage} of {totalPages}'
      }
    }

    // Render template
    return await edge.render('reports/management_report', templateData)
  }

  /**
   * Get Room Charges data for Management Report
   */
  private async getManagementRoomChargesData(hotelId: number, reportDate: DateTime, ptdStartDate: DateTime, ytdStartDate: DateTime, currency: string) {
    try {
      const { default: FolioTransaction } = await import('#models/folio_transaction')

      // Today's room charges
      const todayRoomCharges = await FolioTransaction.query()
        .whereHas('folio', (folioQuery) => {
          folioQuery.whereHas('reservation', (reservationQuery) => {
            reservationQuery.where('hotel_id', hotelId)
          })
        })
        .where('current_working_date', reportDate.toFormat('yyyy-MM-dd'))
        .where('category', 'room')
        .whereNotIn('status', ['cancelled', 'void'])

      // PTD room charges
      const ptdRoomCharges = await FolioTransaction.query()
        .whereHas('folio', (folioQuery) => {
          folioQuery.whereHas('reservation', (reservationQuery) => {
            reservationQuery.where('hotel_id', hotelId)
          })
        })
        .whereBetween('current_working_date', [ptdStartDate.toFormat('yyyy-MM-dd'), reportDate.toFormat('yyyy-MM-dd')])
        .where('category', 'room')
        .whereNotIn('status', ['cancelled', 'void'])

      // YTD room charges
      const ytdRoomCharges = await FolioTransaction.query()
        .whereHas('folio', (folioQuery) => {
          folioQuery.whereHas('reservation', (reservationQuery) => {
            reservationQuery.where('hotel_id', hotelId)
          })
        })
        .whereBetween('current_working_date', [ytdStartDate.toFormat('yyyy-MM-dd'), reportDate.toFormat('yyyy-MM-dd')])
        .where('category', 'room')
        .whereNotIn('status', ['cancelled', 'void'])

      // Cancellation Revenue
      const todayCancellation = await this.getCancellationRevenue(hotelId, reportDate, reportDate)
      const ptdCancellation = await this.getCancellationRevenue(hotelId, ptdStartDate, reportDate)
      const ytdCancellation = await this.getCancellationRevenue(hotelId, ytdStartDate, reportDate)

      // No Show Revenue
      const todayNoShow = await this.getNoShowRevenue(hotelId, reportDate, reportDate)
      const ptdNoShow = await this.getNoShowRevenue(hotelId, ptdStartDate, reportDate)
      const ytdNoShow = await this.getNoShowRevenue(hotelId, ytdStartDate, reportDate)

      // Late Checkout Charges (fees posted on folios)
      const todayLateCheckout = await this.getLateCheckoutRevenue(hotelId, reportDate, reportDate)
      const ptdLateCheckout = await this.getLateCheckoutRevenue(hotelId, ptdStartDate, reportDate)
      const ytdLateCheckout = await this.getLateCheckoutRevenue(hotelId, ytdStartDate, reportDate)
      return {
        roomCharges: {
          today: todayRoomCharges.reduce((acc, cur) => acc + Number(cur.amount), 0),
          ptd: ptdRoomCharges.reduce((acc, cur) => acc + Number(cur.amount), 0),
          ytd: ytdRoomCharges.reduce((acc, cur) => acc + Number(cur.amount), 0)
        },
        cancellationRevenue: {
          today: todayCancellation,
          ptd: ptdCancellation,
          ytd: ytdCancellation
        },
        noShowRevenue: {
          today: todayNoShow,
          ptd: ptdNoShow,
          ytd: ytdNoShow
        },
        lateCheckoutCharges: {
          today: todayLateCheckout,
          ptd: ptdLateCheckout,
          ytd: ytdLateCheckout,
        },
        total: {
          today: todayRoomCharges.reduce((acc, cur) => acc + Number(cur.amount), 0) + Number(todayCancellation) + Number(todayNoShow),
          ptd: ptdRoomCharges.reduce((acc, cur) => acc + Number(cur.amount), 0) + Number(ptdCancellation) + Number(ptdNoShow),
          ytd: ytdRoomCharges.reduce((acc, cur) => acc + Number(cur.amount), 0) + Number(ytdCancellation) + Number(ytdNoShow)
        }
      }
    } catch (error) {
      console.error('Error in getManagementRoomChargesData:', error)
      return {
        roomCharges: { today: 0, ptd: 0, ytd: 0 },
        cancellationRevenue: { today: 0, ptd: 0, ytd: 0 },
        noShowRevenue: { today: 0, ptd: 0, ytd: 0 },
        lateCheckoutCharges: { today: 0, ptd: 0, ytd: 0 },
        total: { today: 0, ptd: 0, ytd: 0 }
      }
    }
  }

  /**
   * Get Cancellation Revenue
   */
  private async getCancellationRevenue(hotelId: number, startDate: DateTime, endDate: DateTime) {
    const { default: FolioTransaction } = await import('#models/folio_transaction')

    const result = await FolioTransaction.query()
      .whereHas('folio', (folioQuery) => {
        folioQuery.whereHas('reservation', (reservationQuery) => {
          reservationQuery.where('hotel_id', hotelId)
            .where('status', ReservationStatus.CANCELLED)
        })
      })
      .whereBetween('current_working_date', [startDate.toFormat('yyyy-MM-dd'), endDate.toFormat('yyyy-MM-dd')])
      .where('category', TransactionCategory.CANCELLATION_FEE)
      .whereNotIn('status', ['cancelled', 'void'])

    return result.reduce((acc, cur) => acc + Number(cur.amount), 0)
  }

  /**
   * Get No Show Revenue
   */
  private async getNoShowRevenue(hotelId: number, startDate: DateTime, endDate: DateTime) {
    const { default: FolioTransaction } = await import('#models/folio_transaction')

    const result = await FolioTransaction.query()
      .whereHas('folio', (folioQuery) => {
        folioQuery.whereHas('reservation', (reservationQuery) => {
          reservationQuery.where('hotel_id', hotelId)
            .where('status', ReservationStatus.NOSHOW)
        })
      })
      .whereBetween('current_working_date', [startDate.toFormat('yyyy-MM-dd'), endDate.toFormat('yyyy-MM-dd')])
      .where('category', TransactionCategory.NO_SHOW_FEE)
      .whereNotIn('status', ['cancelled', 'void'])

    return result.reduce((acc, cur) => acc + Number(cur.amount), 0)
  }

  /**
   * Get Late Checkout Revenue (fees charged for late checkout)
   */
  private async getLateCheckoutRevenue(hotelId: number, startDate: DateTime, endDate: DateTime) {
    const { default: FolioTransaction } = await import('#models/folio_transaction')

    const result = await FolioTransaction.query()
      .whereHas('folio', (folioQuery) => {
        folioQuery.whereHas('reservation', (reservationQuery) => {
          reservationQuery.where('hotel_id', hotelId)
        })
      })
      .whereBetween('current_working_date', [startDate.toFormat('yyyy-MM-dd'), endDate.toFormat('yyyy-MM-dd')])
      .where('category', TransactionCategory.LATE_CHECKOUT_FEE)
      .whereNotIn('status', ['cancelled', 'void'])

    return result.reduce((acc, cur) => acc + Number(cur.amount), 0)
  }

  /**
   * Compute revenue by rate type for a given audit day.
   * Shape per item:
   * { rateType, roomNights, roomRevenue, adr, nightsPct, revenuePct }
   */
  private async getRevenueByRateTypeForDay(hotelId: number, reportDate: DateTime) {
    const dayStr = reportDate.toFormat('yyyy-MM-dd')
    const transactions = await FolioTransaction.query()
      .where('hotel_id', hotelId)
      .where('current_working_date', dayStr)
      .where('category', TransactionCategory.ROOM)
      .where('transaction_type', TransactionType.CHARGE)
      .whereNotIn('status', ['cancelled', 'voided'])
      .whereRaw('COALESCE(is_voided, false) = false')
      .whereNotNull('reservation_room_id')
      .preload('reservationRoom', (rr) => {
        rr.preload('rateType', (rt) => {
          rt.select(['id', 'rate_type_name'])
        })
      })

    // Aggregate by rate type using in-memory grouping
    const byRate = new Map<string, { revenue: number, roomIds: Set<number>, order: number }>()
    for (const tx of transactions) {
      const rateName = tx.reservationRoom?.rateType?.rateTypeName || 'Unknown'
      const order = 0 // RateType has no sort_order; default to 0
      const group = byRate.get(rateName) || { revenue: 0, roomIds: new Set<number>(), order }
      group.revenue += Number(tx.amount || 0)
      if (tx.reservationRoomId) group.roomIds.add(Number(tx.reservationRoomId))
      // Always keep the smallest sort order if mixed
      group.order = Math.min(group.order, order)
      byRate.set(rateName, group)
    }

    const totals = Array.from(byRate.values()).reduce(
      (acc, g) => {
        acc.totalRevenue += g.revenue
        acc.totalNights += g.roomIds.size
        return acc
      },
      { totalRevenue: 0, totalNights: 0 }
    )

    const result = Array.from(byRate.entries()).map(([rateType, g]) => {
      const roomNights = g.roomIds.size
      const roomRevenue = g.revenue
      const adr = roomNights > 0 ? roomRevenue / roomNights : 0
      const nightsPct = totals.totalNights > 0 ? (roomNights / totals.totalNights) * 100 : 0
      const revenuePct = totals.totalRevenue > 0 ? (roomRevenue / totals.totalRevenue) * 100 : 0
      return { rateType, roomNights, roomRevenue, adr, nightsPct, revenuePct, order: g.order }
    })
    // Order by rate type sort order ascending, then by revenue desc
    return result
      .sort((a, b) => {
        if ((a.order ?? 0) !== (b.order ?? 0)) return (a.order ?? 0) - (b.order ?? 0)
        return b.roomRevenue - a.roomRevenue
      })
  }

  /**
   * Compute revenue by room type for a given audit day.
   * Shape per item:
   * { roomType, roomNights, roomRevenue, adr, nightsPct, revenuePct }
   */
  private async getRevenueByRoomTypeForDay(hotelId: number, reportDate: DateTime) {
    const dayStr = reportDate.toFormat('yyyy-MM-dd')
    const transactions = await FolioTransaction.query()
      .where('hotel_id', hotelId)
      .where('current_working_date', dayStr)
      .where('category', TransactionCategory.ROOM)
      .where('transaction_type', TransactionType.CHARGE)
      .whereNotIn('status', ['cancelled', 'voided'])
      .whereRaw('COALESCE(is_voided, false) = false')
      .whereNotNull('reservation_room_id')
      .preload('reservationRoom', (rr) => {
        rr.preload('roomType', (rt) => {
          rt.select(['id', 'room_type_name', 'sort_order'])
        })
      })

    // Aggregate by room type using in-memory grouping
    const byRoomType = new Map<string, { revenue: number, roomIds: Set<number>, order: number }>()
    for (const tx of transactions) {
      const roomTypeName = tx.reservationRoom?.roomType?.roomTypeName || 'Unknown'
      const order = Number(tx.reservationRoom?.roomType?.sortOrder ?? 0)
      const group = byRoomType.get(roomTypeName) || { revenue: 0, roomIds: new Set<number>(), order }
      group.revenue += Number(tx.amount || 0)
      if (tx.reservationRoomId) group.roomIds.add(Number(tx.reservationRoomId))
      group.order = Math.min(group.order, order)
      byRoomType.set(roomTypeName, group)
    }

    const totals = Array.from(byRoomType.values()).reduce(
      (acc, g) => {
        acc.totalRevenue += g.revenue
        acc.totalNights += g.roomIds.size
        return acc
      },
      { totalRevenue: 0, totalNights: 0 }
    )

    const result = Array.from(byRoomType.entries()).map(([roomType, g]) => {
      const roomNights = g.roomIds.size
      const roomRevenue = g.revenue
      const adr = roomNights > 0 ? roomRevenue / roomNights : 0
      const nightsPct = totals.totalNights > 0 ? (roomNights / totals.totalNights) * 100 : 0
      const revenuePct = totals.totalRevenue > 0 ? (roomRevenue / totals.totalRevenue) * 100 : 0
      return { roomType, roomNights, roomRevenue, adr, nightsPct, revenuePct, order: g.order }
    })
    // Order by room type sort order ascending, then by revenue desc
    return result
      .sort((a, b) => {
        if ((a.order ?? 0) !== (b.order ?? 0)) return (a.order ?? 0) - (b.order ?? 0)
        return b.roomRevenue - a.roomRevenue
      })
  }

  /**
   * Get Extra Charges data for Management Report
   */
  private async getManagementExtraChargesData(hotelId: number, reportDate: DateTime, ptdStartDate: DateTime, ytdStartDate: DateTime) {
    const { default: FolioTransaction } = await import('#models/folio_transaction')
    const { default: ExtraCharge } = await import('#models/extra_charge')

    // Get all extra charges for the hotel
    const extraCharges = await ExtraCharge.query()
      .where('hotel_id', hotelId)

      .select('id', 'name', 'short_code')

    const getExtraChargesByPeriod = async (startDate: DateTime, endDate: DateTime) => {
      // Get all folio transactions in the period
      const transactions = await FolioTransaction.query()
        .whereHas('folio', (folioQuery: any) => {
          folioQuery.whereHas('reservation', (reservationQuery: any) => {
            reservationQuery.where('hotel_id', hotelId)
          })
        })
        .whereBetween('current_working_date', [startDate.toFormat('yyyy-MM-dd'), endDate.toFormat('yyyy-MM-dd')])
        .whereNotIn('status', ['cancelled', 'voided'])
        .whereNot('isVoided', true)
        .whereNotNull('description')
        .where('category', TransactionCategory.EXTRACT_CHARGE)
        .where('transactionType', TransactionType.CHARGE)
        .select('description', 'amount')

      const extraChargeAmounts: any = {}
      let totalExtraCharges = 0

      // Initialize all extra charges with 0
      extraCharges.forEach(extraCharge => {
        extraChargeAmounts[extraCharge.name] = 0
      })

      // Match transaction descriptions with extra charge names
      transactions.forEach(transaction => {
        const description = transaction.description?.toLowerCase() || ''

        extraCharges.forEach(extraCharge => {
          const extraChargeName = extraCharge.name?.toLowerCase() || ''

          // Check if transaction description contains the extra charge name or short code
          if (description.includes(extraChargeName)) {
            logger.info(`Extra charge found: ${extraCharge.name} - ${transaction.amount}`)
            const amount = Number(transaction.amount || 0)
            extraChargeAmounts[extraCharge.name] += amount
            totalExtraCharges += amount
          }
        })
      })

      return { extraChargeAmounts, totalExtraCharges }
    }

    // Calculate for each period
    const todayData = await getExtraChargesByPeriod(reportDate, reportDate)
    const ptdData = await getExtraChargesByPeriod(ptdStartDate, reportDate)
    const ytdData = await getExtraChargesByPeriod(ytdStartDate, reportDate)

    // Build result with individual extra charges and totals
    const result: any = {
      extraCharges: {},
      totals: {
        today: todayData.totalExtraCharges,
        ptd: ptdData.totalExtraCharges,
        ytd: ytdData.totalExtraCharges
      }
    }

    // Add individual extra charge data
    extraCharges.forEach(extraCharge => {
      result.extraCharges[extraCharge.name] = {
        today: todayData.extraChargeAmounts[extraCharge.name] || 0,
        ptd: ptdData.extraChargeAmounts[extraCharge.name] || 0,
        ytd: ytdData.extraChargeAmounts[extraCharge.name] || 0
      }
    })

    return result
  }

  /**
   * Get Discount data for Management Report
   */
  private async getManagementDiscountData(hotelId: number, reportDate: DateTime, ptdStartDate: DateTime, ytdStartDate: DateTime) {
    const { default: FolioTransaction } = await import('#models/folio_transaction')
    const { default: Discount } = await import('#models/discount')

    // Get all active discounts for the hotel
    const discounts = await Discount.query()
      .where('hotel_id', hotelId)
      .where('status', 'active')

    const getDiscountData = async (discount: any, startDate: DateTime, endDate: DateTime) => {
      const transactions = await FolioTransaction.query()
        .whereHas('folio', (folioQuery: any) => {
          folioQuery.whereHas('reservation', (reservationQuery: any) => {
            reservationQuery.where('hotel_id', hotelId)
          })
        })
        .whereBetween('current_working_date', [startDate.toFormat('yyyy-MM-dd'), endDate.toFormat('yyyy-MM-dd')])
        .where('discount_id', discount.id)
        .where('status', 'posted')
        .whereNotIn('status', ['cancelled', 'voided'])
        .whereNot('isVoided', true)
        .whereNotNull('discount_amount')

      return transactions.reduce((sum: number, t: any) => sum + Math.abs(Number(t.discountAmount || 0)), 0)
    }

    const discountData = []
    let totalToday = 0
    let totalPtd = 0
    let totalYtd = 0

    for (const discount of discounts) {
      const today = await getDiscountData(discount, reportDate, reportDate)
      const ptd = await getDiscountData(discount, ptdStartDate, reportDate)
      const ytd = await getDiscountData(discount, ytdStartDate, reportDate)
      discountData.push({
        id: discount.id,
        name: discount.name,
        shortCode: discount.shortCode,
        type: discount.type,
        value: discount.value,
        applyOn: discount.applyOn,
        today,
        ptd,
        ytd
      })
      totalToday += today
      totalPtd += ptd
      totalYtd += ytd
    }

    return {
      discounts: discountData,
      totals: {
        today: totalToday,
        ptd: totalPtd,
        ytd: totalYtd
      },
      // Backward compatibility
      today: totalToday,
      ptd: totalPtd,
      ytd: totalYtd
    }
  }

  /**
   * Get Adjustments data for Management Report
   */
  private async getManagementAdjustmentsData(hotelId: number, reportDate: DateTime, ptdStartDate: DateTime, ytdStartDate: DateTime) {
    const { default: FolioTransaction } = await import('#models/folio_transaction')

    const getAdjustmentData = async (startDate: DateTime, endDate: DateTime) => {
      const transactions = await FolioTransaction.query()
        .whereHas('folio', (folioQuery: any) => {
          folioQuery.whereHas('reservation', (reservationQuery: any) => {
            reservationQuery.where('hotel_id', hotelId)
          })
        })
        .whereBetween('current_working_date', [startDate.toFormat('yyyy-MM-dd'), endDate.toFormat('yyyy-MM-dd')])
        .where('category', 'adjustment')
        .where('status', 'posted')
        .whereNotIn('status', ['cancelled', 'voided'])
        .whereNot('isVoided', true)
        .select('description', 'particular', 'amount')

      const adjustmentTypes: any = {}
      let totalAmount = 0

      transactions.forEach((transaction: any) => {
        const amount = Number(transaction.amount || 0)
        const description = transaction.particular

        // Check if it's a round off adjustment
        const isRoundOff = description.toLowerCase().includes('round') ||
          description.toLowerCase().includes('unit adjustment') ||
          Math.abs(amount) < 1 // Small amounts are likely round offs

        const adjustmentType = isRoundOff ? 'Round Off' : description
        if (isRoundOff) {
          if (!adjustmentTypes[adjustmentType]) {
            adjustmentTypes[adjustmentType] = 0
          }

          adjustmentTypes[adjustmentType] += amount
          totalAmount += amount
        }

      })

      return { types: adjustmentTypes, total: totalAmount }
    }

    const todayData = await getAdjustmentData(reportDate, reportDate)
    const ptdData = await getAdjustmentData(ptdStartDate, reportDate)
    const ytdData = await getAdjustmentData(ytdStartDate, reportDate)

    // Combine all adjustment types
    const allTypes = new Set([
      ...Object.keys(todayData.types),
      ...Object.keys(ptdData.types),
      ...Object.keys(ytdData.types)
    ])

    const adjustmentData = Array.from(allTypes).map(type => ({
      name: type,
      today: todayData.types[type] || 0,
      ptd: ptdData.types[type] || 0,
      ytd: ytdData.types[type] || 0
    })).filter(adj => adj.today !== 0 || adj.ptd !== 0 || adj.ytd !== 0)

    return {
      adjustments: adjustmentData,
      totals: {
        today: todayData.total,
        ptd: ptdData.total,
        ytd: ytdData.total
      },
      // Backward compatibility
      today: todayData.total,
      ptd: ptdData.total,
      ytd: ytdData.total
    }
  }

  /**
   * Get Tax data for Management Report
   */
  private async getManagementTaxData(hotelId: number, reportDate: DateTime, ptdStartDate: DateTime, ytdStartDate: DateTime) {
    const { default: FolioTransaction } = await import('#models/folio_transaction')
    const { default: Tax } = await import('#models/tax_rate')
    const taxs = await Tax.query().where('hotel_id', hotelId);
    // logger.info(taxs)

    const getTaxData = async (taxId: number, startDate: DateTime, endDate: DateTime) => {
      // Get all transactions with preloaded taxes relationship
      const transactions = await FolioTransaction.query()
        .whereNotNull('folio_id')
        .whereHas('folio', (folioQuery: any) => {
          folioQuery.whereHas('reservation', (reservationQuery: any) => {
            reservationQuery.where('hotel_id', hotelId)
          })
        })
        .whereBetween('current_working_date', [startDate.toFormat('yyyy-MM-dd'), endDate.toFormat('yyyy-MM-dd')])
        .where('status', 'posted')
        .whereNotIn('status', ['cancelled', 'voided'])
        .whereNot('isVoided', true)
        .preload('taxes', (taxQuery: any) => {
          taxQuery.where('hotel_id', hotelId)
        })
        .select('id', 'category', 'tax_amount', 'tax_rate', 'description', 'particular')


      let taxesAmount = 0

      transactions.forEach((transaction: any) => {
        // Process taxes from the relationship
        if (transaction.taxes && transaction.taxes.length > 0) {
          transaction.taxes.filter((tax: any) => tax.taxRateId === taxId).forEach((tax: any) => {
            taxesAmount += Number(tax.$pivot.taxAmount || 0)

          })
        }
      })

      return taxesAmount
    }
    const taxsData = []
    let totalToday = 0
    let totalPtd = 0
    let totalYtd = 0
    for (const tax of taxs) {
      const today = await getTaxData(tax.taxRateId, reportDate, reportDate)
      const ptd = await getTaxData(tax.taxRateId, ptdStartDate, reportDate)
      const ytd = await getTaxData(tax.taxRateId, ytdStartDate, reportDate)
      taxsData.push({
        name: tax.taxName,
        today,
        ptd,
        ytd
      })
      totalToday += today
      totalPtd += ptd
      totalYtd += ytd
    }
    return {
      taxes: taxsData,
      totals: {
        today: totalToday,
        ptd: totalPtd,
        ytd: totalYtd
      },
      // Backward compatibility
      today: totalToday,
      ptd: totalPtd,
      ytd: totalYtd
    }

  }

  /**
   * Get Payment data for Management Report
   */
  private async getManagementPaymentData(hotelId: number, reportDate: DateTime, ptdStartDate: DateTime, ytdStartDate: DateTime) {
    const { default: FolioTransaction } = await import('#models/folio_transaction')

    const getPaymentsByMethod = async (startDate: DateTime, endDate: DateTime) => {
      const paymentMethods = await PaymentMethod.query().where('hotel_id', hotelId).where('methodType', PaymentMethodType.CASH);
      const payments = await FolioTransaction.query()
        .whereHas('folio', (folioQuery: any) => {
          folioQuery.whereHas('reservation', (reservationQuery: any) => {
            reservationQuery.where('hotel_id', hotelId)
          })
        })
        .whereBetween('current_working_date', [startDate.toFormat('yyyy-MM-dd'), endDate.toFormat('yyyy-MM-dd')])
        .where('transaction_type', TransactionType.PAYMENT)
        .whereNotIn('status', ['cancel', 'voided'])
        .whereNot('isVoided', true)
        .select('paymentMethodId', 'totalAmount')
        .preload('paymentMethod')
      const paymentMethodsList: any = {}
      let totalPayments = 0
      paymentMethods.forEach(paymentMethod => {
        paymentMethodsList[paymentMethod.methodName] = 0
      })
      payments.filter(payment => payment.paymentMethod)?.forEach(payment => {
        const method: any = payment.paymentMethod.methodName
        const amount = Math.abs(payment.totalAmount || 0) // Payments are typically negative
        paymentMethodsList[method] += amount
        totalPayments += amount
      })

      return { methods: paymentMethodsList, total: totalPayments }
    }

    const todayPayments = await getPaymentsByMethod(reportDate, reportDate)
    const ptdPayments = await getPaymentsByMethod(ptdStartDate, reportDate)
    const ytdPayments = await getPaymentsByMethod(ytdStartDate, reportDate)

    // Combine all payment methods
    const allMethods = new Set([
      ...Object.keys(todayPayments.methods),
      ...Object.keys(ptdPayments.methods),
      ...Object.keys(ytdPayments.methods)
    ])

    const paymentsByMethod = {}
    allMethods.forEach(method => {
      paymentsByMethod[method] = {
        today: todayPayments.methods[method] || 0,
        ptd: ptdPayments.methods[method] || 0,
        ytd: ytdPayments.methods[method] || 0
      }
    })

    return {
      methods: paymentsByMethod,
      total: {
        today: todayPayments.total,
        ptd: ptdPayments.total,
        ytd: ytdPayments.total
      }
    }
  }

  /**
   * Placeholder methods for remaining sections - to be implemented
   */
  private async getManagementCityLedgerData(hotelId: number, reportDate: DateTime, ptdStartDate: DateTime, ytdStartDate: DateTime, currency: string) {
    try {
      const { default: FolioTransaction } = await import('#models/folio_transaction')
      const { default: PaymentMethod } = await import('#models/payment_method')
      const { default: CompanyAccount } = await import('#models/company_account')
      const { PaymentMethodType, TransactionType } = await import('#app/enums')

      // Get city ledger payment methods
      const cityLedgerPaymentMethods = await PaymentMethod.query()
        .where('hotel_id', hotelId)
        .where('method_type', PaymentMethodType.CITY_LEDGER)
        .where('is_active', true)

      const cityLedgerPaymentMethodIds = cityLedgerPaymentMethods.map(pm => pm.id)

      if (cityLedgerPaymentMethodIds.length === 0) {
        return {
          openingBalance: { today: 0, ptd: 0, ytd: 0 },
          paymentReceived: { today: 0, ptd: 0, ytd: 0 },
          chargesRaised: { today: 0, ptd: 0, ytd: 0 },
          outstandingCommission: { today: 0, ptd: 0, ytd: 0 },
          closingBalance: { today: 0, ptd: 0, ytd: 0 }
        }
      }

      // Calculate opening balance (transactions before each period)
      const openingBalanceToday = await FolioTransaction.query()
        .where('hotel_id', hotelId)
        .whereIn('payment_method_id', cityLedgerPaymentMethodIds)
        .where('current_working_date', '<', [reportDate.startOf('day').toFormat('yyyy-MM-dd'), reportDate.endOf('day').toFormat('yyyy-MM-dd')])
        .where('is_voided', false)
        .sum('amount as total')

      const openingBalancePTD = await FolioTransaction.query()
        .where('hotel_id', hotelId)
        .whereIn('payment_method_id', cityLedgerPaymentMethodIds)
        .where('current_working_date', '<', ptdStartDate.toFormat('yyyy-MM-dd'))
        .where('is_voided', false)
        .sum('amount as total')

      const openingBalanceYTD = await FolioTransaction.query()
        .where('hotel_id', hotelId)
        .whereIn('payment_method_id', cityLedgerPaymentMethodIds)
        .where('current_working_date', '<', ytdStartDate.toFormat('yyyy-MM-dd'))
        .where('is_voided', false)
        .sum('amount as total')

      // Calculate payments received (credit transactions)
      const paymentsToday = await FolioTransaction.query()
        .where('hotel_id', hotelId)
        .whereIn('payment_method_id', cityLedgerPaymentMethodIds)
        .where('transaction_type', TransactionType.PAYMENT)
        .whereBetween('current_working_date', [reportDate.startOf('day').toFormat('yyyy-MM-dd'), reportDate.endOf('day').toFormat('yyyy-MM-dd')])
        .where('is_voided', false)
        .sum('amount as total')

      const paymentsPTD = await FolioTransaction.query()
        .where('hotel_id', hotelId)
        .whereIn('payment_method_id', cityLedgerPaymentMethodIds)
        .where('transaction_type', TransactionType.PAYMENT)
        .whereBetween('current_working_date', [ptdStartDate.toFormat('yyyy-MM-dd'), reportDate.endOf('day').toFormat('yyyy-MM-dd')])
        .where('is_voided', false)
        .sum('amount as total')

      const paymentsYTD = await FolioTransaction.query()
        .where('hotel_id', hotelId)
        .whereIn('payment_method_id', cityLedgerPaymentMethodIds)
        .where('transaction_type', TransactionType.PAYMENT)
        .whereBetween('current_working_date', [ytdStartDate.toFormat('yyyy-MM-dd'), reportDate.endOf('day').toFormat('yyyy-MM-dd')])
        .where('is_voided', false)
        .sum('amount as total')

      // Calculate charges raised (debit transactions)
      const chargesToday = await FolioTransaction.query()
        .where('hotel_id', hotelId)
        .whereIn('payment_method_id', cityLedgerPaymentMethodIds)
        .where('transaction_type', TransactionType.CHARGE)
        .whereBetween('current_working_date', [reportDate.startOf('day').toFormat('yyyy-MM-dd'), reportDate.endOf('day').toFormat('yyyy-MM-dd')])
        .where('is_voided', false)
        .sum('amount as total')

      const chargesPTD = await FolioTransaction.query()
        .where('hotel_id', hotelId)
        .whereIn('payment_method_id', cityLedgerPaymentMethodIds)
        .where('transaction_type', TransactionType.CHARGE)
        .whereBetween('current_working_date', [ptdStartDate.toFormat('yyyy-MM-dd'), reportDate.endOf('day').toFormat('yyyy-MM-dd')])
        .where('is_voided', false)
        .sum('amount as total')

      const chargesYTD = await FolioTransaction.query()
        .where('hotel_id', hotelId)
        .whereIn('payment_method_id', cityLedgerPaymentMethodIds)
        .where('transaction_type', TransactionType.CHARGE)
        .whereBetween('current_working_date', [ytdStartDate.toFormat('yyyy-MM-dd'), reportDate.endOf('day').toFormat('yyyy-MM-dd')])
        .where('is_voided', false)
        .sum('amount as total')

      // Calculate outstanding commission (commission amounts not yet paid)
      const commissionToday = await FolioTransaction.query()
        .where('hotel_id', hotelId)
        .whereIn('payment_method_id', cityLedgerPaymentMethodIds)
        .where('is_commissionable', true)
        .whereBetween('current_working_date', [reportDate.startOf('day').toFormat('yyyy-MM-dd'), reportDate.endOf('day').toFormat('yyyy-MM-dd')])
        .where('is_voided', false)
        .sum('commission_amount as total')

      const commissionPTD = await FolioTransaction.query()
        .where('hotel_id', hotelId)
        .whereIn('payment_method_id', cityLedgerPaymentMethodIds)
        .where('is_commissionable', true)
        .whereBetween('current_working_date', [ptdStartDate.toFormat('yyyy-MM-dd'), reportDate.endOf('day').toFormat('yyyy-MM-dd')])
        .where('is_voided', false)
        .sum('commission_amount as total')

      const commissionYTD = await FolioTransaction.query()
        .where('hotel_id', hotelId)
        .whereIn('payment_method_id', cityLedgerPaymentMethodIds)
        .where('is_commissionable', true)
        .whereBetween('current_working_date', [ytdStartDate.toFormat('yyyy-MM-dd'), reportDate.endOf('day').toFormat('yyyy-MM-dd')])
        .where('is_voided', false)
        .sum('commission_amount as total')

      // Calculate closing balance
      const closingBalanceToday = (openingBalanceToday[0]?.$extras?.total || 0) +
        (chargesToday[0]?.$extras?.total || 0) -
        Math.abs(paymentsToday[0]?.$extras?.total || 0)

      const closingBalancePTD = (openingBalancePTD[0]?.$extras?.total || 0) +
        (chargesPTD[0]?.$extras?.total || 0) -
        Math.abs(paymentsPTD[0]?.$extras?.total || 0)

      const closingBalanceYTD = (openingBalanceYTD[0]?.$extras?.total || 0) +
        (chargesYTD[0]?.$extras?.total || 0) -
        Math.abs(paymentsYTD[0]?.$extras?.total || 0)

      return {
        openingBalance: {
          today: openingBalanceToday[0]?.$extras?.total || 0,
          ptd: openingBalancePTD[0]?.$extras?.total || 0,
          ytd: openingBalanceYTD[0]?.$extras?.total || 0
        },
        paymentReceived: {
          today: Math.abs(paymentsToday[0]?.$extras?.total || 0),
          ptd: Math.abs(paymentsPTD[0]?.$extras?.total || 0),
          ytd: Math.abs(paymentsYTD[0]?.$extras?.total || 0)
        },
        chargesRaised: {
          today: chargesToday[0]?.$extras?.total || 0,
          ptd: chargesPTD[0]?.$extras?.total || 0,
          ytd: chargesYTD[0]?.$extras?.total || 0
        },
        outstandingCommission: {
          today: commissionToday[0]?.$extras?.total || 0,
          ptd: commissionPTD[0]?.$extras?.total || 0,
          ytd: commissionYTD[0]?.$extras?.total || 0
        },
        closingBalance: {
          today: closingBalanceToday,
          ptd: closingBalancePTD,
          ytd: closingBalanceYTD
        }
      }
    } catch (error) {
      console.error('Error in getManagementCityLedgerData:', error)
      return {
        openingBalance: { today: 0, ptd: 0, ytd: 0 },
        paymentReceived: { today: 0, ptd: 0, ytd: 0 },
        chargesRaised: { today: 0, ptd: 0, ytd: 0 },
        outstandingCommission: { today: 0, ptd: 0, ytd: 0 },
        closingBalance: { today: 0, ptd: 0, ytd: 0 }
      }
    }
  }

  private async getManagementAdvanceDepositLedgerData(hotelId: number, reportDate: DateTime, ptdStartDate: DateTime, ytdStartDate: DateTime, currency: string) {
    try {
      const { default: FolioTransaction } = await import('#models/folio_transaction')
      const { default: PaymentMethod } = await import('#models/payment_method')
      const { PaymentMethodType, TransactionType } = await import('#app/enums')

      // Get advance deposit payment methods
      const advanceDepositPaymentMethods = await PaymentMethod.query()
        .where('hotel_id', hotelId)
        .where('method_type', PaymentMethodType.CASH)

      const advanceDepositPaymentMethodIds = advanceDepositPaymentMethods.map(pm => pm.id)

      if (advanceDepositPaymentMethodIds.length === 0) {
        return {
          openingBalance: { today: 0, ptd: 0, ytd: 0 },
          advanceDepositCollected: { today: 0, ptd: 0, ytd: 0 },
          balanceTransferToGuestLedger: { today: 0, ptd: 0, ytd: 0 },
          closingBalance: { today: 0, ptd: 0, ytd: 0 }
        }
      }

      // Calculate opening balance (advance deposit balance before each period)
      const openingBalanceToday = await FolioTransaction.query()
        .where('hotel_id', hotelId)
        .whereIn('payment_method_id', advanceDepositPaymentMethodIds)
        .where('current_working_date', '<', reportDate.startOf('day').toFormat('yyyy-MM-dd'))
        .where('category', TransactionCategory.DEPOSIT)
        .where('is_voided', false)
        .sum('amount as total')

      const openingBalancePTD = await FolioTransaction.query()
        .where('hotel_id', hotelId)
        .whereIn('payment_method_id', advanceDepositPaymentMethodIds)
        .where('current_working_date', '<', ptdStartDate.toFormat('yyyy-MM-dd'))
        .where('is_voided', false)
        .sum('amount as total')

      const openingBalanceYTD = await FolioTransaction.query()
        .where('hotel_id', hotelId)
        .whereIn('payment_method_id', advanceDepositPaymentMethodIds)
        .where('current_working_date', '<', ytdStartDate.toFormat('yyyy-MM-dd'))
        .where('is_voided', false)
        .sum('amount as total')

      // Calculate advance deposits collected (new deposits received)
      const depositsToday = await FolioTransaction.query()
        .where('hotel_id', hotelId)
        .whereIn('payment_method_id', advanceDepositPaymentMethodIds)
        .where('transaction_type', TransactionType.PAYMENT)
        .where('is_advance_deposit', true)
        .whereBetween('current_working_date', [reportDate.startOf('day').toFormat('yyyy-MM-dd'), reportDate.endOf('day').toFormat('yyyy-MM-dd')])
        .where('is_voided', false)
        .sum('amount as total')

      const depositsPTD = await FolioTransaction.query()
        .where('hotel_id', hotelId)
        .whereIn('payment_method_id', advanceDepositPaymentMethodIds)
        .where('transaction_type', TransactionType.PAYMENT)
        .where('is_advance_deposit', true)
        .whereBetween('current_working_date', [ptdStartDate.toFormat('yyyy-MM-dd'), reportDate.endOf('day').toFormat('yyyy-MM-dd')])
        .where('is_voided', false)
        .sum('amount as total')

      const depositsYTD = await FolioTransaction.query()
        .where('hotel_id', hotelId)
        .whereIn('payment_method_id', advanceDepositPaymentMethodIds)
        .where('transaction_type', TransactionType.PAYMENT)
        .where('is_advance_deposit', true)
        .whereBetween('current_working_date', [ytdStartDate, reportDate.endOf('day')])
        .where('is_voided', false)
        .sum('amount as total')

      // Calculate balance transfers to guest ledger (advance deposits used for charges)
      const transfersToday = await FolioTransaction.query()
        .where('hotel_id', hotelId)
        .whereIn('payment_method_id', advanceDepositPaymentMethodIds)
        .where('transaction_type', TransactionType.TRANSFER)
        .where('is_transfer_from_advance_deposit', true)
        .whereBetween('current_working_date', [reportDate.startOf('day').toFormat('yyyy-MM-dd'), reportDate.endOf('day').toFormat('yyyy-MM-dd')])
        .where('is_voided', false)
        .sum('amount as total')

      const transfersPTD = await FolioTransaction.query()
        .where('hotel_id', hotelId)
        .whereIn('payment_method_id', advanceDepositPaymentMethodIds)
        .where('transaction_type', TransactionType.TRANSFER)
        .where('is_transfer_from_advance_deposit', true)
        .whereBetween('current_working_date', [ptdStartDate.toFormat('yyyy-MM-dd'), reportDate.endOf('day').toFormat('yyyy-MM-dd')])
        .where('is_voided', false)
        .sum('amount as total')

      const transfersYTD = await FolioTransaction.query()
        .where('hotel_id', hotelId)
        .whereIn('payment_method_id', advanceDepositPaymentMethodIds)
        .where('transaction_type', TransactionType.TRANSFER)
        .where('is_transfer_from_advance_deposit', true)
        .whereBetween('current_working_date', [ytdStartDate, reportDate.endOf('day')])
        .where('is_voided', false)
        .sum('amount as total')

      // Calculate closing balance
      const closingBalanceToday = (openingBalanceToday[0]?.$extras?.total || 0) +
        Math.abs(depositsToday[0]?.$extras?.total || 0) -
        Math.abs(transfersToday[0]?.$extras?.total || 0)

      const closingBalancePTD = (openingBalancePTD[0]?.$extras?.total || 0) +
        Math.abs(depositsPTD[0]?.$extras?.total || 0) -
        Math.abs(transfersPTD[0]?.$extras?.total || 0)

      const closingBalanceYTD = (openingBalanceYTD[0]?.$extras?.total || 0) +
        Math.abs(depositsYTD[0]?.$extras?.total || 0) -
        Math.abs(transfersYTD[0]?.$extras?.total || 0)

      return {
        openingBalance: {
          today: openingBalanceToday[0]?.$extras?.total || 0,
          ptd: openingBalancePTD[0]?.$extras?.total || 0,
          ytd: openingBalanceYTD[0]?.$extras?.total || 0
        },
        advanceDepositCollected: {
          today: Math.abs(depositsToday[0]?.$extras?.total || 0),
          ptd: Math.abs(depositsPTD[0]?.$extras?.total || 0),
          ytd: Math.abs(depositsYTD[0]?.$extras?.total || 0)
        },
        balanceTransferToGuestLedger: {
          today: Math.abs(transfersToday[0]?.$extras?.total || 0),
          ptd: Math.abs(transfersPTD[0]?.$extras?.total || 0),
          ytd: Math.abs(transfersYTD[0]?.$extras?.total || 0)
        },
        closingBalance: {
          today: closingBalanceToday,
          ptd: closingBalancePTD,
          ytd: closingBalanceYTD
        }
      }
    } catch (error) {
      console.error('Error in getManagementAdvanceDepositLedgerData:', error)
      return {
        openingBalance: { today: 0, ptd: 0, ytd: 0 },
        advanceDepositCollected: { today: 0, ptd: 0, ytd: 0 },
        balanceTransferToGuestLedger: { today: 0, ptd: 0, ytd: 0 },
        closingBalance: { today: 0, ptd: 0, ytd: 0 }
      }
    }
  }

  private async getManagementGuestLedgerData(hotelId: number, reportDate: DateTime, ptdStartDate: DateTime, ytdStartDate: DateTime, currency: string) {
    try {
      const { default: FolioTransaction } = await import('#models/folio_transaction')
      const { default: Folio } = await import('#models/folio')
      const { default: PaymentMethod } = await import('#models/payment_method')
      const { PaymentMethodType, TransactionType, FolioType } = await import('#app/enums')

      // Get guest ledger folios (excluding city ledger and advance deposit folios)
      const guestFolios = await Folio.query()
        .where('hotel_id', hotelId)
        .where('folio_type', FolioType.GUEST)

      const guestFolioIds = guestFolios.map(f => f.id)

      if (guestFolioIds.length === 0) {
        return {
          openingBalance: { today: 0, ptd: 0, ytd: 0 },
          carryForwardedAdvanceDeposit: { today: 0, ptd: 0, ytd: 0 },
          chargePostedToGuestLedger: { today: 0, ptd: 0, ytd: 0 },
          settlementByGuest: { today: 0, ptd: 0, ytd: 0 },
          outstandingPaymentOnCharges: { today: 0, ptd: 0, ytd: 0 },
          transferFromAdvanceDeposit: { today: 0, ptd: 0, ytd: 0 },
          closingBalance: { today: 0, ptd: 0, ytd: 0 }
        }
      }

      // Calculate opening balance (guest ledger balance before each period)
      const openingBalanceToday = await FolioTransaction.query()
        .where('hotel_id', hotelId)
        .whereIn('folio_id', guestFolioIds)
        .where('current_working_date', '<', reportDate.startOf('day'))
        .where('is_voided', false)
        .sum('amount as total')

      const openingBalancePTD = await FolioTransaction.query()
        .where('hotel_id', hotelId)
        .whereIn('folio_id', guestFolioIds)
        .where('current_working_date', '<', ptdStartDate)
        .where('is_voided', false)
        .sum('amount as total')

      const openingBalanceYTD = await FolioTransaction.query()
        .where('hotel_id', hotelId)
        .whereIn('folio_id', guestFolioIds)
        .where('current_working_date', '<', ytdStartDate.toFormat('yyyy-MM-dd'))
        .where('is_voided', false)
        .sum('amount as total')

      // Calculate carry forwarded advance deposits (transfers from advance deposit to guest ledger)
      const advanceDepositTransfersToday = await FolioTransaction.query()
        .where('hotel_id', hotelId)
        .whereIn('folio_id', guestFolioIds)
        .where('transaction_type', TransactionType.TRANSFER)
        .where('is_transfer_from_advance_deposit', true)
        .whereBetween('current_working_date', [reportDate.startOf('day').toFormat('yyyy-MM-dd'), reportDate.endOf('day').toFormat('yyyy-MM-dd')])
        .where('is_voided', false)
        .sum('amount as total')

      const advanceDepositTransfersPTD = await FolioTransaction.query()
        .where('hotel_id', hotelId)
        .whereIn('folio_id', guestFolioIds)
        .where('transaction_type', TransactionType.TRANSFER)
        .where('is_transfer_from_advance_deposit', true)
        .whereBetween('current_working_date', [ptdStartDate.toFormat('yyyy-MM-dd'), reportDate.endOf('day').toFormat('yyyy-MM-dd')])
        .where('is_voided', false)
        .sum('amount as total')

      const advanceDepositTransfersYTD = await FolioTransaction.query()
        .where('hotel_id', hotelId)
        .whereIn('folio_id', guestFolioIds)
        .where('transaction_type', TransactionType.TRANSFER)
        .where('is_transfer_from_advance_deposit', true)
        .whereBetween('current_working_date', [ytdStartDate.toFormat('yyyy-MM-dd'), reportDate.endOf('day').toFormat('yyyy-MM-dd')])
        .where('is_voided', false)
        .sum('amount as total')

      // Calculate charges posted to guest ledger
      const chargesToday = await FolioTransaction.query()
        .where('hotel_id', hotelId)
        .whereIn('folio_id', guestFolioIds)
        .where('transaction_type', TransactionType.CHARGE)
        .whereBetween('current_working_date', [reportDate.startOf('day').toFormat('yyyy-MM-dd'), reportDate.endOf('day').toFormat('yyyy-MM-dd')])
        .where('is_voided', false)
        .sum('amount as total')

      const chargesPTD = await FolioTransaction.query()
        .where('hotel_id', hotelId)
        .whereIn('folio_id', guestFolioIds)
        .where('transaction_type', TransactionType.CHARGE)
        .whereBetween('current_working_date', [ptdStartDate.toFormat('yyyy-MM-dd'), reportDate.endOf('day').toFormat('yyyy-MM-dd')])
        .where('is_voided', false)
        .sum('amount as total')

      const chargesYTD = await FolioTransaction.query()
        .where('hotel_id', hotelId)
        .whereIn('folio_id', guestFolioIds)
        .where('transaction_type', TransactionType.CHARGE)
        .whereBetween('current_working_date', [ytdStartDate.toFormat('yyyy-MM-dd'), reportDate.endOf('day').toFormat('yyyy-MM-dd')])
        .where('is_voided', false)
        .sum('amount as total')

      // Calculate settlements by guest (payments made by guests)
      const settlementsToday = await FolioTransaction.query()
        .where('hotel_id', hotelId)
        .whereIn('folio_id', guestFolioIds)
        .where('transaction_type', TransactionType.PAYMENT)
        .where('is_advance_deposit', false)
        .whereBetween('current_working_date', [reportDate.startOf('day').toFormat('yyyy-MM-dd'), reportDate.endOf('day').toFormat('yyyy-MM-dd')])
        .where('is_voided', false)
        .sum('amount as total')

      const settlementsPTD = await FolioTransaction.query()
        .where('hotel_id', hotelId)
        .whereIn('folio_id', guestFolioIds)
        .where('transaction_type', TransactionType.PAYMENT)
        .where('is_advance_deposit', false)
        .whereBetween('current_working_date', [ptdStartDate.toFormat('yyyy-MM-dd'), reportDate.endOf('day').toFormat('yyyy-MM-dd')])
        .where('is_voided', false)
        .sum('amount as total')

      const settlementsYTD = await FolioTransaction.query()
        .where('hotel_id', hotelId)
        .whereIn('folio_id', guestFolioIds)
        .where('transaction_type', TransactionType.PAYMENT)
        .where('is_advance_deposit', false)
        .whereBetween('current_working_date', [ytdStartDate.toFormat('yyyy-MM-dd'), reportDate.endOf('day').toFormat('yyyy-MM-dd')])
        .where('is_voided', false)
        .sum('amount as total')

      // Calculate outstanding payments (current balance on guest folios)
      const outstandingToday = await Folio.query()
        .whereIn('id', guestFolioIds)
        .where('updated_at', '<=', reportDate.endOf('day').toFormat('yyyy-MM-dd'))
        .sum('balance as total')

      const outstandingPTD = await Folio.query()
        .whereIn('id', guestFolioIds)
        .where('updated_at', '<=', reportDate.endOf('day').toFormat('yyyy-MM-dd'))
        .sum('balance as total')

      const outstandingYTD = await Folio.query()
        .whereIn('id', guestFolioIds)
        .where('updated_at', '<=', reportDate.endOf('day').toFormat('yyyy-MM-dd'))
        .sum('balance as total')

      // Calculate closing balance
      const closingBalanceToday = (openingBalanceToday[0]?.$extras?.total || 0) +
        (chargesToday[0]?.$extras?.total || 0) +
        Math.abs(advanceDepositTransfersToday[0]?.$extras?.total || 0) -
        Math.abs(settlementsToday[0]?.$extras?.total || 0)

      const closingBalancePTD = (openingBalancePTD[0]?.$extras?.total || 0) +
        (chargesPTD[0]?.$extras?.total || 0) +
        Math.abs(advanceDepositTransfersPTD[0]?.$extras?.total || 0) -
        Math.abs(settlementsPTD[0]?.$extras?.total || 0)

      const closingBalanceYTD = (openingBalanceYTD[0]?.$extras?.total || 0) +
        (chargesYTD[0]?.$extras?.total || 0) +
        Math.abs(advanceDepositTransfersYTD[0]?.$extras?.total || 0) -
        Math.abs(settlementsYTD[0]?.$extras?.total || 0)

      return {
        openingBalance: {
          today: openingBalanceToday[0]?.$extras?.total || 0,
          ptd: openingBalancePTD[0]?.$extras?.total || 0,
          ytd: openingBalanceYTD[0]?.$extras?.total || 0
        },
        carryForwardedAdvanceDeposit: {
          today: Math.abs(advanceDepositTransfersToday[0]?.$extras?.total || 0),
          ptd: Math.abs(advanceDepositTransfersPTD[0]?.$extras?.total || 0),
          ytd: Math.abs(advanceDepositTransfersYTD[0]?.$extras?.total || 0)
        },
        chargePostedToGuestLedger: {
          today: chargesToday[0]?.$extras?.total || 0,
          ptd: chargesPTD[0]?.$extras?.total || 0,
          ytd: chargesYTD[0]?.$extras?.total || 0
        },
        settlementByGuest: {
          today: Math.abs(settlementsToday[0]?.$extras?.total || 0),
          ptd: Math.abs(settlementsPTD[0]?.$extras?.total || 0),
          ytd: Math.abs(settlementsYTD[0]?.$extras?.total || 0)
        },
        outstandingPaymentOnCharges: {
          today: outstandingToday[0]?.$extras?.total || 0,
          ptd: outstandingPTD[0]?.$extras?.total || 0,
          ytd: outstandingYTD[0]?.$extras?.total || 0
        },
        transferFromAdvanceDeposit: {
          today: Math.abs(advanceDepositTransfersToday[0]?.$extras?.total || 0),
          ptd: Math.abs(advanceDepositTransfersPTD[0]?.$extras?.total || 0),
          ytd: Math.abs(advanceDepositTransfersYTD[0]?.$extras?.total || 0)
        },
        closingBalance: {
          today: closingBalanceToday,
          ptd: closingBalancePTD,
          ytd: closingBalanceYTD
        }
      }
    } catch (error) {
      console.error('Error in getManagementGuestLedgerData:', error)
      return {
        openingBalance: { today: 0, ptd: 0, ytd: 0 },
        carryForwardedAdvanceDeposit: { today: 0, ptd: 0, ytd: 0 },
        chargePostedToGuestLedger: { today: 0, ptd: 0, ytd: 0 },
        settlementByGuest: { today: 0, ptd: 0, ytd: 0 },
        outstandingPaymentOnCharges: { today: 0, ptd: 0, ytd: 0 },
        transferFromAdvanceDeposit: { today: 0, ptd: 0, ytd: 0 },
        closingBalance: { today: 0, ptd: 0, ytd: 0 }
      }
    }
  }

  private async getManagementStatisticsData(hotelId: number, reportDate: DateTime, roomCharges: any, roomSummary: any) {
    try {
      // Extract values from roomSummary
      const totalAvailableRoomNights = roomSummary.totalAvailableRoomNights || { today: 0, ptd: 0, ytd: 0 };
      const soldRooms = roomSummary.soldRoom || { today: 0, ptd: 0, ytd: 0 };

      // Extract values from roomCharges
      const roomRevenue = roomCharges.roomCharges || { today: 0, ptd: 0, ytd: 0 };

      // Calculate Occupancy Rate
      const occupancyRate = {
        today: totalAvailableRoomNights.today > 0 ? (soldRooms.today / totalAvailableRoomNights.today) * 100 : 0,
        ptd: totalAvailableRoomNights.ptd > 0 ? (soldRooms.ptd / totalAvailableRoomNights.ptd) * 100 : 0,
        ytd: totalAvailableRoomNights.ytd > 0 ? (soldRooms.ytd / totalAvailableRoomNights.ytd) * 100 : 0,
      };

      // Calculate Average Daily Rate (ADR)
      const averageDailyRate = {
        today: soldRooms.today > 0 ? roomRevenue.today / soldRooms.today : 0,
        ptd: soldRooms.ptd > 0 ? roomRevenue.ptd / soldRooms.ptd : 0,
        ytd: soldRooms.ytd > 0 ? roomRevenue.ytd / soldRooms.ytd : 0,
      };

      // Calculate Revenue Per Available Room (RevPAR)
      const revenuePerAvailableRoom = {
        today: totalAvailableRoomNights.today > 0 ? roomRevenue.today / totalAvailableRoomNights.today : 0,
        ptd: totalAvailableRoomNights.ptd > 0 ? roomRevenue.ptd / totalAvailableRoomNights.ptd : 0,
        ytd: totalAvailableRoomNights.ytd > 0 ? roomRevenue.ytd / totalAvailableRoomNights.ytd : 0,
      };

      return {
        occupancyRate: {
          today: Math.round(occupancyRate.today * 100) / 100,
          ptd: Math.round(occupancyRate.ptd * 100) / 100,
          ytd: Math.round(occupancyRate.ytd * 100) / 100,
        },
        averageDailyRate: {
          today: Math.round(averageDailyRate.today * 100) / 100,
          ptd: Math.round(averageDailyRate.ptd * 100) / 100,
          ytd: Math.round(averageDailyRate.ytd * 100) / 100,
        },
        revenuePerAvailableRoom: {
          today: Math.round(revenuePerAvailableRoom.today * 100) / 100,
          ptd: Math.round(revenuePerAvailableRoom.ptd * 100) / 100,
          ytd: Math.round(revenuePerAvailableRoom.ytd * 100) / 100,
        },
      };
    } catch (error) {
      console.error('Error in getManagementStatisticsData:', error);
      return {
        occupancyRate: { today: 0, ptd: 0, ytd: 0 },
        averageDailyRate: { today: 0, ptd: 0, ytd: 0 },
        revenuePerAvailableRoom: { today: 0, ptd: 0, ytd: 0 },
      };
    }
  }

  private async getManagementRoomSummaryData(hotelId: number, reportDate: DateTime) {
    try {
      const { default: Room } = await import('#models/room')
      const { default: Reservation } = await import('#models/reservation')
      const { default: ReservationRoom } = await import('#models/reservation_room')
      const { default: RoomBlock } = await import('#models/room_block')

      // Calculate PTD and YTD start dates
      const ptdStartDate = reportDate.startOf('month')
      const ytdStartDate = reportDate.startOf('year')

      // Get total rooms for the hotel
      const totalRooms: any = await Database.from('rooms').where('hotel_id', hotelId).count('* as total')
      logger.info('total room ')
      logger.info(JSON.stringify(totalRooms[0].total))

      // Get blocked rooms for each period
      const blockedRoomsToday = await RoomBlock.query()
        .where('hotel_id', hotelId)
        .where('block_from_date', '<=', reportDate.toFormat('yyyy-MM-dd'))
        .where('block_to_date', '>=', reportDate.toFormat('yyyy-MM-dd'))
        .count('* as total')

      const blockedRoomsPTD = await RoomBlock.query()
        .where('hotel_id', hotelId)
        .whereBetween('block_from_date', [ptdStartDate.toFormat('yyyy-MM-dd'), reportDate.toFormat('yyyy-MM-dd')])
        .count('* as total')

      const blockedRoomsYTD = await RoomBlock.query()
        .where('hotel_id', hotelId)
        .whereBetween('block_from_date', [ytdStartDate.toFormat('yyyy-MM-dd'), reportDate.toFormat('yyyy-MM-dd')])
        .count('* as total')

      // Get guest counts (adults and children) for each period
      const guestCountsToday = await Reservation.query()
        .where('hotel_id', hotelId)
        .whereBetween('arrived_date', [reportDate.startOf('day').toFormat('yyyy-MM-dd'), reportDate.endOf('day').toFormat('yyyy-MM-dd')])
        .whereNotIn('status', ['cancelled', 'no_show', 'voided'])
        .sum('adults as adults')
        .sum('children as children')

      const guestCountsPTD = await Reservation.query()
        .where('hotel_id', hotelId)
        .whereBetween('arrived_date', [ptdStartDate.toFormat('yyyy-MM-dd'), reportDate.endOf('day').toFormat('yyyy-MM-dd')])
        .whereNotIn('status', ['cancelled', 'no_show', 'voided'])
        .sum('adults as adults')
        .sum('children as children')

      const guestCountsYTD = await Reservation.query()
        .where('hotel_id', hotelId)
        .whereBetween('arrived_date', [ytdStartDate.toFormat('yyyy-MM-dd'), reportDate.endOf('day').toFormat('yyyy-MM-dd')])
        .whereNotIn('status', ['cancelled', 'no_show', 'voided'])
        .sum('adults as adults')
        .sum('children as children')

      // Calculate available room nights for each period
      const totalRoomsCount = parseInt(totalRooms[0].total)
      const availableRoomNightsToday = totalRoomsCount - (blockedRoomsToday[0].$extras.total || 0)
      const availableRoomNightsPTD = totalRoomsCount * Math.abs(ptdStartDate.diff(reportDate, 'days').days) - (blockedRoomsPTD[0].$extras.total || 0)
      const availableRoomNightsYTD = totalRoomsCount * Math.abs(ytdStartDate.diff(reportDate, 'days').days) - (blockedRoomsYTD[0].$extras.total || 0)

      // Get sold rooms (occupied rooms) for each period
      const soldRoomsToday = await ReservationRoom.query()
        .whereHas('reservation', (reservationQuery) => {
          reservationQuery.where('hotel_id', hotelId)
            .whereBetween('arrived_date', [reportDate.startOf('day'), reportDate.endOf('day')])
            .whereNotIn('status', ['cancelled', 'no_show', 'voided'])
        })
        .where('status', 'checked_in')
        .count('* as total')

      const soldRoomsPTD = await ReservationRoom.query()
        .whereHas('reservation', (reservationQuery) => {
          reservationQuery.where('hotel_id', hotelId)
            .whereBetween('arrived_date', [ptdStartDate, reportDate.endOf('day')])
            .whereNotIn('status', ['cancelled', 'no_show', 'voided'])
        })
        .where('status', 'checked_in')
        .count('* as total')

      const soldRoomsYTD = await ReservationRoom.query()
        .whereHas('reservation', (reservationQuery) => {
          reservationQuery.where('hotel_id', hotelId)
            .whereBetween('arrived_date', [ytdStartDate, reportDate.endOf('day')])
            .whereNotIn('status', ['cancelled', 'no_show', 'voided'])
        })
        .where('status', 'checked_in')
        .count('* as total')

      // Get day use rooms for each period
      const dayUseRoomsToday = await ReservationRoom.query()
        .whereHas('reservation', (reservationQuery) => {
          reservationQuery.where('hotel_id', hotelId)
            .whereBetween('arrived_date', [reportDate.startOf('day'), reportDate.endOf('day')])
            .where('customer_type', 'day_use')
        })
        .count('* as total')

      const dayUseRoomsPTD = await ReservationRoom.query()
        .whereHas('reservation', (reservationQuery) => {
          reservationQuery.where('hotel_id', hotelId)
            .whereBetween('arrived_date', [ptdStartDate, reportDate.endOf('day')])
            .where('customer_type', 'day_use')
        })
        .count('* as total')

      const dayUseRoomsYTD = await ReservationRoom.query()
        .whereHas('reservation', (reservationQuery) => {
          reservationQuery.where('hotel_id', hotelId)
            .whereBetween('arrived_date', [ytdStartDate, reportDate.endOf('day')])
            .where('customer_type', 'day_use')
        })
        .count('* as total')

      // Get complimentary rooms for each period
      const complimentaryRoomsToday = await Reservation.query()
        .where('hotel_id', hotelId)
        .whereBetween('arrived_date', [reportDate.startOf('day').toFormat('yyyy-MM-dd'), reportDate.endOf('day').toFormat('yyyy-MM-dd')])
        .where('complimentary_room', true)
        .whereNotIn('status', ['cancelled', 'no_show', 'voided'])
        .count('* as total')

      const complimentaryRoomsPTD = await Reservation.query()
        .where('hotel_id', hotelId)
        .whereBetween('arrived_date', [ptdStartDate.toFormat('yyyy-MM-dd'), reportDate.endOf('day').toFormat('yyyy-MM-dd')])
        .where('complimentary_room', true)
        .whereNotIn('status', ['cancelled', 'no_show', 'voided'])
        .count('* as total')

      const complimentaryRoomsYTD = await Reservation.query()
        .where('hotel_id', hotelId)
        .whereBetween('arrived_date', [ytdStartDate.toFormat('yyyy-MM-dd'), reportDate.endOf('day').toFormat('yyyy-MM-dd')])
        .where('complimentary_room', true)
        .whereNotIn('status', ['cancelled', 'no_show', 'voided'])
        .count('* as total')

      // Get no show rooms for each period
      const noShowRoomsToday = await Reservation.query()
        .where('hotel_id', hotelId)
        .whereBetween('arrived_date', [reportDate.startOf('day').toFormat('yyyy-MM-dd'), reportDate.endOf('day').toFormat('yyyy-MM-dd')])
        .where('status', 'no_show')
        .count('* as total')

      const noShowRoomsPTD = await Reservation.query()
        .where('hotel_id', hotelId)
        .whereBetween('arrived_date', [ptdStartDate.toFormat('yyyy-MM-dd'), reportDate.endOf('day').toFormat('yyyy-MM-dd')])
        .where('status', 'no_show')
        .count('* as total')

      const noShowRoomsYTD = await Reservation.query()
        .where('hotel_id', hotelId)
        .whereBetween('arrived_date', [ytdStartDate.toFormat('yyyy-MM-dd'), reportDate.endOf('day').toFormat('yyyy-MM-dd')])
        .where('status', 'no_show')
        .count('* as total')

      // Calculate average guests per room
      const totalGuestsToday = (guestCountsToday[0].$extras.adults || 0) + (guestCountsToday[0].$extras.children || 0)
      const totalGuestsPTD = (guestCountsPTD[0].$extras.adults || 0) + (guestCountsPTD[0].$extras.children || 0)
      const totalGuestsYTD = (guestCountsYTD[0].$extras.adults || 0) + (guestCountsYTD[0].$extras.children || 0)

      const avgGuestsPerRoomToday = (soldRoomsToday[0].$extras.total || 0) > 0 ? totalGuestsToday / (soldRoomsToday[0].$extras.total || 1) : 0
      const avgGuestsPerRoomPTD = (soldRoomsPTD[0].$extras.total || 0) > 0 ? totalGuestsPTD / (soldRoomsPTD[0].$extras.total || 1) : 0
      const avgGuestsPerRoomYTD = (soldRoomsYTD[0].$extras.total || 0) > 0 ? totalGuestsYTD / (soldRoomsYTD[0].$extras.total || 1) : 0

      // Get confirmed reservations for each period
      const confirmedReservationsToday = await Reservation.query()
        .where('hotel_id', hotelId)
        .whereBetween('arrived_date', [reportDate.startOf('day'), reportDate.endOf('day')])
        .where('status', 'confirmed')
        .count('* as total')

      const confirmedReservationsPTD = await Reservation.query()
        .where('hotel_id', hotelId)
        .whereBetween('arrived_date', [ptdStartDate, reportDate.endOf('day')])
        .where('status', 'confirmed')
        .count('* as total')

      const confirmedReservationsYTD = await Reservation.query()
        .where('hotel_id', hotelId)
        .whereBetween('arrived_date', [ytdStartDate, reportDate.endOf('day')])
        .where('status', 'confirmed')
        .count('* as total')

      // Get unconfirmed reservations for each period
      const unconfirmedReservationsToday = await Reservation.query()
        .where('hotel_id', hotelId)
        .whereBetween('arrived_date', [reportDate.startOf('day'), reportDate.endOf('day')])
        .whereIn('status', ['pending', 'waitlist'])
        .count('* as total')

      const unconfirmedReservationsPTD = await Reservation.query()
        .where('hotel_id', hotelId)
        .whereBetween('arrived_date', [ptdStartDate, reportDate.endOf('day')])
        .whereIn('status', ['pending', 'waitlist'])
        .count('* as total')

      const unconfirmedReservationsYTD = await Reservation.query()
        .where('hotel_id', hotelId)
        .whereBetween('arrived_date', [ytdStartDate, reportDate.endOf('day')])
        .whereIn('status', ['pending', 'waitlist'])
        .count('* as total')

      // Get walk-in reservations for each period
      const walkInReservationsToday = await Reservation.query()
        .where('hotel_id', hotelId)
        .whereBetween('arrived_date', [reportDate.startOf('day'), reportDate.endOf('day')])
        .where('customer_type', 'walk_in')
        .whereNotIn('status', ['cancelled', 'no_show', 'voided'])
        .count('* as total')

      const walkInReservationsPTD = await Reservation.query()
        .where('hotel_id', hotelId)
        .whereBetween('arrived_date', [ptdStartDate, reportDate.endOf('day')])
        .where('customer_type', 'walk_in')
        .whereNotIn('status', ['cancelled', 'no_show', 'voided'])
        .count('* as total')

      const walkInReservationsYTD = await Reservation.query()
        .where('hotel_id', hotelId)
        .whereBetween('arrived_date', [ytdStartDate, reportDate.endOf('day')])
        .where('customer_type', 'walk_in')
        .whereNotIn('status', ['cancelled', 'no_show', 'voided'])
        .count('* as total')
      const cancelReservationsYTD = await Reservation.query()
        .where('hotel_id', hotelId)
        .whereBetween('arrived_date', [ytdStartDate, reportDate.endOf('day')])
        .where('status', 'cancelled')
        .count('* as total')

      const cancelReservationsToday = await Reservation.query()
        .where('hotel_id', hotelId)
        .whereBetween('arrived_date', [reportDate.startOf('day'), reportDate.endOf('day')])
        .where('status', 'cancelled')
        .count('* as total')

      const cancelReservationsPTD = await Reservation.query()
        .where('hotel_id', hotelId)
        .whereBetween('arrived_date', [ptdStartDate, reportDate.endOf('day')])
        .where('status', 'cancelled')
        .count('* as total')

      return {
        totalRoom: {
          today: totalRoomsCount,
          ptd: totalRoomsCount,
          ytd: totalRoomsCount
        },
        blockRoom: {
          today: blockedRoomsToday[0].$extras.total || 0,
          ptd: blockedRoomsPTD[0].$extras.total || 0,
          ytd: blockedRoomsYTD[0].$extras.total || 0
        },
        noOfGuestAdult: {
          today: guestCountsToday[0].$extras.adults || 0,
          ptd: guestCountsPTD[0].$extras.adults || 0,
          ytd: guestCountsYTD[0].$extras.adults || 0
        },
        noOfGuestChild: {
          today: guestCountsToday[0].$extras.children || 0,
          ptd: guestCountsPTD[0].$extras.children || 0,
          ytd: guestCountsYTD[0].$extras.children || 0
        },
        totalAvailableRoomNights: {
          today: Math.max(0, availableRoomNightsToday),
          ptd: Math.max(0, availableRoomNightsPTD),
          ytd: Math.max(0, availableRoomNightsYTD)
        },
        soldRoom: {
          today: soldRoomsToday[0].$extras.total || 0,
          ptd: soldRoomsPTD[0].$extras.total || 0,
          ytd: soldRoomsYTD[0].$extras.total || 0
        },
        dayUseRoom: {
          today: dayUseRoomsToday[0].$extras.total || 0,
          ptd: dayUseRoomsPTD[0].$extras.total || 0,
          ytd: dayUseRoomsYTD[0].$extras.total || 0
        },
        complimentaryRoom: {
          today: complimentaryRoomsToday[0].$extras.total || 0,
          ptd: complimentaryRoomsPTD[0].$extras.total || 0,
          ytd: complimentaryRoomsYTD[0].$extras.total || 0
        },
        noShows: {
          today: noShowRoomsToday[0].$extras.total || 0,
          ptd: noShowRoomsPTD[0].$extras.total || 0,
          ytd: noShowRoomsYTD[0].$extras.total || 0
        },
        averageGuestPerRoom: {
          today: Math.round(avgGuestsPerRoomToday * 100) / 100,
          ptd: Math.round(avgGuestsPerRoomPTD * 100) / 100,
          ytd: Math.round(avgGuestsPerRoomYTD * 100) / 100
        },
        noOfReservationsConfirm: {
          today: confirmedReservationsToday[0].$extras.total || 0,
          ptd: confirmedReservationsPTD[0].$extras.total || 0,
          ytd: confirmedReservationsYTD[0].$extras.total || 0
        },
        noOfReservationsUnconfirm: {
          today: unconfirmedReservationsToday[0].$extras.total || 0,
          ptd: unconfirmedReservationsPTD[0].$extras.total || 0,
          ytd: unconfirmedReservationsYTD[0].$extras.total || 0
        },
        noOfWalkins: {
          today: walkInReservationsToday[0].$extras.total || 0,
          ptd: walkInReservationsPTD[0].$extras.total || 0,
          ytd: walkInReservationsYTD[0].$extras.total || 0
        },
        cancellations: {
          today: cancelReservationsToday[0].$extras.total || 0,
          ptd: cancelReservationsPTD[0].$extras.total || 0,
          ytd: cancelReservationsYTD[0].$extras.total || 0
        }
      }
    } catch (error) {
      console.error('Error in getManagementStatisticsData:', error)
      return {
        totalRoom: { today: 0, ptd: 0, ytd: 0 },
        blockRoom: { today: 0, ptd: 0, ytd: 0 },
        noOfGuestAdult: { today: 0, ptd: 0, ytd: 0 },
        noOfGuestChild: { today: 0, ptd: 0, ytd: 0 },
        totalAvailableRoomNights: { today: 0, ptd: 0, ytd: 0 },
        soldRoom: { today: 0, ptd: 0, ytd: 0 },
        dayUseRoom: { today: 0, ptd: 0, ytd: 0 },
        complimentaryRoom: { today: 0, ptd: 0, ytd: 0 },
        noShowRooms: { today: 0, ptd: 0, ytd: 0 },
        averageGuestPerRoom: { today: 0, ptd: 0, ytd: 0 },
        noOfReservationsConfirm: { today: 0, ptd: 0, ytd: 0 },
        noOfReservationsUnconfirm: { today: 0, ptd: 0, ytd: 0 },
        noOfWalkins: { today: 0, ptd: 0, ytd: 0 },
      }
    }
  }

  private async getManagementRevenueSummaryData(roomCharges: any, extraCharges: any,) {
    const roomChargesTotal = roomCharges?.total || { today: 0, ptd: 0, ytd: 0 }
    const extraChargesTotal = extraCharges?.totals || { today: 0, ptd: 0, ytd: 0 }

    return {
      roomRevenue: roomChargesTotal,
      extraRevenue: extraChargesTotal,
      pmsRevenue: {
        today: (roomChargesTotal.today || 0) + (extraChargesTotal.today || 0),
        ptd: (roomChargesTotal.ptd || 0) + (extraChargesTotal.ptd || 0),
        ytd: (roomChargesTotal.ytd || 0) + (extraChargesTotal.ytd || 0)
      },
      today: (roomChargesTotal.today || 0) + (extraChargesTotal.today || 0),
      ptd: (roomChargesTotal.ptd || 0) + (extraChargesTotal.ptd || 0),
      ytd: (roomChargesTotal.ytd || 0) + (extraChargesTotal.ytd || 0)
    }
  }
  private async getManagementTotalRevenue(posRevenue: any, pmsRevenue: any,) {
    return {
      today: (posRevenue?.totalWithoutTax?.today || 0) + (pmsRevenue?.today || 0),
      ptd: (posRevenue?.totalWithoutTax?.ptd || 0) + (pmsRevenue?.ptd || 0),
      ytd: (posRevenue?.totalWithoutTax?.ytd || 0) + (pmsRevenue?.ytd || 0)
    }
  }
  /**
   * Get Revenue By Rate Type report data
   */
  async getRevenueByRateType({ request, response }: HttpContext) {
    try {
      const hotelId = parseInt(request.input('hotelId', '1'))
      const asOnDate = request.input('asOnDate', DateTime.now().toFormat('yyyy-MM-dd'))
      const rateTypeId = request.input('rateTypeId') // Optional - if empty, get all rate types

      const reportDate = DateTime.fromISO(asOnDate)
      const revenueData = await this.getRevenueByRateTypeData(hotelId, reportDate, rateTypeId)

      return response.ok({
        success: true,
        data: revenueData,
        message: 'Revenue by rate type data retrieved successfully'
      })
    } catch (error) {
      logger.error('Error generating revenue by rate type report:', error)
      return response.status(500).json({
        success: false,
        error: error.message
      })
    }
  }

  /**
   * Generate Revenue By Rate Type PDF report
   */
  async generateRevenueByRateTypePdf({ request, response, auth }: HttpContext) {
    try {
      const { hotelId, asOnDate, rateTypeId, currency = 'XAF' } = request.only(['hotelId', 'asOnDate', 'rateTypeId', 'currency'])

      const reportDate = DateTime.fromISO(asOnDate)
      const printedOn = DateTime.now().toFormat('dd/MM/yyyy HH:mm:ss')
      const ptdDate = reportDate.startOf('month').toFormat('dd/MM/yyyy')
      const ytdDate = reportDate.startOf('year').toFormat('dd/MM/yyyy')

      // Prefer stored summary day data; compute PTD/YTD from DailySummaryFact ranges
      const { default: DailySummaryFact } = await import('#models/daily_summary_fact')
      const { default: RateType } = await import('#models/rate_type')
      const summary = await DailySummaryFact.query()
        .where('hotel_id', parseInt(String(hotelId)))
        .where('audit_date', reportDate.toJSDate())
        .first()


      // Day-level items source (only the day is stored), fallback to compute the day only
      let dayItems: any[] | null = null
      const storedDay = summary?.revenueByRateType as any
      if (Array.isArray(storedDay)) {
        dayItems = storedDay
      }
      if (!dayItems) {
        // Compute only the audit day breakdown
        dayItems = await this.getRevenueByRateTypeForDay(parseInt(String(hotelId)), reportDate)
      }

      // Optional filter by rateTypeId using RateType name
      let rateTypeNameFilter: string | null = null
      if (rateTypeId) {
        const rt = await RateType.find(rateTypeId)
        rateTypeNameFilter = rt?.rateTypeName || null
        if (rateTypeNameFilter) {
          dayItems = dayItems.filter((d: any) => (d.rateType || d.rateTypeName) === rateTypeNameFilter)
        }
      }

      // Ensure all rate types are present (even with zero values)
      const allRateTypes = await RateType.query()
        .where('hotel_id', parseInt(String(hotelId)))
        .where('is_deleted', false)
        .select(['rate_type_name'])

      const allRateTypeNames = new Set<string>()
      for (const rt of allRateTypes) {
        const name = rt.rateTypeName
        if (rateTypeNameFilter && name !== rateTypeNameFilter) continue
        allRateTypeNames.add(name)
      }
      // Seed missing day items with zeros for completeness
      const dayMap = new Map<string, any>()
      for (const it of dayItems) {
        const key = it.rateType || it.rateTypeName
        dayMap.set(key, it)
      }
      for (const name of allRateTypeNames) {
        if (!dayMap.has(name)) {
          dayItems.push({ rateType: name, roomNights: 0, roomRevenue: 0, order: 0 })
        }
      }

      // Build PTD and YTD from DailySummaryFact ranges
      const ptdStartDt = reportDate.startOf('month')
      const ytdStartDt = reportDate.startOf('year')

      const ptdFacts = await DailySummaryFact.query()
        .where('hotel_id', parseInt(String(hotelId)))
        .whereBetween('audit_date', [ptdStartDt.toJSDate(), reportDate.toJSDate()])

      const ytdFacts = await DailySummaryFact.query()
        .where('hotel_id', parseInt(String(hotelId)))
        .whereBetween('audit_date', [ytdStartDt.toJSDate(), reportDate.toJSDate()])

      const aggregateFacts = (facts: any[]) => {
        const map = new Map<string, { roomNights: number, revenue: number, order?: number }>()
        for (const f of facts) {
          const arr: any = f.revenueByRateType
          if (!Array.isArray(arr)) continue
          for (const item of arr) {
            const key: string = item.rateType || item.rateTypeName || 'Unknown'
            if (rateTypeNameFilter && key !== rateTypeNameFilter) continue
            const nights = Number(item.roomNights ?? item.asOnRoomNights ?? 0)
            const rev = Number(item.roomRevenue ?? item.asOnRevenue ?? 0)
            const order = Number(item.order ?? 0)
            const g = map.get(key) || { roomNights: 0, revenue: 0, order }
            g.roomNights += nights
            g.revenue += rev
            g.order = Math.min(g.order ?? order ?? 0, order ?? 0)
            map.set(key, g)
          }
        }
        return map
      }

      const ptdMap = aggregateFacts(ptdFacts)
      const ytdMap = aggregateFacts(ytdFacts)

      // Inject current day's items into PTD/YTD when the summary day
      // does not have revenueByRateType stored
      if (!Array.isArray(storedDay) || storedDay.length === 0) {
        for (const it of dayItems) {
          const key = it.rateType || it.rateTypeName || 'Unknown'
          if (rateTypeNameFilter && key !== rateTypeNameFilter) continue
          const nights = Number(it.roomNights ?? it.asOnRoomNights ?? 0)
          const rev = Number(it.roomRevenue ?? it.asOnRevenue ?? 0)
          const order = Number(it.order ?? 0)

          const p = ptdMap.get(key) || { roomNights: 0, revenue: 0, order }
          p.roomNights += nights
          p.revenue += rev
          p.order = Math.min(p.order ?? order ?? 0, order ?? 0)
          ptdMap.set(key, p)

          const y = ytdMap.get(key) || { roomNights: 0, revenue: 0, order }
          y.roomNights += nights
          y.revenue += rev
          y.order = Math.min(y.order ?? order ?? 0, order ?? 0)
          ytdMap.set(key, y)
        }
      }

      // Seed PTD/YTD maps with zero entries for any missing rate types
      for (const name of allRateTypeNames) {
        if (!ptdMap.has(name)) ptdMap.set(name, { roomNights: 0, revenue: 0, order: 0 })
        if (!ytdMap.has(name)) ytdMap.set(name, { roomNights: 0, revenue: 0, order: 0 })
      }

      // Totals per period
      const totalsAsOn = dayItems.reduce(
        (acc: any, it: any) => {
          acc.roomNights += Number(it.roomNights ?? it.asOnRoomNights ?? 0)
          acc.revenue += Number(it.roomRevenue ?? it.asOnRevenue ?? 0)
          return acc
        },
        { roomNights: 0, revenue: 0 }
      )

      const totalsPtd = Array.from(ptdMap.values()).reduce(
        (acc, g) => { acc.roomNights += g.roomNights; acc.revenue += g.revenue; return acc },
        { roomNights: 0, revenue: 0 }
      )
      const totalsYtd = Array.from(ytdMap.values()).reduce(
        (acc, g) => { acc.roomNights += g.roomNights; acc.revenue += g.revenue; return acc },
        { roomNights: 0, revenue: 0 }
      )

      // Union of keys across periods
      const keys = new Set<string>()
      for (const it of dayItems) keys.add(it.rateType || it.rateTypeName || 'Unknown')
      for (const name of allRateTypeNames) keys.add(name)
      for (const k of ptdMap.keys()) keys.add(k)
      for (const k of ytdMap.keys()) keys.add(k)

      const rows: any[] = []
      for (const key of keys) {
        const dayIt = dayItems.find((d: any) => (d.rateType || d.rateTypeName || 'Unknown') === key)
        const ptdIt = ptdMap.get(key)
        const ytdIt = ytdMap.get(key)

        const asOnRoomNights = Number(dayIt?.roomNights ?? dayIt?.asOnRoomNights ?? 0)
        const asOnRevenue = Number(dayIt?.roomRevenue ?? dayIt?.asOnRevenue ?? 0)
        const asOnAdr = asOnRoomNights > 0 ? asOnRevenue / asOnRoomNights : 0
        const asOnPercentage = totalsAsOn.revenue > 0 ? (asOnRevenue / totalsAsOn.revenue) * 100 : 0
        const asOnRoomPercentage = totalsAsOn.roomNights > 0 ? (asOnRoomNights / totalsAsOn.roomNights) * 100 : 0

        const ptdRoomNights = Number(ptdIt?.roomNights ?? 0)
        const ptdRevenue = Number(ptdIt?.revenue ?? 0)
        const ptdAdr = ptdRoomNights > 0 ? ptdRevenue / ptdRoomNights : 0
        const ptdPercentage = totalsPtd.revenue > 0 ? (ptdRevenue / totalsPtd.revenue) * 100 : 0
        const ptdRoomNightsPercentage = totalsPtd.roomNights > 0 ? (ptdRoomNights / totalsPtd.roomNights) * 100 : 0

        const ytdRoomNights = Number(ytdIt?.roomNights ?? 0)
        const ytdRevenue = Number(ytdIt?.revenue ?? 0)
        const ytdAdr = ytdRoomNights > 0 ? ytdRevenue / ytdRoomNights : 0
        const ytdPercentage = totalsYtd.revenue > 0 ? (ytdRevenue / totalsYtd.revenue) * 100 : 0
        const ytdRoomNightsPercentage = totalsYtd.roomNights > 0 ? (ytdRoomNights / totalsYtd.roomNights) * 100 : 0

        const order = Math.min(
          Number(dayIt?.order ?? 0) || 0,
          Number(ptdIt?.order ?? 0) || 0,
          Number(ytdIt?.order ?? 0) || 0
        )

        rows.push({
          rateTypeName: key,
          // As On
          asOnRoomNights,
          asOnRevenue,
          asOnAdr,
          asOnPercentage,
          asOnRoomPercentage,
          // PTD
          ptdRoomNights,
          ptdRevenue,
          ptdAdr,
          ptdPercentage,
          ptdRoomNightsPercentage,
          // To Date (same as PTD)
          toDateRoomNights: ptdRoomNights,
          toDateRevenue: ptdRevenue,
          toDateAdr: ptdAdr,
          toDatePercentage: ptdPercentage,
          // YTD
          ytdRoomNights,
          ytdRevenue,
          ytdAdr,
          ytdPercentage,
          ytdRoomNightsPercentage,
          order
        })
      }

      // Sort rows by order asc then asOnRevenue desc
      const revenueData = {
        reportDate: reportDate.toFormat('yyyy-MM-dd'),
        ptdStartDate: ptdStartDt.toFormat('yyyy-MM-dd'),
        ytdStartDate: ytdStartDt.toFormat('yyyy-MM-dd'),
        hotelId,
        rateTypeId: rateTypeId || 'All Rate Types',
        revenueByRateType: rows.sort((a, b) => {
          if ((a.order ?? 0) !== (b.order ?? 0)) return (a.order ?? 0) - (b.order ?? 0)
          return b.asOnRevenue - a.asOnRevenue
        }),
        totals: {
          asOn: {
            roomNights: totalsAsOn.roomNights,
            revenue: totalsAsOn.revenue,
            percentage: 100,
            adr: totalsAsOn.roomNights > 0 ? totalsAsOn.revenue / totalsAsOn.roomNights : 0
          },
          ptd: {
            roomNights: totalsPtd.roomNights,
            revenue: totalsPtd.revenue,
            percentage: 100,
            adr: totalsPtd.roomNights > 0 ? totalsPtd.revenue / totalsPtd.roomNights : 0
          },
          toDate: {
            roomNights: totalsPtd.roomNights,
            revenue: totalsPtd.revenue,
            percentage: 100,
            adr: totalsPtd.roomNights > 0 ? totalsPtd.revenue / totalsPtd.roomNights : 0
          },
          ytd: {
            roomNights: totalsYtd.roomNights,
            revenue: totalsYtd.revenue,
            percentage: 100,
            adr: totalsYtd.roomNights > 0 ? totalsYtd.revenue / totalsYtd.roomNights : 0
          }
        },
        summary: {
          totalRateTypes: rows.length,
          totalTransactions: {
            asOn: 0, // Not needed for PDF; derived from facts
            ptd: 0,
            ytd: 0
          }
        }
      }

      // Get hotel name
      const { default: Hotel } = await import('#models/hotel')
      const hotel = await Hotel.find(hotelId)
      const hotelName = hotel?.hotelName!

      // Get user info
      const user = auth?.user
      const printedBy = user ? `${user.firstName} ${user.lastName}` : 'System'

      // Generate HTML content using Edge template
      const htmlContent = await this.generateRevenueByRateTypeHtml(hotelName, reportDate, revenueData, printedBy, currency)

      // Generate PDF
      const { default: PdfGenerationService } = await import('#services/pdf_generation_service')
      const headerTemplate = `
      <div style="font-size:10px; width:100%; padding:3px 20px; margin:0;">
        <!-- Hotel name and report title -->
        <div style="display:flex; align-items:center; justify-content:space-between; border-bottom:1px solid #333; padding-bottom:5px; margin-bottom:3px;">
          <div style="font-weight:bold; color:#00008B; font-size:13px;">${hotelName}</div>
          <div style="font-size:13px; color:#8B0000; font-weight:bold;">Revenue By Rate Type</div>
        </div>
        
        <!-- Report Info -->
        <div style="margin-bottom:5px;
      font-size: 9px; padding-bottom:5px; padding-top:5px;">
          <span style="margin-right:10px;">As On Date: ${asOnDate}</span>
          <span style="margin-right:10px;">PTD: ${ptdDate}</span>
          <span style="margin-right:10px;">YTD: ${ytdDate}</span>
          <span>Currency: ${currency}</span>
        </div>
        
        <div style="border-top:1px solid #333; margin:0 ;"></div>
        
      </div>
      `
      // Create footer template
      const footerTemplate = `
      <div style="font-size:9px; width:100%; padding:8px 20px; border-top:1px solid #ddd; color:#555; display:flex; align-items:center; justify-content:space-between;">
        <div style="font-weight:bold;">Printed On: <span style="font-weight:normal;">${printedOn}</span></div>
        <div style="font-weight:bold;">Printed by: <span style="font-weight:normal;">${printedBy}</span></div>
        <div style="font-weight:bold;">Page <span class="pageNumber" style="font-weight:normal;"></span> of <span class="totalPages" style="font-weight:normal;"></span></div>
      </div>`

      const pdfBuffer = await PdfGenerationService.generatePdfFromHtml(htmlContent, {
        format: 'A4',
        margin: {
          top: '95px',
          right: '10px',
          bottom: '30px',
          left: '10px'
        },
        displayHeaderFooter: true,
        headerTemplate,
        footerTemplate,
        printBackground: true
      })

      const filename = `revenue-by-rate-type-${reportDate.toFormat('yyyy-MM-dd')}.pdf`

      return response
        .header('Content-Type', 'application/pdf')
        .header('Content-Disposition', `attachment; filename="${filename}"`)
        .send(pdfBuffer)

    } catch (error) {
      logger.error('Error generating revenue by rate type PDF:')
      logger.error(error)
      return response.status(500).json({
        success: false,
        error: error.message
      })
    }
  }
  /**
   * Get Revenue By Room Type report data
   */
  async getRevenueByRoomType({ request, response }: HttpContext) {
    try {
      const hotelId = parseInt(request.input('hotelId', '1'))
      const asOnDate = request.input('asOnDate', DateTime.now().toFormat('yyyy-MM-dd'))
      const roomTypeId = request.input('roomTypeId') // Optional - if empty, get all room types

      const reportDate = DateTime.fromISO(asOnDate)
      const revenueData = await this.getRevenueByRoomTypeData(hotelId, reportDate, roomTypeId)

      return response.ok({
        success: true,
        data: revenueData,
        message: 'Revenue by room type data retrieved successfully'
      })
    } catch (error) {
      logger.error('Error generating revenue by room type report:', error)
      return response.status(500).json({
        success: false,
        error: error.message
      })
    }
  }

  /**
   * Generate Revenue By Room Type PDF report
   */
  async generateRevenueByRoomTypePdf({ request, response, auth }: HttpContext) {
    try {
      const hotelId = parseInt(request.input('hotelId', '1'))
      const asOnDate = request.input('asOnDate', DateTime.now().toFormat('yyyy-MM-dd'))
      const roomTypeId = request.input('roomTypeId')
      const currency = request.input('currency', 'XAF')

      const reportDate = DateTime.fromISO(asOnDate)
      const printedOn = DateTime.now().toFormat('dd/MM/yyyy HH:mm:ss')
      const ptdDate = reportDate.startOf('month').toFormat('dd/MM/yyyy')
      const ytdDate = reportDate.startOf('year').toFormat('dd/MM/yyyy')

      // Facts-based data (mirror rate-type logic)
      const { default: DailySummaryFact } = await import('#models/daily_summary_fact')
      const { default: RoomType } = await import('#models/room_type')
      const summary = await DailySummaryFact.query()
        .where('hotel_id', hotelId)
        .where('audit_date', reportDate.toJSDate())
        .first()

      // Day items: prefer stored summary; fallback to compute the audit day only
      let dayItems: any[] | null = null
      const storedDay = summary?.revenueByRoomType as any
      if (Array.isArray(storedDay)) {
        dayItems = storedDay
      }
      if (!dayItems) {
        // Fallback: compute audit-day breakdown using helper
        const dayBreakdown = await this.getRevenueByRoomTypeForDay(hotelId, reportDate)
        dayItems = dayBreakdown.map((m: any) => ({
          roomTypeName: m.roomType,
          roomNights: m.roomNights,
          roomRevenue: m.roomRevenue,
          order: m.order ?? 0
        }))
      }

      // Optional filter by roomTypeId using RoomType name
      let roomTypeNameFilter: string | null = null
      if (roomTypeId) {
        const rt = await RoomType.find(roomTypeId)
        roomTypeNameFilter = rt?.roomTypeName || null
        if (roomTypeNameFilter) {
          dayItems = dayItems.filter((d: any) => (d.roomType || d.roomTypeName) === roomTypeNameFilter)
        }
      }

      // Ensure all room types present (even zero values)
      const allRoomTypes = await RoomType.query()
        .where('hotel_id', hotelId)
        .where('is_deleted', false)
        .select(['room_type_name'])

      const allRoomTypeNames = new Set<string>()
      for (const rt of allRoomTypes) {
        const name = rt.roomTypeName
        if (roomTypeNameFilter && name !== roomTypeNameFilter) continue
        allRoomTypeNames.add(name)
      }
      const dayMap = new Map<string, any>()
      for (const it of dayItems) {
        const key = it.roomType || it.roomTypeName
        dayMap.set(key, it)
      }
      for (const name of allRoomTypeNames) {
        if (!dayMap.has(name)) {
          dayItems.push({ roomType: name, roomNights: 0, roomRevenue: 0, order: 0 })
        }
      }

      // Build PTD and YTD from DailySummaryFact ranges
      const ptdStartDt = reportDate.startOf('month')
      const ytdStartDt = reportDate.startOf('year')

      const ptdFacts = await DailySummaryFact.query()
        .where('hotel_id', hotelId)
        .whereBetween('audit_date', [ptdStartDt.toJSDate(), reportDate.toJSDate()])

      const ytdFacts = await DailySummaryFact.query()
        .where('hotel_id', hotelId)
        .whereBetween('audit_date', [ytdStartDt.toJSDate(), reportDate.toJSDate()])

      const aggregateFacts = (facts: any[]) => {
        const map = new Map<string, { roomNights: number, revenue: number, order?: number }>()
        for (const f of facts) {
          const arr: any = f.revenueByRoomType
          if (!Array.isArray(arr)) continue
          for (const item of arr) {
            const key: string = item.roomType || item.roomTypeName || 'Unknown'
            if (roomTypeNameFilter && key !== roomTypeNameFilter) continue
            const nights = Number(item.roomNights ?? item.asOnRoomNights ?? 0)
            const rev = Number(item.roomRevenue ?? item.asOnRevenue ?? 0)
            const order = Number(item.order ?? 0)
            const g = map.get(key) || { roomNights: 0, revenue: 0, order }
            g.roomNights += nights
            g.revenue += rev
            g.order = Math.min(g.order ?? order ?? 0, order ?? 0)
            map.set(key, g)
          }
        }
        return map
      }

      const ptdMap = aggregateFacts(ptdFacts)
      const ytdMap = aggregateFacts(ytdFacts)

      // Inject current day into PTD/YTD when summary lacks stored room-type breakdown
      if (!Array.isArray(storedDay) || storedDay.length === 0) {
        for (const it of dayItems) {
          const key = it.roomType || it.roomTypeName || 'Unknown'
          if (roomTypeNameFilter && key !== roomTypeNameFilter) continue
          const nights = Number(it.roomNights ?? it.asOnRoomNights ?? 0)
          const rev = Number(it.roomRevenue ?? it.asOnRevenue ?? 0)
          const order = Number(it.order ?? 0)

          const p = ptdMap.get(key) || { roomNights: 0, revenue: 0, order }
          p.roomNights += nights
          p.revenue += rev
          p.order = Math.min(p.order ?? order ?? 0, order ?? 0)
          ptdMap.set(key, p)

          const y = ytdMap.get(key) || { roomNights: 0, revenue: 0, order }
          y.roomNights += nights
          y.revenue += rev
          y.order = Math.min(y.order ?? order ?? 0, order ?? 0)
          ytdMap.set(key, y)
        }
      }

      // Seed PTD/YTD maps with zero entries for any missing room types
      for (const name of allRoomTypeNames) {
        if (!ptdMap.has(name)) ptdMap.set(name, { roomNights: 0, revenue: 0, order: 0 })
        if (!ytdMap.has(name)) ytdMap.set(name, { roomNights: 0, revenue: 0, order: 0 })
      }

      // Totals per period
      const totalsAsOn = dayItems.reduce(
        (acc: any, it: any) => {
          acc.roomNights += Number(it.roomNights ?? it.asOnRoomNights ?? 0)
          acc.revenue += Number(it.roomRevenue ?? it.asOnRevenue ?? 0)
          return acc
        },
        { roomNights: 0, revenue: 0 }
      )

      const totalsPtd = Array.from(ptdMap.values()).reduce(
        (acc, g) => { acc.roomNights += g.roomNights; acc.revenue += g.revenue; return acc },
        { roomNights: 0, revenue: 0 }
      )
      const totalsYtd = Array.from(ytdMap.values()).reduce(
        (acc, g) => { acc.roomNights += g.roomNights; acc.revenue += g.revenue; return acc },
        { roomNights: 0, revenue: 0 }
      )

      // Union of keys across periods
      const keys = new Set<string>()
      for (const it of dayItems) keys.add(it.roomType || it.roomTypeName || 'Unknown')
      for (const name of allRoomTypeNames) keys.add(name)
      for (const k of ptdMap.keys()) keys.add(k)
      for (const k of ytdMap.keys()) keys.add(k)

      const rows: any[] = []
      for (const key of keys) {
        const dayIt = dayItems.find((d: any) => (d.roomType || d.roomTypeName || 'Unknown') === key)
        const ptdIt = ptdMap.get(key)
        const ytdIt = ytdMap.get(key)

        const asOnRoomNights = Number(dayIt?.roomNights ?? dayIt?.asOnRoomNights ?? 0)
        const asOnRevenue = Number(dayIt?.roomRevenue ?? dayIt?.asOnRevenue ?? 0)
        const asOnAdr = asOnRoomNights > 0 ? asOnRevenue / asOnRoomNights : 0
        const asOnPercentage = totalsAsOn.revenue > 0 ? (asOnRevenue / totalsAsOn.revenue) * 100 : 0
        const asOnRoomPercentage = totalsAsOn.roomNights > 0 ? (asOnRoomNights / totalsAsOn.roomNights) * 100 : 0

        const ptdRoomNights = Number(ptdIt?.roomNights ?? 0)
        const ptdRevenue = Number(ptdIt?.revenue ?? 0)
        const ptdAdr = ptdRoomNights > 0 ? ptdRevenue / ptdRoomNights : 0
        const ptdPercentage = totalsPtd.revenue > 0 ? (ptdRevenue / totalsPtd.revenue) * 100 : 0
        const ptdRoomNightsPercentage = totalsPtd.roomNights > 0 ? (ptdRoomNights / totalsPtd.roomNights) * 100 : 0

        const ytdRoomNights = Number(ytdIt?.roomNights ?? 0)
        const ytdRevenue = Number(ytdIt?.revenue ?? 0)
        const ytdAdr = ytdRoomNights > 0 ? ytdRevenue / ytdRoomNights : 0
        const ytdPercentage = totalsYtd.revenue > 0 ? (ytdRevenue / totalsYtd.revenue) * 100 : 0
        const ytdRoomNightsPercentage = totalsYtd.roomNights > 0 ? (ytdRoomNights / totalsYtd.roomNights) * 100 : 0

        const order = Math.min(
          Number(dayIt?.order ?? 0) || 0,
          Number(ptdIt?.order ?? 0) || 0,
          Number(ytdIt?.order ?? 0) || 0
        )

        rows.push({
          roomTypeName: key,
          // As On
          asOnRoomNights,
          asOnRevenue,
          asOnAdr,
          asOnPercentage,
          asOnRoomPercentage,
          // PTD
          ptdRoomNights,
          ptdRevenue,
          ptdAdr,
          ptdPercentage,
          ptdRoomNightsPercentage,
          // To Date (same as PTD)
          toDateRoomNights: ptdRoomNights,
          toDateRevenue: ptdRevenue,
          toDateAdr: ptdAdr,
          toDatePercentage: ptdPercentage,
          // YTD
          ytdRoomNights,
          ytdRevenue,
          ytdAdr,
          ytdPercentage,
          ytdRoomNightsPercentage,
          order
        })
      }

      // Sort and assemble revenue data
      const revenueData = {
        reportDate: reportDate.toFormat('yyyy-MM-dd'),
        ptdStartDate: ptdStartDt.toFormat('yyyy-MM-dd'),
        ytdStartDate: ytdStartDt.toFormat('yyyy-MM-dd'),
        hotelId,
        roomTypeId: roomTypeId || 'All Room Types',
        revenueByRoomType: rows.sort((a, b) => {
          if ((a.order ?? 0) !== (b.order ?? 0)) return (a.order ?? 0) - (b.order ?? 0)
          return b.asOnRevenue - a.asOnRevenue
        }),
        totals: {
          asOn: {
            roomNights: totalsAsOn.roomNights,
            revenue: totalsAsOn.revenue,
            percentage: 100,
            adr: totalsAsOn.roomNights > 0 ? totalsAsOn.revenue / totalsAsOn.roomNights : 0
          },
          ptd: {
            roomNights: totalsPtd.roomNights,
            revenue: totalsPtd.revenue,
            percentage: 100,
            adr: totalsPtd.roomNights > 0 ? totalsPtd.revenue / totalsPtd.roomNights : 0
          },
          toDate: {
            roomNights: totalsPtd.roomNights,
            revenue: totalsPtd.revenue,
            percentage: 100,
            adr: totalsPtd.roomNights > 0 ? totalsPtd.revenue / totalsPtd.roomNights : 0
          },
          ytd: {
            roomNights: totalsYtd.roomNights,
            revenue: totalsYtd.revenue,
            percentage: 100,
            adr: totalsYtd.roomNights > 0 ? totalsYtd.revenue / totalsYtd.roomNights : 0
          }
        },
        summary: {
          totalRoomTypes: rows.length,
          totalTransactions: { asOn: 0, ptd: 0, ytd: 0 }
        }
      }

      // Get hotel name and user info
      const { default: Hotel } = await import('#models/hotel')
      const hotel = await Hotel.find(hotelId)
      const hotelName = hotel?.hotelName!
      const user = auth?.user
      const printedBy = user ? `${user.firstName} ${user.lastName}` : 'System'

      // Generate HTML content using Edge template
      const htmlContent = await this.generateRevenueByRoomTypeHtml(hotelName, reportDate, revenueData, printedBy, currency)

      // Generate PDF
      const { default: PdfGenerationService } = await import('#services/pdf_generation_service')

      const headerTemplate = `
      <div style="font-size:10px; width:100%; padding:3px 20px; margin:0;">
        <!-- Hotel name and report title -->
        <div style="display:flex; align-items:center; justify-content:space-between; border-bottom:1px solid #333; padding-bottom:5px; margin-bottom:3px;">
          <div style="font-weight:bold; color:#00008B; font-size:13px;">${hotelName}</div>
          <div style="font-size:13px; color:#8B0000; font-weight:bold;">Revenue By Room Type</div>
        </div>
        
        <!-- Report Info -->
        <div style="margin-bottom:5px;
      font-size: 9px; padding-bottom:5px; padding-top:5px;">
          <span style="margin-right:10px;">As On Date: ${asOnDate}</span>
          <span style="margin-right:10px;">PTD: ${ptdDate}</span>
          <span style="margin-right:10px;">YTD: ${ytdDate}</span>
          <span>Currency: ${currency}</span>
        </div>
        
        <div style="border-top:1px solid #333; margin:0 ;"></div>
        
      </div>
      `
      // Create footer template
      const footerTemplate = `
      <div style="font-size:9px; width:100%; padding:8px 20px; border-top:1px solid #ddd; color:#555; display:flex; align-items:center; justify-content:space-between;">
        <div style="font-weight:bold;">Printed On: <span style="font-weight:normal;">${printedOn}</span></div>
        <div style="font-weight:bold;">Printed by: <span style="font-weight:normal;">${printedBy}</span></div>
        <div style="font-weight:bold;">Page <span class="pageNumber" style="font-weight:normal;"></span> of <span class="totalPages" style="font-weight:normal;"></span></div>
      </div>`

      const pdfBuffer = await PdfGenerationService.generatePdfFromHtml(htmlContent, {
        format: 'A4',
        margin: {
          top: '95px',
          right: '10px',
          bottom: '30px',
          left: '10px'
        },
        displayHeaderFooter: true,
        headerTemplate,
        footerTemplate,
        printBackground: true
      })

      const filename = `revenue-by-room-type-${reportDate.toFormat('yyyy-MM-dd')}.pdf`

      return response
        .header('Content-Type', 'application/pdf')
        .header('Content-Disposition', `attachment; filename="${filename}"`)
        .send(pdfBuffer)

    } catch (error) {
      logger.error('Error generating revenue by room type PDF:', error)
      logger.error(error)
      return response.status(500).json({
        success: false,
        error: error.message
      })
    }
  }

  /**
   * Get revenue data grouped by rate type
   */
  private async getRevenueByRateTypeData(hotelId: number, reportDate: DateTime, rateTypeId?: string) {
    const { default: FolioTransaction } = await import('#models/folio_transaction')
    const { default: RateType } = await import('#models/rate_type')

    //  Récupérer TOUS les rate types de l'hôtel
    let allRateTypes = await RateType.query()
      .where('hotel_id', hotelId)
      .orderBy('rate_type_name', 'asc')

    if (rateTypeId) {
      allRateTypes = allRateTypes.filter(rt => rt.id === parseInt(rateTypeId))
    }

    //  Définir les périodes
    const asOnDate = reportDate.toFormat('yyyy-MM-dd')
    const ptdStart = reportDate.startOf('month').toFormat('yyyy-MM-dd')
    const ytdStart = reportDate.startOf('year').toFormat('yyyy-MM-dd')

    //  Fonction pour récupérer les transactions sur une période
    const getTransactionsForPeriod = async (startDate: string, endDate: string) => {
      return await FolioTransaction.query()
        .whereHas('folio', (folioQuery) => {
          folioQuery.whereHas('reservation', (reservationQuery) => {
            reservationQuery.where('hotel_id', hotelId)
          })
        })
        .whereBetween('current_working_date', [startDate, endDate])
        .where('category', 'room')
        .where('status', 'posted')
        .preload('folio', (folioQuery: any) => {
          folioQuery.preload('reservation', (reservationQuery: any) => {
            reservationQuery.preload('reservationRooms', (roomQuery: any) => {
              roomQuery.preload('roomRates', (rateQuery: any) => {
                rateQuery.preload('rateType')
              })
            })
          })
        })
    }

    //  Récupérer les transactions pour chaque période
    const asOnTransactions = await getTransactionsForPeriod(asOnDate, asOnDate)
    const ptdTransactions = await getTransactionsForPeriod(ptdStart, asOnDate)
    const ytdTransactions = await getTransactionsForPeriod(ytdStart, asOnDate)

    //  Fonction pour calculer les métriques par rate type
    const calculateMetrics = (transactions: any[]) => {
      const metrics: any = {}

      for (const transaction of transactions) {
        try {
          const reservation = transaction.folio?.reservation
          if (!reservation?.reservationRooms) continue

          for (const reservationRoom of reservation.reservationRooms) {
            // roomRates peut être un tableau ou un objet
            const roomRatesArray = Array.isArray(reservationRoom.roomRates)
              ? reservationRoom.roomRates
              : [reservationRoom.roomRates].filter(Boolean)

            for (const roomRate of roomRatesArray) {
              const rateType = roomRate?.rateType
              if (!rateType) continue

              const rateTypeId = rateType.id
              const rateTypeName = rateType.rateTypeName || 'Unknown'

              if (!metrics[rateTypeId]) {
                metrics[rateTypeId] = {
                  rateTypeId,
                  rateTypeName,
                  roomNights: 0,
                  revenue: 0,
                  transactionCount: 0
                }
              }

              const amount = Number(transaction.amount || 0)
              metrics[rateTypeId].revenue += amount
              metrics[rateTypeId].roomNights += 1
              metrics[rateTypeId].transactionCount += 1
            }
          }
        } catch (error) {
          console.error('Error processing transaction:', error)
        }
      }

      return metrics
    }

    // Calculer les métriques pour chaque période
    const asOnMetrics = calculateMetrics(asOnTransactions)
    const ptdMetrics = calculateMetrics(ptdTransactions)
    const ytdMetrics = calculateMetrics(ytdTransactions)

    //  Construire le rapport final avec TOUS les rate types
    const revenueByRateType: any[] = []
    let totals = {
      asOn: { roomNights: 0, revenue: 0, percentage: 0, adr: 0 },
      ptd: { roomNights: 0, revenue: 0, percentage: 0, adr: 0 },
      toDate: { roomNights: 0, revenue: 0, percentage: 0, adr: 0 },
      ytd: { roomNights: 0, revenue: 0, percentage: 0, adr: 0 }
    }

    for (const rateType of allRateTypes) {
      const rateTypeId = rateType.id

      // Données "As On Date"
      const asOnData = asOnMetrics[rateTypeId] || { roomNights: 0, revenue: 0 }

      // Données "PTD" (Period To Date - du début du mois à la date du rapport)
      const ptdData = ptdMetrics[rateTypeId] || { roomNights: 0, revenue: 0 }

      // Données "To Date" (même que PTD dans votre cas)
      const toDateData = ptdData

      // Données "YTD" (Year To Date)
      const ytdData = ytdMetrics[rateTypeId] || { roomNights: 0, revenue: 0 }

      // Calculer les ADR (Average Daily Rate)
      const asOnAdr = asOnData.roomNights > 0 ? asOnData.revenue / asOnData.roomNights : 0
      const ptdAdr = ptdData.roomNights > 0 ? ptdData.revenue / ptdData.roomNights : 0
      const toDateAdr = toDateData.roomNights > 0 ? toDateData.revenue / toDateData.roomNights : 0
      const ytdAdr = ytdData.roomNights > 0 ? ytdData.revenue / ytdData.roomNights : 0

      revenueByRateType.push({
        rateTypeId: rateType.id,
        rateTypeName: rateType.rateTypeName,

        // As On Date
        asOnRoomNights: asOnData.roomNights,
        asOnRevenue: asOnData.revenue,
        asOnPercentage: 0, // Sera calculé après
        asOnAdr: asOnAdr,

        // PTD (Period To Date)
        ptdRoomNights: ptdData.roomNights,
        ptdRevenue: ptdData.revenue,
        ptdPercentage: 0,
        ptdAdr: ptdAdr,

        // To Date (identique à PTD dans votre cas)
        toDateRoomNights: toDateData.roomNights,
        toDateRevenue: toDateData.revenue,
        toDatePercentage: 0,
        toDateAdr: toDateAdr,

        // YTD (Year To Date)
        ytdRoomNights: ytdData.roomNights,
        ytdRevenue: ytdData.revenue,
        ytdPercentage: 0,
        ytdAdr: ytdAdr
      })

      // Accumuler les totaux
      totals.asOn.roomNights += asOnData.roomNights
      totals.asOn.revenue += asOnData.revenue

      totals.ptd.roomNights += ptdData.roomNights
      totals.ptd.revenue += ptdData.revenue

      totals.toDate.roomNights += toDateData.roomNights
      totals.toDate.revenue += toDateData.revenue

      totals.ytd.roomNights += ytdData.roomNights
      totals.ytd.revenue += ytdData.revenue
    }

    // 8. Calculer les pourcentages
    for (const rateTypeData of revenueByRateType) {
      rateTypeData.asOnPercentage = totals.asOn.revenue > 0
        ? (rateTypeData.asOnRevenue / totals.asOn.revenue) * 100
        : 0

      rateTypeData.ptdPercentage = totals.ptd.revenue > 0
        ? (rateTypeData.ptdRevenue / totals.ptd.revenue) * 100
        : 0

      rateTypeData.toDatePercentage = totals.toDate.revenue > 0
        ? (rateTypeData.toDateRevenue / totals.toDate.revenue) * 100
        : 0

      rateTypeData.ytdPercentage = totals.ytd.revenue > 0
        ? (rateTypeData.ytdRevenue / totals.ytd.revenue) * 100
        : 0
    }

    // Calculer les ADR totaux
    totals.asOn.adr = totals.asOn.roomNights > 0 ? totals.asOn.revenue / totals.asOn.roomNights : 0
    totals.ptd.adr = totals.ptd.roomNights > 0 ? totals.ptd.revenue / totals.ptd.roomNights : 0
    totals.toDate.adr = totals.toDate.roomNights > 0 ? totals.toDate.revenue / totals.toDate.roomNights : 0
    totals.ytd.adr = totals.ytd.roomNights > 0 ? totals.ytd.revenue / totals.ytd.roomNights : 0

    return {
      reportDate: asOnDate,
      ptdStartDate: ptdStart,
      ytdStartDate: ytdStart,
      hotelId,
      rateTypeId: rateTypeId || 'All Rate Types',
      revenueByRateType,
      totals: {
        asOn: {
          roomNights: totals.asOn.roomNights,
          revenue: totals.asOn.revenue,
          percentage: 100,
          adr: totals.asOn.adr
        },
        ptd: {
          roomNights: totals.ptd.roomNights,
          revenue: totals.ptd.revenue,
          percentage: 100,
          adr: totals.ptd.adr
        },
        toDate: {
          roomNights: totals.toDate.roomNights,
          revenue: totals.toDate.revenue,
          percentage: 100,
          adr: totals.toDate.adr
        },
        ytd: {
          roomNights: totals.ytd.roomNights,
          revenue: totals.ytd.revenue,
          percentage: 100,
          adr: totals.ytd.adr
        }
      },
      summary: {
        totalRateTypes: allRateTypes.length,
        totalTransactions: {
          asOn: asOnTransactions.length,
          ptd: ptdTransactions.length,
          ytd: ytdTransactions.length
        }
      }
    }
  }

  /**
   * Get revenue data grouped by room type
   */
  private async getRevenueByRoomTypeData(hotelId: number, reportDate: DateTime, roomTypeId?: string) {
    const { default: FolioTransaction } = await import('#models/folio_transaction')
    const { default: RoomType } = await import('#models/room_type')

    // Récupérer TOUS les room types de l'hôtel (filtrés si roomTypeId est fourni)
    let roomTypesQuery = RoomType.query().where('hotel_id', hotelId)

    if (roomTypeId) {
      roomTypesQuery = roomTypesQuery.where('id', roomTypeId)
    }

    const allRoomTypes = await roomTypesQuery.orderBy('room_type_name', 'asc')

    //  Définir les périodes
    const asOnDate = reportDate.toFormat('yyyy-MM-dd')
    const ptdStart = reportDate.startOf('month').toFormat('yyyy-MM-dd')
    const ytdStart = reportDate.startOf('year').toFormat('yyyy-MM-dd')

    //  Fonction pour récupérer les transactions sur une période
    const getTransactionsForPeriod = async (startDate: string, endDate: string) => {
      let query = FolioTransaction.query()
        .whereHas('folio', (folioQuery: any) => {
          folioQuery.whereHas('reservation', (reservationQuery: any) => {
            reservationQuery.where('hotel_id', hotelId)

            // Filtre sur le roomTypeId si fourni
            if (roomTypeId) {
              reservationQuery.whereHas('reservationRooms', (roomQuery: any) => {
                roomQuery.where('room_type_id', roomTypeId)
              })
            }
          })
        })
        .whereBetween('current_working_date', [startDate, endDate])
        .where('category', 'room')
        .whereNotIn('status', ['cancel', 'void'])
        .preload('folio', (folioQuery: any) => {
          folioQuery.preload('reservation', (reservationQuery: any) => {
            reservationQuery.preload('reservationRooms', (roomQuery: any) => {
              roomQuery.preload('roomType')
            })
          })
        })

      return await query
    }

    //  Récupérer les transactions pour chaque période
    const asOnTransactions = await getTransactionsForPeriod(asOnDate, asOnDate)
    const ptdTransactions = await getTransactionsForPeriod(ptdStart, asOnDate)
    const ytdTransactions = await getTransactionsForPeriod(ytdStart, asOnDate)

    //  Fonction pour calculer les métriques par room type
    const calculateMetrics = (transactions: any[]) => {
      const metrics: any = {}

      for (const transaction of transactions) {
        try {
          const reservation = transaction.folio?.reservation
          if (!reservation?.reservationRooms) continue

          for (const reservationRoom of reservation.reservationRooms) {
            const roomType = reservationRoom.roomType
            if (!roomType) continue

            // Filtre supplémentaire dans le calcul si roomTypeId est fourni
            if (roomTypeId && roomType.id !== parseInt(roomTypeId)) {
              continue
            }

            const roomTypeIdKey = roomType.id
            const roomTypeName = roomType.roomTypeName || 'Unknown'

            if (!metrics[roomTypeIdKey]) {
              metrics[roomTypeIdKey] = {
                roomTypeId: roomTypeIdKey,
                roomTypeName,
                roomNights: 0,
                revenue: 0,
                transactionCount: 0
              }
            }

            const amount = Number(transaction.amount || 0)
            metrics[roomTypeIdKey].revenue += amount
            metrics[roomTypeIdKey].roomNights += 1
            metrics[roomTypeIdKey].transactionCount += 1
          }
        } catch (error) {
          console.error('Error processing transaction:', error)
        }
      }

      return metrics
    }

    //  Calculer les métriques pour chaque période
    const asOnMetrics = calculateMetrics(asOnTransactions)
    const ptdMetrics = calculateMetrics(ptdTransactions)
    const ytdMetrics = calculateMetrics(ytdTransactions)

    // Construire le rapport final avec TOUS les room types
    const revenueByRoomType: any[] = []
    let totals = {
      asOn: { roomNights: 0, revenue: 0, percentage: 0, adr: 0 },
      ptd: { roomNights: 0, revenue: 0, percentage: 0, adr: 0 },
      toDate: { roomNights: 0, revenue: 0, percentage: 0, adr: 0 },
      ytd: { roomNights: 0, revenue: 0, percentage: 0, adr: 0 }
    }

    for (const roomType of allRoomTypes) {
      const roomTypeId = roomType.id

      // Données "As On Date"
      const asOnData = asOnMetrics[roomTypeId] || { roomNights: 0, revenue: 0 }

      // Données "PTD" (Period To Date)
      const ptdData = ptdMetrics[roomTypeId] || { roomNights: 0, revenue: 0 }

      // Données "To Date" (même que PTD)
      const toDateData = ptdData

      // Données "YTD" (Year To Date)
      const ytdData = ytdMetrics[roomTypeId] || { roomNights: 0, revenue: 0 }

      // Calculer les ADR (Average Daily Rate)
      const asOnAdr = asOnData.roomNights > 0 ? asOnData.revenue / asOnData.roomNights : 0
      const ptdAdr = ptdData.roomNights > 0 ? ptdData.revenue / ptdData.roomNights : 0
      const toDateAdr = toDateData.roomNights > 0 ? toDateData.revenue / toDateData.roomNights : 0
      const ytdAdr = ytdData.roomNights > 0 ? ytdData.revenue / ytdData.roomNights : 0

      revenueByRoomType.push({
        roomTypeId: roomType.id,
        roomTypeName: roomType.roomTypeName,

        // As On Date
        asOnRoomNights: asOnData.roomNights,
        asOnRevenue: asOnData.revenue,
        asOnPercentage: 0, // Sera calculé après
        asOnAdr: asOnAdr,

        // PTD (Period To Date)
        ptdRoomNights: ptdData.roomNights,
        ptdRevenue: ptdData.revenue,
        ptdPercentage: 0,
        ptdAdr: ptdAdr,

        // To Date (identique à PTD)
        toDateRoomNights: toDateData.roomNights,
        toDateRevenue: toDateData.revenue,
        toDatePercentage: 0,
        toDateAdr: toDateAdr,

        // YTD (Year To Date)
        ytdRoomNights: ytdData.roomNights,
        ytdRevenue: ytdData.revenue,
        ytdPercentage: 0,
        ytdAdr: ytdAdr
      })

      // Accumuler les totaux
      totals.asOn.roomNights += asOnData.roomNights
      totals.asOn.revenue += asOnData.revenue

      totals.ptd.roomNights += ptdData.roomNights
      totals.ptd.revenue += ptdData.revenue

      totals.toDate.roomNights += toDateData.roomNights
      totals.toDate.revenue += toDateData.revenue

      totals.ytd.roomNights += ytdData.roomNights
      totals.ytd.revenue += ytdData.revenue
    }

    // 8. Calculer les pourcentages
    for (const roomTypeData of revenueByRoomType) {
      // Pourcentages de Nuits (Room Nights)
      roomTypeData.asOnRoomPercentage = totals.asOn.roomNights > 0
        ? (roomTypeData.asOnRoomNights / totals.asOn.roomNights) * 100
        : 0

      roomTypeData.ptdRoomNightsPercentage = totals.ptd.roomNights > 0
        ? (roomTypeData.ptdRoomNights / totals.ptd.roomNights) * 100
        : 0

      roomTypeData.toDateRoomNightsPercentage = totals.toDate.roomNights > 0
        ? (roomTypeData.toDateRoomNights / totals.toDate.roomNights) * 100
        : 0

      roomTypeData.ytdRoomNightsPercentage = totals.ytd.roomNights > 0
        ? (roomTypeData.ytdRoomNights / totals.ytd.roomNights) * 100
        : 0

      // Pourcentages de Revenu
      roomTypeData.asOnPercentage = totals.asOn.revenue > 0
        ? (roomTypeData.asOnRevenue / totals.asOn.revenue) * 100
        : 0

      roomTypeData.ptdPercentage = totals.ptd.revenue > 0
        ? (roomTypeData.ptdRevenue / totals.ptd.revenue) * 100
        : 0

      roomTypeData.toDatePercentage = totals.toDate.revenue > 0
        ? (roomTypeData.toDateRevenue / totals.toDate.revenue) * 100
        : 0

      roomTypeData.ytdPercentage = totals.ytd.revenue > 0
        ? (roomTypeData.ytdRevenue / totals.ytd.revenue) * 100
        : 0
    }

    // Calculer les ADR totaux
    totals.asOn.adr = totals.asOn.roomNights > 0 ? totals.asOn.revenue / totals.asOn.roomNights : 0
    totals.ptd.adr = totals.ptd.roomNights > 0 ? totals.ptd.revenue / totals.ptd.roomNights : 0
    totals.toDate.adr = totals.toDate.roomNights > 0 ? totals.toDate.revenue / totals.toDate.roomNights : 0
    totals.ytd.adr = totals.ytd.roomNights > 0 ? totals.ytd.revenue / totals.ytd.roomNights : 0

    return {
      reportDate: asOnDate,
      ptdStartDate: ptdStart,
      ytdStartDate: ytdStart,
      hotelId,
      roomTypeId: roomTypeId || 'All Room Types',
      revenueByRoomType,
      totals: {
        asOn: {
          roomNights: totals.asOn.roomNights,
          revenue: totals.asOn.revenue,
          percentage: 100,
          adr: totals.asOn.adr
        },
        ptd: {
          roomNights: totals.ptd.roomNights,
          revenue: totals.ptd.revenue,
          percentage: 100,
          adr: totals.ptd.adr
        },
        toDate: {
          roomNights: totals.toDate.roomNights,
          revenue: totals.toDate.revenue,
          percentage: 100,
          adr: totals.toDate.adr
        },
        ytd: {
          roomNights: totals.ytd.roomNights,
          revenue: totals.ytd.revenue,
          percentage: 100,
          adr: totals.ytd.adr
        }
      },
      summary: {
        totalRoomTypes: allRoomTypes.length,
        totalTransactions: {
          asOn: asOnTransactions.length,
          ptd: ptdTransactions.length,
          ytd: ytdTransactions.length
        }
      }
    }
  }

  /**
   * Generate HTML for Revenue By Rate Type report
   */
  private async generateRevenueByRateTypeHtml(
    hotelName: string,
    reportDate: DateTime,
    revenueData: any,
    printedBy: string = 'System',
    currency: string = 'XAF'
  ): Promise<string> {
    const { default: edge } = await import('edge.js')
    const path = await import('path')

    // Configure Edge with views directory
    edge.mount(path.join(process.cwd(), 'resources/views'))

    // Format dates
    const asOnDate = reportDate.toFormat('dd/MM/yyyy')
    const printedOn = DateTime.now().toFormat('dd/MM/yyyy HH:mm:ss')

    // Helper: French number formatting with no decimals, no currency name
    const formatCurrency = (amount: number | null | undefined): string => {
      const num = Number(amount)
      if (!isFinite(num)) {
        return '0'
      }
      return num.toLocaleString('fr-FR', {
        minimumFractionDigits: 0,
        maximumFractionDigits: 0,
      })
    }

    // Prepare template data
    const templateData = {
      hotelName,
      asOnDate,
      currency,
      printedOn,
      printedBy,
      revenueData,
      formatCurrency,
      // Header specific data
      header: {
        hotelName,
        reportTitle: 'Revenue By Rate Type Report',
        reportDate: asOnDate,
        currency
      },
      // Footer specific data
      footer: {
        printedBy,
        printedOn,
        pageInfo: 'Page 1 of 1'
      }
    }

    console.log('revenue@@@@', templateData)
    console.log('revenue@@@@@', JSON.stringify(templateData.revenueData.revenueByRateType, null, 2))

    // Render template
    return await edge.render('reports/revenue_byRateType', templateData)
  }

  /**
   * Generate HTML for Revenue By Room Type report
   */
  private async generateRevenueByRoomTypeHtml(
    hotelName: string,
    reportDate: DateTime,
    revenueData: any,
    printedBy: string = 'System',
    currency: string = 'XAF'
  ): Promise<string> {
    const { default: edge } = await import('edge.js')
    const path = await import('path')

    // Configure Edge with views directory
    edge.mount(path.join(process.cwd(), 'resources/views'))

    // Format dates
    const asOnDate = reportDate.toFormat('dd/MM/yyyy')
    const printedOn = DateTime.now().toFormat('dd/MM/yyyy HH:mm:ss')

    // Helper: French number formatting with no decimals, no currency name
    const formatCurrency = (amount: number | null | undefined): string => {
      const num = Number(amount)
      if (!isFinite(num)) {
        return '0'
      }
      return num.toLocaleString('fr-FR', {
        minimumFractionDigits: 0,
        maximumFractionDigits: 0,
      })
    }

    // Prepare template data
    const templateData = {
      hotelName,
      asOnDate,
      currency,
      printedOn,
      printedBy,
      revenueData,
      formatCurrency,
      // Header specific data
      header: {
        hotelName,
        reportTitle: 'Revenue By Room Type Report',
        reportDate: asOnDate,
        currency
      },
      // Footer specific data
      footer: {
        printedBy,
        printedOn,
        pageInfo: 'Page 1 of 1'
      }
    }

    // Render template
    return await edge.render('reports/revenue_byRoomtype', templateData)
  }

  /**
   * Generate Monthly Revenue PDF report
   */
  async generateMonthlyRevenuePdf({ request, response, auth }: HttpContext) {
    try {
      const { hotelId, month, year } = request.qs()

      if (!hotelId || !month || !year) {
        return response.badRequest({
          success: false,
          message: 'Hotel ID, month, and year are required'
        })
      }

      // Create start and end dates for the month
      const reportDate = DateTime.fromObject({ year: parseInt(year), month: parseInt(month), day: 1 })
      const monthStart = reportDate.startOf('month')
      const monthEnd = reportDate.endOf('month')

      const currency = request.input('currency', 'XAF')

      // Get monthly revenue data
      const revenueData = await this.getMonthlyRevenueData(parseInt(hotelId), monthStart, monthEnd)

      // Get hotel name
      const { default: Hotel } = await import('#models/hotel')
      const hotel = await Hotel.find(parseInt(hotelId))
      const hotelName = hotel?.hotelName!

      // Get user info
      const user = auth?.user
      const printedBy = user ? `${user.firstName} ${user.lastName}` : 'System'

      // Generate HTML content
      const htmlContent = this.generateMonthlyRevenueHtml(hotelName, reportDate, revenueData, printedBy, currency)

      // Generate PDF
      const { default: PdfGenerationService } = await import('#services/pdf_generation_service')
      const pdfBuffer = await PdfGenerationService.generatePdfFromHtml(htmlContent)

      const filename = `monthly-revenue-${reportDate.toFormat('yyyy-MM')}.pdf`

      return response
        .header('Content-Type', 'application/pdf')
        .header('Content-Disposition', `attachment; filename="${filename}"`)
        .send(pdfBuffer)

    } catch (error) {
      logger.error('Error generating monthly revenue PDF:', error)
      return response.status(500).json({
        success: false,
        error: error.message
      })
    }
  }

  /**
   * Generate Payment Summary PDF report
   */
  async generatePaymentSummaryPdf({ request, response, auth }: HttpContext) {
    try {
      const hotelId = parseInt(request.input('hotelId', '1'))
      const asOnDate = request.input('asOnDate', DateTime.now().toFormat('yyyy-MM-dd'))

      const reportDate = DateTime.fromISO(asOnDate)

      // Get payment summary data (you'll need to implement this method)
      const paymentData = await this.getPaymentSummaryData(hotelId, reportDate)

      // Get hotel name
      const { default: Hotel } = await import('#models/hotel')
      const hotel = await Hotel.find(hotelId)
      const hotelName = hotel?.name || 'Hotel'

      // Get user info
      const user = auth?.user
      const printedBy = user ? `${user.firstName} ${user.lastName}` : 'System'

      // Generate HTML content (you'll need to implement this method)
      const htmlContent = this.generatePaymentSummaryHtml(hotelName, reportDate, paymentData, printedBy)

      // Generate PDF
      const { default: PdfService } = await import('#services/pdf_service')
      const pdfBuffer = await PdfService.generatePdf(htmlContent)

      const filename = `payment-summary-${reportDate.toFormat('yyyy-MM-dd')}.pdf`

      return response
        .header('Content-Type', 'application/pdf')
        .header('Content-Disposition', `attachment; filename="${filename}"`)
        .send(pdfBuffer)

    } catch (error) {
      logger.error('Error generating payment summary PDF:', error)
      return response.status(500).json({
        success: false,
        error: error.message
      })
    }
  }

  /**
   * Retrieve Daily Operations Summary data (JSON only)
   * Same sections as PDF, grouped by Business Source with row details.
   */
  async getDailyOperationsReport({ request, response }: HttpContext) {
    try {
      const hotelId = parseInt(request.input('hotelId', '1'))
      const asOnDate = request.input('asOnDate') || DateTime.now().toFormat('yyyy-MM-dd')
      const reportDate = DateTime.fromISO(asOnDate)

      const { default: Hotel } = await import('#models/hotel')
      const { default: ReservationRoom } = await import('#models/reservation_room')

      const hotel = await Hotel.find(hotelId)
      if (!hotel) {
        return response.badRequest({ success: false, message: 'Invalid hotelId' })
      }

      const nextDate = reportDate.plus({ days: 1 })
      const dateISO = reportDate.toISODate()
      const nextISO = nextDate.toISODate()

      const basePreload = (q: ReturnType<typeof ReservationRoom.query>) => {
        return q
          .preload('reservation', (resQ) => {
            resQ
              .preload('guest')
              .preload('businessSource')
              .preload('folios')
          })
          .preload('guest')
          .preload('room')
          .preload('roomType')
          .preload('rateType')
      }

      const buildRows = (items: ReservationRoom[]) => {
        return items.map((rr) => {
          const res = rr.reservation
          const guest = res?.guest || rr.guest
          const businessSourceName = res?.businessSource?.name || res?.sourceOfBusiness || 'N/A'
          const roomNumber = rr.room?.roomNumber || '—'
          const roomTypeName = rr.roomType?.roomTypeName || '—'
          const folioNumber = (res?.folios && res.folios[0]?.folioNumber) || '—'
          const rateTypeName = rr.rateType?.rateTypeName || '—'
          const arrival = rr.checkInDate?.toISODate?.() || res?.scheduledArrivalDate?.toISODate?.() || ''
          const departure = rr.checkOutDate?.toISODate?.() || res?.scheduledDepartureDate?.toISODate?.() || ''
          const nights = rr.nights ?? res?.numberOfNights ?? 0
          const roomRate = rr.roomRate ?? res?.roomRate ?? 0
          const total = rr.netAmount ?? rr.totalRoomCharges ?? res?.finalAmount ?? res?.totalAmount ?? 0

          return {
            businessSource: businessSourceName,
            reservationNumber: res?.reservationNumber || res?.confirmationNumber || String(res?.id || rr.reservationId),
            guestName: guest ? `${guest.firstName || ''} ${guest.lastName || ''}`.trim() : '—',
            arrival,
            departure,
            nights,
            room: `${roomNumber} (${roomTypeName})`,
            voucherNumber: res?.confirmationCode || '—',
            rateType: rateTypeName,
            folioNumber,
            roomRate,
            total,
          }
        })
      }

      const sections: Record<string, Map<string, any[]>> = {
        todayConfirmCheckin: new Map(),
        stayoverInHouse: new Map(),
        todayCheckout: new Map(),
        todayNoShow: new Map(),
        todayCancellation: new Map(),
        tomorrowConfirmBooking: new Map(),
        tomorrowCheckout: new Map(),
        stayoverContinuedInHouse: new Map(),
      }

      // Today Confirm Check-in
      {
        const rows = buildRows(
          await basePreload(
            ReservationRoom.query()
              .where('hotelId', hotelId)
              .where('status', ReservationStatus.CHECKED_IN)
              .where('checkInDate', '=', dateISO)
          )
        )
        rows.forEach((r) => {
          const key = r.businessSource
          if (!sections.todayConfirmCheckin.has(key)) sections.todayConfirmCheckin.set(key, [])
          sections.todayConfirmCheckin.get(key)!.push(r)
        })
      }

      // Stayover (In-House Guests)
      {
        const rows = buildRows(
          await basePreload(
            ReservationRoom.query()
              .where('hotelId', hotelId)
              .where('status', 'checked_in')
              .where('checkOutDate', '>', dateISO)
          )
        )
        rows.forEach((r) => {
          const key = r.businessSource
          if (!sections.stayoverInHouse.has(key)) sections.stayoverInHouse.set(key, [])
          sections.stayoverInHouse.get(key)!.push(r)
        })
      }

      // Today Checkout
      {
        const rows = buildRows(
          await basePreload(
            ReservationRoom.query()
              .where('hotelId', hotelId)
              .where('status', 'checked_out')
              .where('checkOutDate', '=', dateISO)
          )
        )
        rows.forEach((r) => {
          const key = r.businessSource
          if (!sections.todayCheckout.has(key)) sections.todayCheckout.set(key, [])
          sections.todayCheckout.get(key)!.push(r)
        })
      }

      // Today No show
      {
        const rows = buildRows(
          await basePreload(
            ReservationRoom.query()
              .where('hotelId', hotelId)
              .where('status', 'no_show')
              .where('checkInDate', '=', dateISO)
          )
        )
        rows.forEach((r) => {
          const key = r.businessSource
          if (!sections.todayNoShow.has(key)) sections.todayNoShow.set(key, [])
          sections.todayNoShow.get(key)!.push(r)
        })
      }

      // Today Cancellation
      {
        const cancelledRooms = await basePreload(
          ReservationRoom.query()
            .where('hotelId', hotelId)
            .where('status', 'cancelled')
          //  .whereRaw('DATE(updatedAt) = ?', [dateISO])
        )
        const rows = buildRows(cancelledRooms)
        rows.forEach((r) => {
          const key = r.businessSource
          if (!sections.todayCancellation.has(key)) sections.todayCancellation.set(key, [])
          sections.todayCancellation.get(key)!.push(r)
        })
      }

      // Tomorrow Confirm Booking
      {
        const rows = buildRows(
          await basePreload(
            ReservationRoom.query()
              .where('hotelId', hotelId)
              .where('status', 'reserved')
              .where('checkInDate', '=', nextISO)
          )
        )
        rows.forEach((r) => {
          const key = r.businessSource
          if (!sections.tomorrowConfirmBooking.has(key)) sections.tomorrowConfirmBooking.set(key, [])
          sections.tomorrowConfirmBooking.get(key)!.push(r)
        })
      }

      // Tomorrow Checkout
      {
        const rows = buildRows(
          await basePreload(
            ReservationRoom.query()
              .where('hotelId', hotelId)
              .where('status', 'checked_in')
              .where('checkOutDate', '=', nextISO)
          )
        )
        rows.forEach((r) => {
          const key = r.businessSource
          if (!sections.tomorrowCheckout.has(key)) sections.tomorrowCheckout.set(key, [])
          sections.tomorrowCheckout.get(key)!.push(r)
        })
      }

      // Stayover (Continued In-House Guests)
      {
        const rows = buildRows(
          await basePreload(
            ReservationRoom.query()
              .where('hotelId', hotelId)
              .where('status', 'checked_in')
              .where('checkOutDate', '>', nextISO)
          )
        )
        rows.forEach((r) => {
          const key = r.businessSource
          if (!sections.stayoverContinuedInHouse.has(key)) sections.stayoverContinuedInHouse.set(key, [])
          sections.stayoverContinuedInHouse.get(key)!.push(r)
        })
      }

      const toGroups = (m: Map<string, any[]>) => Array.from(m, ([businessSource, rows]) => ({ businessSource, rows }))

      return response.ok({
        success: true,
        hotel: { id: hotel.id, name: hotel.hotelName },
        date: reportDate.toISODate(),
        sections: {
          todayConfirmCheckin: toGroups(sections.todayConfirmCheckin),
          stayoverInHouse: toGroups(sections.stayoverInHouse),
          todayCheckout: toGroups(sections.todayCheckout),
          todayNoShow: toGroups(sections.todayNoShow),
          todayCancellation: toGroups(sections.todayCancellation),
          tomorrowConfirmBooking: toGroups(sections.tomorrowConfirmBooking),
          tomorrowCheckout: toGroups(sections.tomorrowCheckout),
          stayoverContinuedInHouse: toGroups(sections.stayoverContinuedInHouse),
        },
      })
    } catch (error) {
      logger.error('Error retrieving daily operations report data:', error)
      return response.status(500).json({
        success: false,
        message: 'Failed to retrieve daily operations report data',
        error: error.message,
      })
    }
  }
  /**
   * Generate Daily Operations Summary PDF
   * Sections: Today Confirm Check-in, Stayover (In-House Guests), Today Checkout,
   * Today No show, Today Cancellation, Tomorrow Confirm Booking,
   * Tomorrow Checkout, Stayover (Continued In-House Guests)
   * Grouped by Business Source with specified columns.
   */
  async generateDailyOperationsReportPdf({ request, response, auth }: HttpContext) {
    try {
      const hotelId = parseInt(request.input('hotelId', '1'))
      const asOnDate = request.input('asOnDate') || DateTime.now().toFormat('yyyy-MM-dd')
      const reportDate = DateTime.fromISO(asOnDate)

      // Imports (use dynamic to avoid circular deps)
      const { default: Hotel } = await import('#models/hotel')
      const { default: ReservationRoom } = await import('#models/reservation_room')

      const hotel = await Hotel.find(hotelId)
      if (!hotel) {
        return response.badRequest({ success: false, message: 'Invalid hotelId' })
      }

      const nextDate = reportDate.plus({ days: 1 })
      const dateISO = reportDate.toISODate()
      const nextISO = nextDate.toISODate()

      // Helper to build rows from ReservationRoom with preloaded relations
      const buildRows = (items: ReservationRoom[]) => {
        return items.map((rr) => {
          const res = rr.reservation
          const guest = res?.guest || rr.guest
          const businessSourceName = res?.businessSource?.name || res?.sourceOfBusiness || 'N/A'
          const roomNumber = rr.roomType?.rooms[0]?.roomNumber
          const roomTypeName = rr.roomType?.roomTypeName || '—'
          const folioNumber = (res?.folios && res.folios[0]?.folioNumber) || '—'
          const rateTypeName = rr.rateType?.rateTypeName || '—'
          const arrival = rr.checkInDate?.toISODate?.() || res?.scheduledArrivalDate?.toISODate?.() || ''
          const departure = rr.checkOutDate?.toISODate?.() || res?.scheduledDepartureDate?.toISODate?.() || ''
          const nights = rr.nights ?? res?.numberOfNights ?? 0
          const roomRate = rr.roomRate ?? res?.roomRate ?? 0
          const total = rr.netAmount ?? rr.totalRoomCharges ?? res?.finalAmount ?? res?.totalAmount ?? 0

          return {
            businessSource: businessSourceName,
            reservationNumber: res?.reservationNumber || res?.confirmationNumber || String(res?.id || rr.reservationId),
            guestName: guest ? `${guest.firstName || ''} ${guest.lastName || ''}`.trim() : '—',
            arrival,
            departure,
            nights,
            room: `${roomNumber} (${roomTypeName})`,
            voucherNumber: res?.confirmationCode || '—',
            rateType: rateTypeName,
            folioNumber,
            roomRate,
            total,
          }
        })
      }

      // Query helper
      const basePreload = (q: ReturnType<typeof ReservationRoom.query>) => {
        return q
          .preload('reservation', (resQ) => {
            resQ
              .preload('guest')
              .preload('businessSource')
              .preload('folios')
          })
          .preload('guest')
          .preload('room')
          .preload('roomType', (roomQuery => {
            roomQuery.preload('rooms')
          }))
          .preload('rateType')
      }

      // Define sections with their queries
      const sectionDefinitions = [
        {
          key: 'todayConfirmCheckin',
          title: 'Today Confirm Check-in',
          query: () => basePreload(
            ReservationRoom.query()
              .where('hotelId', hotelId)
              .where('status', 'reserved')
              .where('checkInDate', '=', dateISO)
          )
        },
        {
          key: 'stayoverInHouse',
          title: 'Stayover In House',
          query: () => basePreload(
            ReservationRoom.query()
              .where('hotelId', hotelId)
              .where('status', 'checked_in')
              .where('checkOutDate', '>', dateISO)
          )
        },
        {
          key: 'todayCheckout',
          title: "Today Checkout",
          query: () => basePreload(
            ReservationRoom.query()
              .where('hotelId', hotelId)
              .where('status', 'checked_in')
              .where('checkOutDate', '=', dateISO)
          )
        },
        {
          key: 'todayNoShow',
          title: 'Today No Show',
          query: () => basePreload(
            ReservationRoom.query()
              .where('hotelId', hotelId)
              .where('status', 'no_show')
              .where('checkInDate', '=', dateISO)
          )
        },
        {
          key: 'todayCancellation',
          title: 'Today Cancellation',
          query: () => basePreload(
            ReservationRoom.query()
              .where('hotelId', hotelId)
              .where('status', 'cancelled')
            //.whereRaw('DATE(updatedAt) = ?', [dateISO])
          )
        },
        {
          key: 'tomorrowConfirmBooking',
          title: "Tomorrow Confirm Booking ",
          query: () => basePreload(
            ReservationRoom.query()
              .where('hotelId', hotelId)
              .where('status', 'reserved')
              .where('checkInDate', '=', nextISO)
          )
        },
        {
          key: 'tomorrowCheckout',
          title: "Tomorrow Checkout",
          query: () => basePreload(
            ReservationRoom.query()
              .where('hotelId', hotelId)
              .where('status', 'checked_in')
              .where('checkOutDate', '=', nextISO)
          )
        },
        {
          key: 'stayoverContinuedInHouse',
          title: 'Stayover Continued In House',
          query: () => basePreload(
            ReservationRoom.query()
              .where('hotelId', hotelId)
              .where('status', 'checked_in')
              .where('checkOutDate', '>', nextISO)
          )
        }
      ]
      // Execute queries and organize data by business source
      const sections = []

      for (const sectionDef of sectionDefinitions) {
        const items = await sectionDef.query()
        const rows = buildRows(items)

        // Group by business source
        const groupsMap = new Map()
        rows.forEach((row) => {
          const key = row.businessSource
          if (!groupsMap.has(key)) {
            groupsMap.set(key, [])
          }
          groupsMap.get(key).push(row)
        })

        // Convert Map to array for template
        const groups = Array.from(groupsMap.entries()).map(([sourceName, rows]) => ({
          sourceName,
          rows
        }))

        sections.push({
          title: sectionDef.title,
          groups
        })
      }

      // Prepare data for template
      const user = auth?.user
      const printedBy = user ? `${user.firstName || ''} ${user.lastName || ''}`.trim() || user.email || 'System' : 'System'

      const reportData = {
        hotel,
        reportDate: reportDate.toFormat('yyyy-MM-dd'),
        printedBy,
        sections,
        currentDateTime: new Date().toLocaleString('fr-FR') // Ajoutez cette ligne
      }
      console.log('reportData', reportData)

      // Generate PDF using Edge template
      const { default: edge } = await import('edge.js')
      const path = await import('path')

      // Configure Edge with views directory
      edge.mount(path.join(process.cwd(), 'resources/views'))

      // Render the template
      const html = await edge.render('reports/daily_operations', reportData)

      const { default: PdfGenerationService } = await import('#services/pdf_generation_service')


      const headerTemplate = `
      <div style="font-size:10px; width:100%; padding:3px 20px; margin:0;">
        <!-- Hotel name and report title -->
        <div style="display:flex; align-items:center; justify-content:space-between; padding-bottom:10px; border-bottom:1px solid #333; margin-bottom:3px;">
          <div style="font-weight:bold; color:#00008B; font-size:13px;">${hotel.hotelName}</div>
          <div style="font-size:13px; color:#8B0000; font-weight:bold;">Daily Operation Report</div>
        </div>

        <div style="font-size:10px; margin-bottom:3px; border-bottom:1px solid #333;">
          <span style="margin-right:10px;"><strong>As On Date</strong> ${reportDate.toFormat('yyyy-MM-dd')}</span>
        </div>
      `
      const footerTemplate = `
        <div style="font-size:9px; width:100%; padding:6px 20px; border-top:1px solid #ddd; color:#555; display:flex; align-items:center; justify-content:space-between;">
          <div>Report date: ${reportDate.toFormat('yyyy-MM-dd')}</div>
          <div>Printed by: ${printedBy}</div>
          <div>Page <span class="pageNumber"></span> of <span class="totalPages"></span></div>
        </div>`
      const pdfBuffer = await PdfGenerationService.generatePdfFromHtml(html, {
        format: 'A4',
        margin: {
          top: '90px',
          right: '10px',
          bottom: '70px',
          left: '10px'
        },
        displayHeaderFooter: true,
        headerTemplate,
        footerTemplate,
        printBackground: true
      })

      const filename = `daily-operations-${hotel.hotelName.replace(/\s+/g, '-')}-${reportDate.toFormat('yyyy-MM-dd')}.pdf`
      return response
        .header('Content-Type', 'application/pdf')
        .header('Content-Disposition', `attachment; filename="${filename}"`)
        .send(pdfBuffer)
    } catch (error) {
      logger.error('Error generating daily operations report PDF:', error)
      console.log('Error generating daily operations report PDF:', error)
      return response.status(500).json({
        success: false,
        //message: 'Failed to generate daily operations report PDF',
        error: error
      })
    }
  }
  /**
   * Generate Revenue By Rate Type Summary PDF report
   */
  async generateRevenueByRateTypeSummaryPdf({ request, response, auth }: HttpContext) {
    try {
      const hotelId = parseInt(request.input('hotelId', '1'))
      const asOnDate = request.input('asOnDate', DateTime.now().toFormat('yyyy-MM-dd'))

      const reportDate = DateTime.fromISO(asOnDate)

      // Get revenue by rate type summary data (you'll need to implement this method)
      const summaryData = await this.getRevenueByRateTypeSummaryData(hotelId, reportDate)

      // Get hotel name
      const { default: Hotel } = await import('#models/hotel')
      const hotel = await Hotel.find(hotelId)
      const hotelName = hotel?.name || 'Hotel'

      // Get user info
      const user = auth?.user
      const printedBy = user ? `${user.firstName} ${user.lastName}` : 'System'

      // Generate HTML content (you'll need to implement this method)
      const htmlContent = this.generateRevenueByRateTypeSummaryHtml(hotelName, reportDate, summaryData, printedBy)

      // Generate PDF
      const { default: PdfService } = await import('#services/pdf_service')
      const pdfBuffer = await PdfService.generatePdf(htmlContent)

      const filename = `revenue-by-rate-type-summary-${reportDate.toFormat('yyyy-MM-dd')}.pdf`

      return response
        .header('Content-Type', 'application/pdf')
        .header('Content-Disposition', `attachment; filename="${filename}"`)
        .send(pdfBuffer)

    } catch (error) {
      logger.error('Error generating revenue by rate type summary PDF:', error)
      return response.status(500).json({
        success: false,
        error: error.message
      })
    }
  }

  /**
   * Generate Statistics By Room Type PDF report
   */
  async generateStatisticsByRoomTypePdf({ request, response, auth }: HttpContext) {
    try {
      const hotelId = parseInt(request.input('hotelId', '1'))
      const asOnDate = request.input('asOnDate', DateTime.now().toFormat('yyyy-MM-dd'))

      const reportDate = DateTime.fromISO(asOnDate)

      // Get statistics by room type data (you'll need to implement this method)
      const statisticsData = await this.getStatisticsByRoomTypeData(hotelId, reportDate)

      // Get hotel name
      const { default: Hotel } = await import('#models/hotel')
      const hotel = await Hotel.find(hotelId)
      const hotelName = hotel?.name || 'Hotel'

      // Get user info
      const user = auth?.user
      const printedBy = user ? `${user.firstName} ${user.lastName}` : 'System'

      // Generate HTML content (you'll need to implement this method)
      const htmlContent = this.generateStatisticsByRoomTypeHtml(hotelName, reportDate, statisticsData, printedBy)

      // Generate PDF
      const { default: PdfService } = await import('#services/pdf_service')
      const pdfBuffer = await PdfService.generatePdf(htmlContent)

      const filename = `statistics-by-room-type-${reportDate.toFormat('yyyy-MM-dd')}.pdf`

      return response
        .header('Content-Type', 'application/pdf')
        .header('Content-Disposition', `attachment; filename="${filename}"`)
        .send(pdfBuffer)

    } catch (error) {
      logger.error('Error generating statistics by room type PDF:', error)
      return response.status(500).json({
        success: false,
        error: error.message
      })
    }
  }

  /**
   * Get monthly revenue data - daily breakdown for the entire month
   */
  public async getMonthlyRevenueData(hotelId: number, monthStart: DateTime, monthEnd: DateTime) {
    const { default: FolioTransaction } = await import('#models/folio_transaction')

    // Get all transactions for the month
    const transactions = await FolioTransaction.query()
      .whereHas('folio', (folioQuery) => {
        folioQuery.whereHas('reservation', (reservationQuery) => {
          reservationQuery.where('hotel_id', hotelId)
        })
      })
      .whereBetween('current_working_date', [monthStart.toFormat('yyyy-MM-dd'), monthEnd.toFormat('yyyy-MM-dd')])
      .where('category', 'room')
      .where('status', 'posted')
      .preload('folio', (folioQuery) => {
        folioQuery.preload('reservation')
      })

    // Group by day and calculate daily revenue
    const dailyRevenue: { [key: string]: number } = {}
    const daysInMonth = monthEnd.day

    // Initialize all days with 0
    for (let day = 1; day <= daysInMonth; day++) {
      dailyRevenue[day.toString()] = 0
    }

    // Calculate actual revenue for each day
    transactions.forEach(transaction => {
      const transactionDate = DateTime.fromISO(transaction.transactionDate)
      const day = transactionDate.day.toString()
      dailyRevenue[day] += Number(transaction.amount || 0)
    })

    // Calculate total revenue
    const totalRevenue = Object.values(dailyRevenue).reduce((sum, amount) => sum + amount, 0)

    return {
      dailyRevenue,
      totalRevenue,
      monthStart,
      monthEnd,
      daysInMonth
    }
  }

  /**
   * Generate HTML for Monthly Revenue report with chart
   */
  public generateMonthlyRevenueHtml(
    hotelName: string,
    reportDate: DateTime,
    revenueData: any,
    printedBy: string = 'System',
    currency: string = 'XAF'
  ): string {
    const formatCurrency = (amount: number) => {
      if (amount === null || amount === undefined || isNaN(amount)) {
        return `${currency} 0.00`
      }
      return `${currency} ${Number(amount).toLocaleString('en-US', { minimumFractionDigits: 2, maximumFractionDigits: 2 })}`
    }

    // Prepare chart data
    const chartData = []
    const maxRevenue = Math.max(...Object.values(revenueData.dailyRevenue) as number[])
    const chartHeight = 300

    for (let day = 1; day <= revenueData.daysInMonth; day++) {
      const revenue = revenueData.dailyRevenue[day.toString()] || 0
      const barHeight = maxRevenue > 0 ? (revenue / maxRevenue) * chartHeight : 0
      chartData.push({
        day,
        revenue,
        barHeight,
        formattedRevenue: formatCurrency(revenue)
      })
    }

    return `
    <!DOCTYPE html>
    <html>
    <head>
        <meta charset="UTF-8">
        <title>Monthly Revenue Report</title>
        <style>
            body {
                font-family: Arial, sans-serif;
                margin: 20px;
                font-size: 12px;
            }
            .header {
                text-align: center;
                margin-bottom: 30px;
                border-bottom: 2px solid #333;
                padding-bottom: 10px;
            }
            .hotel-name {
                font-size: 18px;
                font-weight: bold;
                margin-bottom: 5px;
            }
            .report-title {
                font-size: 16px;
                color: #d2691e;
                margin-bottom: 10px;
            }
            .chart-container {
                margin: 30px 0;
                text-align: center;
            }
            .chart {
                display: inline-block;
                border: 1px solid #ccc;
                padding: 20px;
                background: #f9f9f9;
            }
            .chart-title {
                margin-bottom: 20px;
                font-weight: bold;
                background-color: #4472c4;
                color: white;
                padding: 5px 10px;
                display: inline-block;
            }
            .chart-area {
                position: relative;
                width: 800px;
                height: 350px;
                border: 1px solid #333;
                background: white;
                margin: 0 auto;
            }
            .y-axis {
                position: absolute;
                left: -40px;
                top: 0;
                height: 100%;
                width: 40px;
            }
            .y-label {
                position: absolute;
                right: 5px;
                font-size: 10px;
                transform: translateY(-50%);
            }
            .x-axis {
                position: absolute;
                bottom: -30px;
                left: 0;
                width: 100%;
                height: 30px;
            }
            .x-label {
                position: absolute;
                bottom: 5px;
                font-size: 10px;
                transform: translateX(-50%);
            }
            .bar {
                position: absolute;
                bottom: 0;
                background-color: #4472c4;
                border: 1px solid #2c5aa0;
                display: flex;
                align-items: flex-end;
                justify-content: center;
                color: #4472c4;
                font-size: 8px;
                font-weight: bold;
            }
            .bar-value {
                position: absolute;
                top: -15px;
                font-size: 8px;
                color: #333;
                white-space: nowrap;
            }
            .footer {
                margin-top: 50px;
                border-top: 1px solid #333;
                padding-top: 10px;
                display: flex;
                justify-content: space-between;
                font-size: 10px;
            }
            .grid-line {
                position: absolute;
                left: 0;
                right: 0;
                height: 1px;
                background: #e0e0e0;
            }
        </style>
    </head>
    <body>
        <div class="header">
            <div class="hotel-name">${hotelName}</div>
            <div class="report-title">Monthly Revenue - ${reportDate.toFormat('MMMM yyyy')}</div>
        </div>

        <div class="chart-container">
            <div class="chart">
                <div class="chart-title"> Revenue (Room Charges, Extra Charges)</div>
                <div class="chart-area">
                    <!-- Y-axis labels -->
                    <div class="y-axis">
                        ${[0, 0.2, 0.4, 0.6, 0.8, 1.0].map(ratio => `
                            <div class="y-label" style="top: ${(1 - ratio) * 100}%">
                                ${formatCurrency(maxRevenue * ratio).replace(currency + ' ', '')}
                            </div>
                        `).join('')}
                    </div>

                    <!-- Grid lines -->
                    ${[0.2, 0.4, 0.6, 0.8].map(ratio => `
                        <div class="grid-line" style="top: ${(1 - ratio) * 100}%"></div>
                    `).join('')}

                    <!-- Bars -->
                    ${chartData.map(data => `
                        <div class="bar"
                             style="left: ${((data.day - 1) / revenueData.daysInMonth) * 100}%;
                                    width: ${(1 / revenueData.daysInMonth) * 100 * 0.8}%;
                                    height: ${data.barHeight}px;
                                    margin-left: ${(1 / revenueData.daysInMonth) * 100 * 0.1}%;">
                            ${data.revenue > 0 ? `<div class="bar-value">${data.formattedRevenue.replace(currency + ' ', '')}</div>` : ''}
                        </div>
                    `).join('')}

                    <!-- X-axis labels -->
                    <div class="x-axis">
                        ${chartData.map(data => `
                            <div class="x-label" style="left: ${(data.day / revenueData.daysInMonth) * 100}%">
                                ${data.day}
                            </div>
                        `).join('')}
                    </div>
                </div>
                <div style="margin-top: 40px; font-weight: bold;">Date</div>
            </div>
        </div>

        <div class="footer">
            <div>Printed On: ${DateTime.now().toFormat('MMMM dd, yyyy HH:mm:ss')}</div>
            <div>Printed By: ${printedBy}</div>
            <div>Page 1 of 1</div>
        </div>
    </body>
    </html>
    `
  }

  /**
   * Get daily revenue data by different revenue types
   */
  public async getDailyRevenueData(hotelId: number, reportDate: DateTime, revenueTypes: string[]) {
    const { default: FolioTransaction } = await import('#models/folio_transaction')

    // Get all transactions for the specific date
    const transactions = await FolioTransaction.query()
      .whereHas('folio', (folioQuery) => {
        folioQuery.whereHas('reservation', (reservationQuery) => {
          reservationQuery.where('hotel_id', hotelId)
        })
      })
      .where('current_working_date', reportDate.toFormat('yyyy-MM-dd'))
      .where('status', 'posted')
      .preload('folio', (folioQuery) => {
        folioQuery.preload('reservation', (reservationQuery) => {
          reservationQuery.preload('guest')
          reservationQuery.preload('reservationRooms', (roomQuery) => {
            roomQuery.preload('room')
            roomQuery.preload('roomRates')
            roomQuery.preload('roomType')
          })
        })
      })

    // Group transactions by revenue type and guest
    const revenueData: any = {
      transactions: [],
      totals: {
        roomCharges: 0,
        discount: 0,
        roundOff: 0,
        taxes: 0,
        net: 0
      }
    }

    const guestTransactions = new Map()

    transactions.forEach(transaction => {
      const reservation = transaction.folio?.reservation
      if (!reservation) return

      const guest = reservation.guest
      const reservationRoom = reservation.reservationRooms?.[0]
      const room = reservationRoom?.room
      const rateType = reservationRoom?.rateType

      // Filter by revenue type if specified
      const transactionCategory = this.mapTransactionToRevenueType(transaction)
      if (revenueTypes.length > 0 && !revenueTypes.includes(transactionCategory)) {
        return
      }

      const guestKey = `${reservation.id}-${guest?.id || 'unknown'}`

      if (!guestTransactions.has(guestKey)) {
        guestTransactions.set(guestKey, {
          guestName: guest ? `${guest.firstName || ''} ${guest.lastName || ''}`.trim() : 'Unknown Guest',
          room: room?.roomNumber || 'N/A',
          rateType: rateType?.name || 'Standard',
          roomCharges: 0,
          discount: 0,
          roundOff: 0,
          taxes: 0,
          net: 0
        })
      }

      const guestData = guestTransactions.get(guestKey)
      const amount = Number(transaction.amount || 0)

      // Categorize transaction amounts
      if (transaction.category === 'room' || transactionCategory === 'room_revenue') {
        guestData.roomCharges += amount
      } else if (transaction.category === 'discount') {
        guestData.discount += Math.abs(amount)
      } else if (transaction.category === 'tax') {
        guestData.taxes += amount
      } else if (transaction.category === 'adjustment') {
        guestData.roundOff += amount
      }

      guestData.net = guestData.roomCharges - guestData.discount + guestData.roundOff + guestData.taxes
    })

    // Convert map to array and calculate totals
    revenueData.transactions = Array.from(guestTransactions.values())

    revenueData.transactions.forEach(transaction => {
      revenueData.totals.roomCharges += transaction.roomCharges
      revenueData.totals.discount += transaction.discount
      revenueData.totals.roundOff += transaction.roundOff
      revenueData.totals.taxes += transaction.taxes
      revenueData.totals.net += transaction.net
    })

    return revenueData
  }

  /**
   * Map transaction to revenue type category
   */
  private mapTransactionToRevenueType(transaction: any): string {
    const description = transaction.description?.toLowerCase() || ''
    const category = transaction.category?.toLowerCase() || ''

    if (description.includes('no show') || category.includes('no_show')) {
      return 'no_show_revenue'
    } else if (description.includes('cancellation') || category.includes('cancellation')) {
      return 'cancellation_revenue'
    } else if (description.includes('day user') || description.includes('dayuser')) {
      return 'dayuser_revenue'
    } else if (description.includes('late check out') || description.includes('late_check_out')) {
      return 'late_check_out_revenue'
    } else {
      return 'room_revenue'
    }
  }

  /**
   * Generate HTML for Daily Revenue report with pagination
   */
  private generateDailyRevenueHtml(
    hotelName: string,
    reportDate: DateTime,
    revenueData: any,
    printedBy: string,
    revenueTypes: string[]
  ): string {
    const formatCurrency = (amount: number) => {
      if (amount === null || amount === undefined || isNaN(amount)) {
        return 'XAF 0.00'
      }
      return `XAF ${Number(amount).toLocaleString('en-US', { minimumFractionDigits: 2, maximumFractionDigits: 2 })}`
    }

    const revenueByText = revenueTypes.length > 0 ? revenueTypes.join(', ') : 'All Revenue Types'
    const transactions = revenueData.transactions || []
    const totals = revenueData.totals || {}

    // Calculate pagination - assume 25 rows per page
    const rowsPerPage = 25
    const totalPages = Math.max(1, Math.ceil(transactions.length / rowsPerPage))

    let html = `
    <!DOCTYPE html>
    <html>
    <head>
        <meta charset="UTF-8">
        <title>Daily Revenue Report</title>
        <style>
            @page {
                size: A4;
                margin: 20mm;
            }
            body {
                font-family: Arial, sans-serif;
                font-size: 11px;
                line-height: 1.2;
                margin: 0;
                padding: 0;
            }
            .page {
                page-break-after: always;
                min-height: 100vh;
                position: relative;
                padding-bottom: 60px;
            }
            .page:last-child {
                page-break-after: avoid;
            }
            .header {
                display: flex;
                justify-content: space-between;
                align-items: center;
                margin-bottom: 10px;
                padding-bottom: 5px;
                border-bottom: 2px solid #000;
            }
            .hotel-name {
                font-size: 16px;
                font-weight: bold;
            }
            .night-audit {
                font-size: 16px;
                font-weight: bold;
            }
            .report-info {
                margin: 15px 0;
                padding-bottom: 10px;
                border-bottom: 1px solid #000;
            }
            .report-info-row {
                display: flex;
                justify-content: space-between;
                margin-bottom: 5px;
            }
            table {
                width: 100%;
                border-collapse: collapse;
                margin-bottom: 20px;
            }
            th, td {
                border: 1px solid #000;
                padding: 4px 6px;
                text-align: left;
                font-size: 10px;
            }
            th {
                background-color: #f0f0f0;
                font-weight: bold;
                text-align: center;
            }
            .text-right {
                text-align: right;
            }
            .text-center {
                text-align: center;
            }
            .totals-row {
                font-weight: bold;
                background-color: #f9f9f9;
            }
            .footer {
                position: absolute;
                bottom: 0;
                left: 0;
                right: 0;
                border-top: 1px solid #000;
                padding-top: 10px;
                display: flex;
                justify-content: space-between;
                font-size: 10px;
            }
        </style>
    </head>
    <body>
    `

    // Generate pages
    for (let page = 0; page < totalPages; page++) {
      const startIndex = page * rowsPerPage
      const endIndex = Math.min(startIndex + rowsPerPage, transactions.length)
      const pageTransactions = transactions.slice(startIndex, endIndex)
      const isLastPage = page === totalPages - 1

      html += `
        <div class="page">
            <!-- Header for each page -->
            <div class="header">
                <div class="hotel-name">${hotelName}</div>
                <div class="night-audit">Night Audit</div>
            </div>

            ${page === 0 ? `
            <!-- Report info only on first page -->
            <div class="report-info">
                <div class="report-info-row">
                    <div><strong>As On Date:</strong> ${reportDate.toFormat('MMMM dd, yyyy')}</div>
                    <div><strong>Daily Revenue by:</strong> ${revenueByText}</div>
                </div>
            </div>
            ` : ''}

            <!-- Table -->
            <table>
                <thead>
                    <tr>
                        <th style="width: 25%">Guest Name</th>
                        <th style="width: 10%">Room</th>
                        <th style="width: 15%">Rate Type</th>
                        <th style="width: 12%">Room Charges</th>
                        <th style="width: 12%">Discount</th>
                        <th style="width: 10%">Round Off</th>
                        <th style="width: 8%">Taxes</th>
                        <th style="width: 8%">Net</th>
                    </tr>
                </thead>
                <tbody>
      `

      // Add transaction rows for this page
      pageTransactions.forEach(transaction => {
        html += `
                    <tr>
                        <td>${transaction.guestName}</td>
                        <td class="text-center">${transaction.room}</td>
                        <td>${transaction.rateType}</td>
                        <td class="text-right">${formatCurrency(transaction.roomCharges)}</td>
                        <td class="text-right">${formatCurrency(transaction.discount)}</td>
                        <td class="text-right">${formatCurrency(transaction.roundOff)}</td>
                        <td class="text-right">${formatCurrency(transaction.taxes)}</td>
                        <td class="text-right">${formatCurrency(transaction.net)}</td>
                    </tr>
        `
      })

      // Add totals row only on last page
      if (isLastPage) {
        html += `
                    <tr class="totals-row">
                        <td colspan="3"><strong>Total for:</strong></td>
                        <td class="text-right"><strong>${formatCurrency(totals.roomCharges || 0)}</strong></td>
                        <td class="text-right"><strong>${formatCurrency(totals.discount || 0)}</strong></td>
                        <td class="text-right"><strong>${formatCurrency(totals.roundOff || 0)}</strong></td>
                        <td class="text-right"><strong>${formatCurrency(totals.taxes || 0)}</strong></td>
                        <td class="text-right"><strong>${formatCurrency(totals.net || 0)}</strong></td>
                    </tr>
        `
      }

      html += `
                </tbody>
            </table>

            <!-- Footer -->
            <div class="footer">
                <div>Printed On: ${DateTime.now().toFormat('MMMM dd, yyyy HH:mm:ss')}</div>
                <div>Printed By: ${printedBy}</div>
                <div>Page ${page + 1} of ${totalPages}</div>
            </div>
        </div>
      `
    }

    html += `
    </body>
    </html>
    `

    return html
  }

  /**
   * Generate Daily Revenue PDF report
   */
  async generateDailyRevenuePdf({ request, response, auth }: HttpContext) {
    try {
      const { hotelId, asOnDate, revenueBy } = request.qs()

      if (!hotelId || !asOnDate) {
        return response.badRequest({
          success: false,
          message: 'Hotel ID and As On Date are required'
        })
      }

      const reportDate = DateTime.fromISO(asOnDate)
      if (!reportDate.isValid) {
        return response.badRequest({
          success: false,
          message: 'Invalid date format. Use YYYY-MM-DD'
        })
      }

      // Default revenue types if not specified
      const revenueTypes = revenueBy ? revenueBy.split(',') : [
        'room_revenue',
        'no_show_revenue',
        'cancellation_revenue',
        'dayuser_revenue',
        'late_check_out_revenue'
      ]

      // Get daily revenue data
      const auditDetails = await NightAuditService.getNightAuditDetails(
        reportDate,
        Number(hotelId)
      )
      let revenueData: any = {};
      if (auditDetails && auditDetails?.dailyRevenueReportData) {
        revenueData = auditDetails?.dailyRevenueReportData || {}
      } else {
        revenueData = await this.getDailyRevenueData(hotelId, reportDate, revenueTypes)
      }

      // Get hotel name
      const { default: Hotel } = await import('#models/hotel')
      const hotel = await Hotel.find(parseInt(hotelId))
      const hotelName = hotel?.hotelName || 'Hotel'

      // Get user info
      const user = auth?.user
      const printedBy = user ? `${user.firstName || ''} ${user.lastName || ''}`.trim() || user.email || 'Unknown User' : 'System'

      // Generate HTML content
      const htmlContent = this.generateDailyRevenueHtml(hotelName, reportDate, revenueData, printedBy, revenueTypes)

      // Generate PDF
      const { default: PdfGenerationService } = await import('#services/pdf_service')
      const pdfBuffer = await PdfGenerationService.generatePdfFromHtml(htmlContent)

      const filename = `daily-revenue-${reportDate.toFormat('yyyy-MM-dd')}.pdf`

      return response
        .header('Content-Type', 'application/pdf')
        .header('Content-Disposition', `attachment; filename="${filename}"`)
        .send(pdfBuffer)

    } catch (error) {
      logger.error('Error generating daily revenue PDF:', error)
      logger.error(error)
      return response.status(500).json({
        success: false,
        error: error.message
      })
    }
  }

  /**
 * Génère les données du rapport de disponibilité des chambres
 */
  async generateRoomAvailabilityData({ request, response }: HttpContext) {
    try {
      const {
        hotelId,
        dateFrom,
        dateTo,
        roomTypeId,
        floor
      } = request.body()

      // Validation des paramètres requis
      if (!dateFrom || !dateTo) {
        return response.badRequest({
          success: false,
          message: 'Date range is required (dateFrom and dateTo)',
        })
      }

      if (!hotelId) {
        return response.badRequest({
          success: false,
          message: 'Hotel ID is required',
        })
      }

      // Validation de la plage de dates
      const startDate = new Date(dateFrom)
      const endDate = new Date(dateTo)

      if (startDate > endDate) {
        return response.badRequest({
          success: false,
          message: 'Start date must be before or equal to end date',
        })
      }

      // Créer les filtres pour le rapport
      const reportFilters: ReportFilters = {
        hotelId: parseInt(hotelId),
        startDate: dateFrom,
        endDate: dateTo,
        roomTypeId: roomTypeId ? parseInt(roomTypeId) : undefined,

      }

      // Récupérer les données de disponibilité des chambres
      const roomAvailabilityData = await ReportsService.getRoomAvailability(reportFilters)

      // Calculer le résumé
      const totalRooms = roomAvailabilityData.data?.length || 0
      const availableRooms = roomAvailabilityData.data?.filter((room: any) => room.status === 'available').length || 0
      const occupiedRooms = roomAvailabilityData.data?.filter((room: any) => room.status === 'occupied').length || 0
      const occupancyRate = totalRooms > 0 ? Math.round((occupiedRooms / totalRooms) * 100) : 0

      const summary = {
        totalRooms,
        availableRooms,
        occupiedRooms,
        occupancyRate
      }

      return response.ok({
        success: true,
        message: 'Room availability data generated successfully',
        data: {
          data: roomAvailabilityData.data || [],
          summary
        }
      })
    } catch (error) {
      console.error('Error generating room availability data:', error)
      return response.internalServerError({
        success: false,
        message: 'Failed to generate room availability data',
        error: error.message,
      })
    }
  }

  /**
   * Génère un PDF du rapport de disponibilité des chambres
   */
  async generateRoomAvailabilityPdf({ request, response, auth }: HttpContext) {
    try {
      const {
        hotelId,
        dateFrom,
        dateTo,
        roomTypeId,
        floor
      } = request.body()

      // Validation des paramètres requis
      if (!dateFrom || !dateTo) {
        return response.badRequest({
          success: false,
          message: 'Date range is required (dateFrom and dateTo)',
        })
      }

      if (!hotelId) {
        return response.badRequest({
          success: false,
          message: 'Hotel ID is required',
        })
      }

      // Créer les filtres pour le rapport
      const reportFilters: ReportFilters = {
        hotelId: parseInt(hotelId),
        startDate: dateFrom,
        endDate: dateTo,
        roomTypeId: roomTypeId ? parseInt(roomTypeId) : undefined,

      }

      // Récupérer les données de disponibilité des chambres
      const roomAvailabilityData = await ReportsService.getRoomAvailability(reportFilters)

      // Obtenir les informations de l'utilisateur authentifié
      const user = auth.user
      const printedBy = user
        ? `${user.firstName || ''} ${user.lastName || ''}`.trim() || user.email || 'Unknown User'
        : 'System'

      // Générer le contenu HTML pour le PDF (version simplifiée)
      const htmlContent = this.generateSimplifiedRoomAvailabilityHtml(
        roomAvailabilityData,
        { dateFrom, dateTo, roomTypeId, floor },
        printedBy
      )

      // Générer le PDF
      const pdfBuffer = await PdfService.generatePdfFromHtml(htmlContent, {
        format: 'A4',
        orientation: 'landscape',
        margin: {
          top: '1cm',
          right: '1cm',
          bottom: '1cm',
          left: '1cm',
        },
      })

      // Générer le nom de fichier
      const timestamp = DateTime.now().toFormat('yyyy-MM-dd_HH-mm-ss')
      const filename = `room_availability_${dateFrom}_to_${dateTo}_${timestamp}.pdf`

      // Définir les en-têtes de réponse
      response.header('Content-Type', 'application/pdf')
      response.header('Content-Disposition', `attachment; filename="${filename}"`)
      response.header('Content-Length', pdfBuffer.length.toString())

      return response.send(pdfBuffer)
    } catch (error) {
      console.error('Error generating room availability PDF:', error)
      return response.internalServerError({
        success: false,
        message: 'Failed to generate room availability PDF',
        error: error.message,
      })
    }
  }



  /**
   * Génère le contenu HTML simplifié pour le PDF
   */
  private generateSimplifiedRoomAvailabilityHtml(
    reportData: any,
    options: {
      dateFrom: string
      dateTo: string
      roomTypeId?: string
      floor?: string
    },
    printedBy: string = 'System'
  ): string {
    const { dateFrom, dateTo, roomTypeId, floor } = options;

    // Calculs des statistiques à partir des données filtrées
    const rooms = reportData.data || [];
    const totalRooms = rooms.length;
    const availableRooms = rooms.filter((room: any) => room.status === 'available').length;
    const occupiedRooms = rooms.filter((room: any) => room.status === 'occupied').length;
    const maintenanceRooms = rooms.filter((room: any) => room.status === 'maintenance').length;
    const occupancyRate = totalRooms > 0 ? ((occupiedRooms / totalRooms) * 100).toFixed(1) : '0.0';

    // Générer les données pour les graphiques
    const weeklyData = this.generateWeeklyData(reportData);

    // Filtres appliqués pour affichage
    const appliedFilters = [];
    if (roomTypeId) appliedFilters.push(`Type: ${this.getRoomTypeName(roomTypeId)}`);
    if (floor) appliedFilters.push(`Étage: ${floor}`);

    return `
<!DOCTYPE html>
<html lang="fr">
<head>
    <meta charset="UTF-8">
    <meta name="viewport" content="width=device-width, initial-scale=1.0">
    <title>Rapport de Disponibilité des Chambres</title>
    <style>
        * {
            margin: 0;
            padding: 0;
            box-sizing: border-box;
        }

        @page {
            size: A4;
            margin: 15mm;
        }

        body {
            font-family: 'Arial', sans-serif;
            font-size: 12px;
            line-height: 1.3;
            color: #333;
            background: white;
        }

        .page-container {
            max-width: 100%;
            height: 100vh;
            display: flex;
            flex-direction: column;
        }

        .header {
            background: linear-gradient(135deg, #2c3e50, #34495e);
            color: white;
            padding: 15px;
            text-align: center;
            border-radius: 8px;
            margin-bottom: 15px;
        }

        .header h1 {
            font-size: 20px;
            margin-bottom: 5px;
            font-weight: bold;
        }

        .date-range {
            font-size: 14px;
            opacity: 0.9;
        }

        .filters-info {
            font-size: 12px;
            opacity: 0.8;
            margin-top: 5px;
        }

        .main-content {
            flex: 1;
            display: grid;
            grid-template-columns: 1fr 1fr;
            gap: 15px;
            margin-bottom: 15px;
        }

        .left-panel, .right-panel {
            display: flex;
            flex-direction: column;
            gap: 15px;
        }

        .stats-section {
            background: #f8f9fa;
            border-radius: 8px;
            padding: 15px;
            border: 1px solid #e9ecef;
        }

        .stats-grid {
            display: grid;
            grid-template-columns: 1fr 1fr;
            gap: 10px;
        }

        .stat-card {
            text-align: center;
            padding: 12px;
            border-radius: 6px;
            border-left: 4px solid var(--accent-color);
            background: white;
        }

        .stat-card.total { --accent-color: #3498db; }
        .stat-card.available { --accent-color: #2ecc71; }
        .stat-card.occupied { --accent-color: #e74c3c; }
        .stat-card.rate { --accent-color: #9b59b6; }

        .stat-number {
            font-size: 24px;
            font-weight: bold;
            color: var(--accent-color);
            display: block;
            margin-bottom: 3px;
        }

        .stat-label {
            font-size: 10px;
            color: #666;
            text-transform: uppercase;
            font-weight: bold;
        }

        .chart-section {
            background: white;
            border-radius: 8px;
            padding: 15px;
            border: 1px solid #e9ecef;
            height: fit-content;
        }

        .chart-title {
            font-size: 14px;
            font-weight: bold;
            color: #2c3e50;
            margin-bottom: 12px;
            text-align: center;
        }

        /* Graphique en barres */
        .bar-chart {
            display: flex;
            align-items: end;
            justify-content: space-around;
            height: 120px;
            margin-bottom: 10px;
            padding: 0 10px;
        }

        .bar {
            display: flex;
            flex-direction: column;
            align-items: center;
            flex: 1;
            max-width: 25px;
        }

        .bar-value {
            font-size: 9px;
            font-weight: bold;
            color: #2c3e50;
            margin-bottom: 3px;
        }

        .bar-fill {
            background: linear-gradient(135deg, #3498db, #2980b9);
            width: 100%;
            border-radius: 2px 2px 0 0;
            min-height: 5px;
            margin-bottom: 5px;
        }

        .bar-label {
            font-size: 9px;
            color: #666;
            font-weight: bold;
        }

        /* Grille des chambres simplifiée */
        .rooms-section {
            grid-column: 1 / -1;
            background: white;
            border-radius: 8px;
            padding: 15px;
            border: 1px solid #e9ecef;
        }

        .rooms-grid {
            display: grid;
            grid-template-columns: repeat(auto-fill, minmax(35px, 1fr));
            gap: 3px;
            margin-top: 10px;
        }

        .room-card {
            aspect-ratio: 1;
            border-radius: 4px;
            display: flex;
            align-items: center;
            justify-content: center;
            color: white;
            font-weight: bold;
            font-size: 9px;
            text-shadow: 0 1px 1px rgba(0,0,0,0.3);
        }

        .room-card.available { background: #2ecc71; }
        .room-card.occupied { background: #e74c3c; }
        .room-card.maintenance { background: #f39c12; }
        .room-card.out-of-order { background: #95a5a6; }

        .legend-simple {
            display: flex;
            justify-content: center;
            gap: 15px;
            margin-bottom: 15px;
        }

        .legend-item {
            display: flex;
            align-items: center;
            gap: 5px;
            font-size: 11px;
        }

        .legend-color {
            width: 12px;
            height: 12px;
            border-radius: 2px;
        }

        .legend-color.available { background: #2ecc71; }
        .legend-color.occupied { background: #e74c3c; }
        .legend-color.maintenance { background: #f39c12; }

        .footer {
            display: flex;
            justify-content: space-between;
            align-items: center;
            padding: 10px 0;
            border-top: 1px solid #e9ecef;
            font-size: 10px;
            color: #666;
        }

        @media print {
            body { font-size: 11px; }
            .page-container { height: auto; }
            .rooms-grid {
                grid-template-columns: repeat(auto-fill, minmax(30px, 1fr));
                gap: 2px;
            }
        }
    </style>
</head>
<body>
    <div class="page-container">
        <div class="header">
            <h1>📊 Rapport de Disponibilité des Chambres</h1>
            <div class="date-range">Période: ${dateFrom} au ${dateTo}</div>
            ${appliedFilters.length > 0 ? `<div class="filters-info">Filtres: ${appliedFilters.join(' | ')}</div>` : ''}
        </div>

        <div class="main-content">
            <div class="left-panel">
                <div class="stats-section">
                    <h3 class="chart-title">Statistiques</h3>
                    <div class="stats-grid">
                        <div class="stat-card total">
                            <span class="stat-number">${totalRooms}</span>
                            <div class="stat-label">Total</div>
                        </div>
                        <div class="stat-card available">
                            <span class="stat-number">${availableRooms}</span>
                            <div class="stat-label">Disponibles</div>
                        </div>
                        <div class="stat-card occupied">
                            <span class="stat-number">${occupiedRooms}</span>
                            <div class="stat-label">Occupées</div>
                        </div>
                        <div class="stat-card rate">
                            <span class="stat-number">${occupancyRate}%</span>
                            <div class="stat-label">Taux</div>
                        </div>
                    </div>
                </div>
            </div>

            <div class="right-panel">
                <div class="chart-section">
                    <h3 class="chart-title">Évolution 7 jours</h3>
                    <div class="bar-chart" id="barChart">
                        <!-- Les barres seront générées par JavaScript -->
                    </div>
                </div>
            </div>
        </div>

        <div class="rooms-section">
            <h3 class="chart-title">Vue des Chambres</h3>
            <div class="legend-simple">
                <div class="legend-item">
                    <div class="legend-color available"></div>
                    <span>Disponible</span>
                </div>
                <div class="legend-item">
                    <div class="legend-color occupied"></div>
                    <span>Occupée</span>
                </div>
                <div class="legend-item">
                    <div class="legend-color maintenance"></div>
                    <span>Maintenance</span>
                </div>
            </div>
            <div id="roomsGrid" class="rooms-grid">
                <!-- Les chambres seront générées par JavaScript -->
            </div>
        </div>

        <div class="footer">
            <div>Généré le ${new Date().toLocaleDateString('fr-FR')} par ${printedBy}</div>
            <div>Hôtel Management System</div>
        </div>
    </div>

    <script>
        // Données du rapport
        const reportData = {
            totalRooms: ${totalRooms},
            availableRooms: ${availableRooms},
            occupiedRooms: ${occupiedRooms},
            maintenanceRooms: ${maintenanceRooms},
            occupancyRate: ${occupancyRate},
            weeklyData: ${JSON.stringify(weeklyData)},
            rooms: ${JSON.stringify(rooms)}
        };

        function initializeReport() {
            createBarChart();
            createRoomsGrid();
        }

        function createBarChart() {
            const container = document.getElementById('barChart');
            if (!container) return;

            const days = ['L', 'M', 'M', 'J', 'V', 'S', 'D'];
            const maxValue = Math.max(...reportData.weeklyData);

            container.innerHTML = '';

            days.forEach((day, index) => {
                const value = reportData.weeklyData[index];
                const height = (value / maxValue) * 80;

                const bar = document.createElement('div');
                bar.className = 'bar';
                bar.innerHTML = \`
                    <div class="bar-value">\${value}%</div>
                    <div class="bar-fill" style="height: \${height}px;"></div>
                    <div class="bar-label">\${day}</div>
                \`;
                container.appendChild(bar);
            });
        }

        function createRoomsGrid() {
            const container = document.getElementById('roomsGrid');
            if (!container) return;

            reportData.rooms.forEach(room => {
                const roomElement = document.createElement('div');
                roomElement.className = \`room-card \${room.status}\`;
                roomElement.textContent = room.number || room.roomNumber || 'N/A';
                roomElement.title = \`Chambre \${room.number || room.roomNumber}: \${room.status}\`;
                container.appendChild(roomElement);
            });
        }

        // Initialiser le rapport
        document.addEventListener('DOMContentLoaded', initializeReport);
    </script>
</body>
</html>
  `;
  }

  // Méthode auxiliaire pour générer les données hebdomadaires
  private generateWeeklyData(reportData: any): number[] {
    if (reportData.weeklyOccupancy) {
      return reportData.weeklyOccupancy;
    }

    const baseRate = reportData.data ?
      ((reportData.data.filter((r: any) => r.status === 'occupied').length / reportData.data.length) * 100) :
      70;

    return Array.from({ length: 7 }, (_, i) => {
      const variation = (Math.random() - 0.5) * 20;
      return Math.max(0, Math.min(100, Math.round(baseRate + variation)));
    });
  }

  // Méthode auxiliaire pour obtenir le nom du type de chambre
  private getRoomTypeName(roomTypeId: string): string {
    const types: { [key: string]: string } = {
      'standard': 'Standard',
      'deluxe': 'Deluxe',
      'suite': 'Suite'
    };
    return types[roomTypeId] || roomTypeId;
  }

  /**
   * Get folio list report
   */
  async getFolioListReport({ request, response }: HttpContext) {
    try {
      const {
        dateType = 'transaction',
        dateFrom,
        dateTo,
        status = { paid: true, unpaid: true },
        businessSource = '',
        include = {
          all: true,
          reserved: true,
          cancelled: true,
          noShow: true,
          checkedIn: true,
          checkedOut: true,
          void: true,
          unconfirmedReservation: true
        },
        hotelId
      } = request.only([
        'dateType', 'dateFrom', 'dateTo', 'status', 'businessSource', 'include', 'hotelId'
      ])

      if (!dateFrom || !dateTo) {
        return response.badRequest({
          success: false,
          message: 'Date range is required'
        })
      }

      // Import models
      const Folio = (await import('#models/folio')).default

      // Build query
      let query = Folio.query()
        .preload('guest')
        .preload('reservation', (reservationQuery) => {
          reservationQuery.preload('bookingSource')
        })
        .preload('transactions')

      // Apply hotel filter
      if (hotelId) {
        query = query.where('hotel_id', hotelId)
      }

      // Apply date filter based on dateType
      if (dateType === 'transaction') {
        query = query.whereHas('transactions', (transactionQuery) => {
          transactionQuery.whereBetween('current_working_date', [dateFrom, dateTo])
        })
      } else if (dateType === 'Arrival') {
        query = query.whereHas('reservation', (reservationQuery) => {
          reservationQuery.whereBetween('arrivalDate', [dateFrom, dateTo])

        })
      } else if (dateType === 'Arrival') {
        query = query.whereHas('reservation', (reservationQuery) => {
          reservationQuery.whereBetween('departureDate', [dateFrom, dateTo])

        })
      }

      // Apply business source filter
      if (businessSource) {
        query = query.whereHas('reservation', (reservationQuery) => {
          reservationQuery.whereHas('bookingSource', (sourceQuery) => {
            sourceQuery.where('name', 'like', `%${businessSource}%`)
          })
        })
      }

      // Apply status filters
      const statusFilters = []
      if (status.paid) statusFilters.push('paid')
      if (status.unpaid) statusFilters.push('unpaid', 'partial')

      if (statusFilters.length > 0) {
        //TODO  query = query.whereIn('settlement_status', statusFilters)
      }

      // Apply include filters for reservation status
      const includeFilters: any = []
      if (include.reserved) includeFilters.push('confirmed')
      if (include.cancelled) includeFilters.push('cancelled')
      if (include.noShow) includeFilters.push('no_show')
      if (include.checkedIn) includeFilters.push('checked_in')
      if (include.checkedOut) includeFilters.push('checked-out')
      if (include.void) includeFilters.push('voided')
      if (include.unconfirmedReservation) includeFilters.push('pending')

      if (!include.all && includeFilters.length > 0) {
        query = query.whereHas('reservation', (reservationQuery) => {
          reservationQuery.whereIn('status', includeFilters)
        })
      }

      const folios = await query.exec()

      // Calculate totals
      let totalChargeAmount = 0
      let totalTaxAmount = 0
      let totalCreditAmount = 0
      let totalBalanceAmount = 0

      const folioList = folios.map(folio => {
        const chargeAmount = folio.transactions
          .filter(t => t.category === TransactionCategory.ROOM)
          .reduce((sum, t) => sum + (Number(t.amount) || 0), 0)

        const taxAmount = folio.transactions
          .filter(t => t.category === TransactionCategory.TAX)
          .reduce((sum, t) => sum + (Number(t.amount) || 0), 0)

        const creditAmount = folio.transactions
          .filter(t => t.category === 'payment')
          .reduce((sum, t) => sum + (Number(t.amount) || 0), 0)

        const balanceAmount = chargeAmount + taxAmount - creditAmount

        // Add to totals
        totalChargeAmount += chargeAmount
        totalTaxAmount += taxAmount
        totalCreditAmount += creditAmount
        totalBalanceAmount += balanceAmount

        return {
          folioNo: folio.folioNumber,
          invoiceNo: folio.invoiceNumber || '',
          date: folio.createdAt.toFormat('dd/MM/yyyy'),
          pax: folio.reservation?.adults || 1,
          name: folio.guest ? `${folio.guest.firstName} ${folio.guest.lastName}` : folio.folioName,
          status: folio.status,
          chargeAmount: chargeAmount,
          taxAmount: taxAmount,
          creditAmount: creditAmount,
          balanceAmount: balanceAmount
        }
      })

      return response.ok({
        success: true,
        data: {
          folios: folioList,
          totals: {
            totalFolios: folios.length,
            totalChargeAmount: totalChargeAmount,
            totalTaxAmount: totalTaxAmount,
            totalCreditAmount: totalCreditAmount,
            totalBalance: totalBalanceAmount
          }
        }
      })

    } catch (error) {
      logger.error('Error generating folio list report:', error)
      return response.internalServerError({
        success: false,
        message: 'Error generating folio list report',
        error: error.message
      })
    }
  }

  /**
   * Get audit report
   */
  async getAuditReport({ request, response }: HttpContext) {
    try {
      const {
        from,
        to,
        user = null,
        operation = null,
        hotelId
      } = request.only(['from', 'to', 'user', 'operation', 'hotelId'])

      if (!from || !to) {
        return response.badRequest({
          success: false,
          message: 'Date range is required'
        })
      }

      // Import models
      const ActivityLog = (await import('#models/activity_log')).default

      // Build query
      let query = ActivityLog.query()
        .preload('user')
        .whereBetween('created_at', [from, to])

      // Apply hotel filter
      if (hotelId) {
        //   query = query.where('hotel_id', hotelId)
      }

      // Apply user filter
      if (user) {
        query = query.where('user_id', user)
      }

      // Apply operation filter
      if (operation) {
        const operations = Array.isArray(operation) ? operation : [operation]
        const actionFilters = operations.map(op => {
          switch (op) {
            case 'roomrate_change': return 'ROOM_RATE_CHANGE'
            case 'check_in': return 'CHECK_IN'
            case 'check_out': return 'CHECK_OUT'
            case 'room_assignment': return 'ROOM_ASSIGNMENT'
            case 'payment': return 'PAYMENT'
            default: return op.toUpperCase()
          }
        })
        query = query.whereIn('action', actionFilters)
      }

      const logs = await query.orderBy('created_at', 'desc').exec()

      // Group by operation
      const groupedLogs = logs.reduce((acc: any, log) => {
        const operation: any = log.action
        if (!acc[operation]) {
          acc[operation] = []
        }

        acc[operation].push({
          resNo: log.entityType === 'Reservation' ? log.entityId : '',
          folioNo: log.entityType === 'Folio' ? log.entityId : '',
          guest: log.description || '',
          user: log.user ? `${log.user.firstName} ${log.user.lastName}` : log.username || '',
          date: log.createdAt.toFormat('dd/MM/yyyy'),
          time: log.createdAt.toFormat('HH:mm:ss')
        })

        return acc
      }, {})

      return response.ok({
        success: true,
        data: {
          auditLogs: groupedLogs,
          totalRecords: logs.length
        }
      })

    } catch (error) {
      logger.error('Error generating audit report:', error)
      return response.internalServerError({
        success: false,
        message: 'Error generating audit report',
        error: error.message
      })
    }
  }

  /**
   * Get void charge report
   */
  async getVoidChargeReport({ request, response }: HttpContext) {
    try {
      const {
        from,
        to,
        by = null,
        hotelId
      } = request.only(['from', 'to', 'by', 'hotelId'])

      if (!from || !to) {
        return response.badRequest({
          success: false,
          message: 'Date range is required'
        })
      }

      // Import models
      const FolioTransaction = (await import('#models/folio_transaction')).default

      // Build query for void charges
      let query = FolioTransaction.query()
        .preload('folio', (folioQuery) => {
          folioQuery.preload('guest').preload('reservation')
        })
        .preload('voidedByUser')
        .where('status', 'voided')
        .where('category', TransactionCategory.ROOM)
        .whereBetween('voidedDate', [from, to])


      // Apply hotel filter
      if (hotelId) {
        query = query.whereHas('folio', (folioQuery) => {
          folioQuery.where('hotel_id', hotelId)
        })
      }

      // Apply user filter
      if (by) {
        query = query.where('voided_by_user_id', by)
      }

      const voidTransactions = await query.orderBy('voidedDate', 'desc').exec()

      const voidCharges = voidTransactions.map(transaction => ({
        folioNo: transaction.folio.folioNumber,
        invoiceNo: transaction.folio.invoiceNumber || '',
        guestName: transaction.folio.guest
          ? `${transaction.folio.guest.firstName} ${transaction.folio.guest.lastName}`
          : transaction.folio.folioName,
        resNo: transaction.folio.reservation?.reservationNumber || '',
        chargeDescription: transaction.description,
        amount: transaction.amount,
        voidedBy: transaction.voidedByUser
          ? `${transaction.voidedByUser.firstName} ${transaction.voidedByUser.lastName}`
          : '',
        voidedAt: transaction.voidedAt?.toFormat('dd/MM/yyyy HH:mm:ss') || transaction.voidedDate?.toFormat('dd/MM/yyyy HH:mm:ss') || '',
        reason: transaction.voidReason || ''
      }))

      const totalAmount = voidTransactions.reduce((sum, t) => sum + (t.amount || 0), 0)

      return response.ok({
        success: true,
        data: {
          voidCharges,
          totalRecords: voidTransactions.length,
          totalAmount: totalAmount
        }
      })

    } catch (error) {
      logger.error('Error generating void charge report:', error)
      return response.internalServerError({
        success: false,
        message: 'Error generating void charge report',
        error: error.message
      })
    }
  }

  /**
   * Get void payment report
   */
  async getVoidPaymentReport({ request, response }: HttpContext) {
    try {
      const {
        from,
        to,
        by = null,
        hotelId
      } = request.only(['from', 'to', 'by', 'hotelId'])

      if (!from || !to) {
        return response.badRequest({
          success: false,
          message: 'Date range is required'
        })
      }

      // Import models
      const FolioTransaction = (await import('#models/folio_transaction')).default

      // Build query for void payments
      let query = FolioTransaction.query()
        .preload('folio', (folioQuery) => {
          folioQuery.preload('guest').preload('reservation')
        })
        .preload('voidedByUser')
        //.where('status', 'voided')
        .where('category', TransactionCategory.PAYMENT)
        .whereBetween('voidedDate', [from, to])

      // Apply hotel filter
      if (hotelId) {
        query = query.whereHas('folio', (folioQuery) => {
          folioQuery.where('hotel_id', hotelId)
        })
      }

      // Apply user filter
      if (by) {
        query = query.where('voidedBY', by)
      }

      const voidTransactions = await query.orderBy('voidedDate', 'desc').exec()

      const voidPayments = voidTransactions.map(transaction => ({
        folioNo: transaction.folio.folioNumber,
        invoiceNo: transaction.folio.invoiceNumber || '',
        guestName: transaction.folio.guest
          ? `${transaction.folio.guest.firstName} ${transaction.folio.guest.lastName}`
          : transaction.folio.folioName,
        resNo: transaction.folio.reservation?.reservationNumber || '',
        paymentDescription: transaction.description,
        amount: transaction.amount,
        voidedBy: transaction.voidedByUser
          ? `${transaction.voidedByUser.firstName} ${transaction.voidedByUser.lastName}`
          : '',
        voidedAt: transaction.voidedDate?.toFormat('dd/MM/yyyy HH:mm:ss') || '',
        reason: transaction.voidReason || ''
      }))

      const totalAmount = voidTransactions.reduce((sum, t) => sum + (t.amount || 0), 0)

      return response.ok({
        success: true,
        data: {
          voidPayments,
          totalRecords: voidTransactions.length,
          totalAmount: totalAmount
        }
      })

    } catch (error) {
      logger.error('Error generating void payment report:', error)
      return response.internalServerError({
        success: false,
        message: 'Error generating void payment report',
        error: error.message
      })
    }
  }

  /**
   * Get void transaction report
   */
  async getVoidTransactionReport({ request, response }: HttpContext) {
    try {
      const {
        from,
        to,
        by = null,
        hotelId
      } = request.only(['from', 'to', 'by', 'hotelId'])

      console.log('Received params:', { from, to, by, hotelId }) // DEBUG

      if (!from || !to) {
        return response.badRequest({
          success: false,
          message: 'Date range is required'
        })
      }

      // Import models
      const FolioTransaction = (await import('#models/folio_transaction')).default
      const { DateTime } = await import('luxon')

      // Convertir les dates from et to pour couvrir toute la journée
      const startDateTime = DateTime.fromISO(from).startOf('day')
      const endDateTime = DateTime.fromISO(to).endOf('day')

      // Utiliser toJSDate() au lieu de toSQL() pour éviter le problème de null
      const startDate = startDateTime.toJSDate()
      const endDate = endDateTime.toJSDate()

      console.log('ddate converti', { startDate, endDate })

      // Build query for all void transactions
      let query = FolioTransaction.query()
        .preload('folio', (folioQuery) => {
          folioQuery.preload('guest').preload('reservation')
        })
        .preload('voidedByUser')
        .where('status', TransactionStatus.VOIDED)
        //.where('category', TransactionCategory.PAYMENT)
        .whereBetween('voidedDate', [startDate, endDate])

      // Apply hotel filter
      if (hotelId) {
        query = query.whereHas('folio', (folioQuery) => {
          folioQuery.where('hotel_id', hotelId)
        })
      }

      // Apply user filter
      if (by) {
        query = query.where('voidedBy', by)
      }

      const voidTransactions = await query.orderBy('voidedDate', 'desc').exec()

      const voidTransactionsList = voidTransactions.map(transaction => ({
        folioNo: transaction.folio.folioNumber,
        invoiceNo: transaction.folio.invoiceNumber || '',
        guestName: transaction.folio.guest
          ? `${transaction.folio.guest.firstName} ${transaction.folio.guest.lastName}`
          : transaction.folio.folioName,
        resNo: transaction.folio.reservation?.reservationNumber || '',
        transactionType: transaction.transactionType,
        description: transaction.description,
        amount: transaction.amount,
        transactionNumber: transaction.transactionNumber,
        voidedBy: transaction.voidedByUser
          ? `${transaction.voidedByUser.firstName} ${transaction.voidedByUser.lastName}`
          : '',
        voidedAt: transaction.voidedDate?.toFormat('dd/MM/yyyy HH:mm:ss') || '',
        reason: transaction.voidReason || ''
      }))

      const totalAmount = voidTransactions.reduce((sum, t) => sum + (t.amount || 0), 0)

      return response.ok({
        success: true,
        data: {
          voidTransactions: voidTransactionsList,
          totalRecords: voidTransactions.length,
          totalAmount: totalAmount
        }
      })

    } catch (error) {
      logger.error('Error generating void transaction report:', error)
      console.log(error)
      return response.internalServerError({
        success: false,
        /* message: 'Error generating void transaction report',
        error: error.message */
        error
      })
    }
  }

  /**
   * Generate guest list report
   */
  async getGuestListReport({ request, response }: HttpContext) {
    try {
      const {
        startDate,
        endDate,
        status
      } = request.only(['startDate', 'endDate', 'status'])

      // Validate required parameters
      if (!startDate || !endDate) {
        return response.badRequest({
          success: false,
          message: 'Start date and end date are required'
        })
      }

      // Build query for reservations
      let query = Reservation.query()
        .preload('guest')
        .preload('reservationRooms', (roomQuery) => {
          roomQuery.preload('room')
        })
        .whereBetween('arrivedDate', [startDate, endDate])

      // Apply status filter if provided
      if (status && status !== 'null') {
        if (status === 'check_in') {
          query = query.where('reservationStatus', 'Checked-In')
        } else if (status === 'check_out') {
          query = query.where('reservationStatus', 'Checked-Out')
        }
      }

      const reservations = await query.exec()

      // Format the guest list data
      const guestList = reservations.map(reservation => {
        const primaryRoom = reservation.reservationRooms.find(room => room.isOwner) || reservation.reservationRooms[0]

        return {
          guestName: reservation.guest?.displayName || 'Guest not found',
          roomNumber: primaryRoom?.room?.roomNumber || 'N/A',
          checkInDate: reservation.arrivedDate?.toFormat('dd/MM/yyyy') || 'N/A',
          checkOutDate: reservation.departDate?.toFormat('dd/MM/yyyy') || 'N/A',
          status: reservation.reservationStatus
        }
      })

      return response.ok({
        success: true,
        data: {
          guestList,
          totalRecords: guestList.length,
          filters: {
            startDate,
            endDate,
            status: status || 'all'
          }
        }
      })

    } catch (error) {
      //logger.error('Error generating guest list report:', error)
      console.log(error)
      return response.internalServerError({
        success: false,
        error,
        // message: 'Error generating guest list report',
        // error: error.message
      })
    }
  }

  // Payment Summary Report
  async getPaymentSummary({ request, response }: HttpContext) {
    try {
      const { hotelId, startDate, endDate } = request.qs()

      const filters: ReportFilters = {
        hotelId: hotelId ? parseInt(hotelId) : undefined,
        startDate,
        endDate
      }

      const data = await ReportsService.getPaymentSummaryReport(filters)

      return response.ok({
        success: true,
        data
      })
    } catch (error) {
      return response.internalServerError({
        success: false,
        message: 'Error generating payment summary report',
        error: error.message
      })
    }
  }

  // Revenue by Rate Type Summary
  async getRevenueByRateTypeSummary({ request, response }: HttpContext) {
    try {
      const { hotelId, startDate, endDate } = request.qs()

      const filters: ReportFilters = {
        hotelId: hotelId ? parseInt(hotelId) : undefined,
        startDate,
        endDate
      }

      const data = await ReportsService.getRevenueByRateTypeSummaryReport(filters)

      return response.ok({
        success: true,
        data
      })
    } catch (error) {
      return response.internalServerError({
        success: false,
        message: 'Error generating revenue by rate type summary report',
        error: error.message
      })
    }
  }

  async generateRevenueByRateTypeSummaryPdf({ request, response }: HttpContext) {
    try {
      const { hotelId, startDate, endDate } = request.body()

      const filters: ReportFilters = {
        hotelId: hotelId ? parseInt(hotelId) : undefined,
        startDate,
        endDate
      }

      const pdfBuffer = await ReportsService.generateRevenueByRateTypeSummaryPdf(filters)

      response.header('Content-Type', 'application/pdf')
      response.header('Content-Disposition', 'attachment; filename="revenue-by-rate-type-summary.pdf"')

      return response.send(pdfBuffer)
    } catch (error) {
      return response.internalServerError({
        success: false,
        message: 'Error generating revenue by rate type summary PDF',
        error: error.message
      })
    }
  }

  // Statistics by Room Type
  async getStatisticsByRoomType({ request, response }: HttpContext) {
    try {
      const { hotelId, startDate, endDate } = request.qs()

      const filters: ReportFilters = {
        hotelId: hotelId ? parseInt(hotelId) : undefined,
        startDate,
        endDate
      }

      const data = await ReportsService.getStatisticsByRoomTypeReport(filters)

      return response.ok({
        success: true,
        data
      })
    } catch (error) {
      return response.internalServerError({
        success: false,
        message: 'Error generating statistics by room type report',
        error: error.message
      })
    }
  }

  async generateStatisticsByRoomTypePdf({ request, response }: HttpContext) {
    try {
      const { hotelId, startDate, endDate } = request.body()

      const filters: ReportFilters = {
        hotelId: hotelId ? parseInt(hotelId) : undefined,
        startDate,
        endDate
      }

      const pdfBuffer = await ReportsService.generateStatisticsByRoomTypePdf(filters)

      response.header('Content-Type', 'application/pdf')
      response.header('Content-Disposition', 'attachment; filename="statistics-by-room-type.pdf"')

      return response.send(pdfBuffer)
    } catch (error) {
      return response.internalServerError({
        success: false,
        message: 'Error generating statistics by room type PDF',
        error: error.message
      })
    }
  }

  // Business Analysis Report
  async getBusinessAnalysis({ request, response }: HttpContext) {
    try {
      const { hotelId, startDate, endDate } = request.qs()

      const filters: ReportFilters = {
        hotelId: hotelId ? parseInt(hotelId) : undefined,
        startDate,
        endDate
      }

      const data = await ReportsService.getBusinessAnalysisReport(filters)

      return response.ok({
        success: true,
        data
      })
    } catch (error) {
      return response.internalServerError({
        success: false,
        message: 'Error generating business analysis report',
        error: error.message
      })
    }
  }

  async generateBusinessAnalysisPdf({ request, response }: HttpContext) {
    try {
      const { hotelId, startDate, endDate } = request.body()

      const filters: ReportFilters = {
        hotelId: hotelId ? parseInt(hotelId) : undefined,
        startDate,
        endDate
      }

      const pdfBuffer = await ReportsService.generateBusinessAnalysisPdf(filters)

      response.header('Content-Type', 'application/pdf')
      response.header('Content-Disposition', 'attachment; filename="business-analysis-report.pdf"')

      return response.send(pdfBuffer)
    } catch (error) {
      return response.internalServerError({
        success: false,
        message: 'Error generating business analysis PDF',
        error: error.message
      })
    }
  }

  // Contribution Analysis Report
  async getContributionAnalysisReport({ request, response }: HttpContext) {
    try {
      const { hotelId, startDate, endDate } = request.qs()

      const filters: ReportFilters = {
        hotelId: hotelId ? parseInt(hotelId) : undefined,
        startDate,
        endDate
      }

      const data = await ReportsService.getContributionAnalysisReport(filters)

      return response.ok({
        success: true,
        data
      })
    } catch (error) {
      return response.internalServerError({
        success: false,
        message: 'Error generating contribution analysis report',
        error: error.message
      })
    }
  }

  async generateContributionAnalysisReportPdf({ request, response }: HttpContext) {
    try {
      const { hotelId, startDate, endDate } = request.body()

      const filters: ReportFilters = {
        hotelId: hotelId ? parseInt(hotelId) : undefined,
        startDate,
        endDate
      }

      const pdfBuffer = await ReportsService.generateContributionAnalysisReportPdf(filters)

      response.header('Content-Type', 'application/pdf')
      response.header('Content-Disposition', 'attachment; filename="contribution-analysis-report.pdf"')

      return response.send(pdfBuffer)
    } catch (error) {
      return response.internalServerError({
        success: false,
        message: 'Error generating contribution analysis PDF',
        error: error.message
      })
    }
  }

  // Monthly Country-wise PAX Analysis
  async getMonthlyCountryWisePaxAnalysis({ request, response }: HttpContext) {
    try {
      const { hotelId, startDate, endDate } = request.qs()

      const filters: ReportFilters = {
        hotelId: hotelId ? parseInt(hotelId) : undefined,
        startDate,
        endDate
      }

      const data = await ReportsService.getMonthlyCountryWisePaxAnalysisReport(filters)

      return response.ok({
        success: true,
        data
      })
    } catch (error) {
      return response.internalServerError({
        success: false,
        message: 'Error generating monthly country-wise PAX analysis',
        error: error.message
      })
    }
  }

  async generateMonthlyCountryWisePaxAnalysisPdf({ request, response }: HttpContext) {
    try {
      const { hotelId, startDate, endDate } = request.body()

      const filters: ReportFilters = {
        hotelId: hotelId ? parseInt(hotelId) : undefined,
        startDate,
        endDate
      }

      const pdfBuffer = await ReportsService.generateMonthlyCountryWisePaxAnalysisPdf(filters)

      response.header('Content-Type', 'application/pdf')
      response.header('Content-Disposition', 'attachment; filename="monthly-country-wise-pax-analysis.pdf"')

      return response.send(pdfBuffer)
    } catch (error) {
      return response.internalServerError({
        success: false,
        message: 'Error generating monthly country-wise PAX analysis PDF',
        error: error.message
      })
    }
  }

  // Monthly Revenue by Income Stream
  async getMonthlyRevenueByIncomeStream({ request, response }: HttpContext) {
    try {
      const { hotelId, startDate, endDate } = request.qs()

      const filters: ReportFilters = {
        hotelId: hotelId ? parseInt(hotelId) : undefined,
        startDate,
        endDate
      }

      const data = await ReportsService.getMonthlyRevenueByIncomeStreamReport(filters)

      return response.ok({
        success: true,
        data
      })
    } catch (error) {
      return response.internalServerError({
        success: false,
        message: 'Error generating monthly revenue by income stream report',
        error: error.message
      })
    }
  }

  async generateMonthlyRevenueByIncomeStreamPdf({ request, response }: HttpContext) {
    try {
      const { hotelId, startDate, endDate } = request.body()

      const filters: ReportFilters = {
        hotelId: hotelId ? parseInt(hotelId) : undefined,
        startDate,
        endDate
      }

      const pdfBuffer = await ReportsService.generateMonthlyRevenueByIncomeStreamPdf(filters)

      response.header('Content-Type', 'application/pdf')
      response.header('Content-Disposition', 'attachment; filename="monthly-revenue-by-income-stream.pdf"')

      return response.send(pdfBuffer)
    } catch (error) {
      return response.internalServerError({
        success: false,
        message: 'Error generating monthly revenue by income stream PDF',
        error: error.message
      })
    }
  }

  // Monthly Statistics
  async getMonthlyStatistics({ request, response }: HttpContext) {
    try {
      const { hotelId, startDate, endDate } = request.qs()

      const filters: ReportFilters = {
        hotelId: hotelId ? parseInt(hotelId) : undefined,
        startDate,
        endDate
      }

      const data = await ReportsService.getMonthlyStatisticsReport(filters)

      return response.ok({
        success: true,
        data
      })
    } catch (error) {
      return response.internalServerError({
        success: false,
        message: 'Error generating monthly statistics report',
        error: error.message
      })
    }
  }

  async generateMonthlyStatisticsPdf({ request, response }: HttpContext) {
    try {
      const { hotelId, startDate, endDate } = request.body()

      const filters: ReportFilters = {
        hotelId: hotelId ? parseInt(hotelId) : undefined,
        startDate,
        endDate
      }

      const pdfBuffer = await ReportsService.generateMonthlyStatisticsPdf(filters)

      response.header('Content-Type', 'application/pdf')
      response.header('Content-Disposition', 'attachment; filename="monthly-statistics.pdf"')

      return response.send(pdfBuffer)
    } catch (error) {
      return response.internalServerError({
        success: false,
        message: 'Error generating monthly statistics PDF',
        error: error.message
      })
    }
  }

  // Monthly Summary
  async getMonthlySummary({ request, response }: HttpContext) {
    try {
      const { hotelId, startDate, endDate } = request.qs()

      const filters: ReportFilters = {
        hotelId: hotelId ? parseInt(hotelId) : undefined,
        startDate,
        endDate
      }

      const data = await ReportsService.getMonthlySummaryReport(filters)

      return response.ok({
        success: true,
        data
      })
    } catch (error) {
      return response.internalServerError({
        success: false,
        message: 'Error generating monthly summary report',
        error: error.message
      })
    }
  }

  async generateMonthlySummaryPdf({ request, response }: HttpContext) {
    try {
      const { hotelId, startDate, endDate } = request.body()

      const filters: ReportFilters = {
        hotelId: hotelId ? parseInt(hotelId) : undefined,
        startDate,
        endDate
      }

      const pdfBuffer = await ReportsService.generateMonthlySummaryPdf(filters)

      response.header('Content-Type', 'application/pdf')
      response.header('Content-Disposition', 'attachment; filename="monthly-summary.pdf"')

      return response.send(pdfBuffer)
    } catch (error) {
      return response.internalServerError({
        success: false,
        message: 'Error generating monthly summary PDF',
        error: error.message
      })
    }
  }

  // Monthly Tax Report
  async getMonthlyTax({ request, response }: HttpContext) {
    try {
      const { hotelId, startDate, endDate } = request.qs()

      const filters: ReportFilters = {
        hotelId: hotelId ? parseInt(hotelId) : undefined,
        startDate,
        endDate
      }

      const data = await ReportsService.getMonthlyTaxReport(filters)

      return response.ok({
        success: true,
        data
      })
    } catch (error) {
      return response.internalServerError({
        success: false,
        message: 'Error generating monthly tax report',
        error: error.message
      })
    }
  }

  async generateMonthlyTaxPdf({ request, response }: HttpContext) {
    try {
      const { hotelId, startDate, endDate } = request.body()

      const filters: ReportFilters = {
        hotelId: hotelId ? parseInt(hotelId) : undefined,
        startDate,
        endDate
      }

      const pdfBuffer = await ReportsService.generateMonthlyTaxPdf(filters)

      response.header('Content-Type', 'application/pdf')
      response.header('Content-Disposition', 'attachment; filename="monthly-tax-report.pdf"')

      return response.send(pdfBuffer)
    } catch (error) {
      return response.internalServerError({
        success: false,
        message: 'Error generating monthly tax PDF',
        error: error.message
      })
    }
  }

  // Room Sale Statistics
  async getRoomSaleStatistics({ request, response }: HttpContext) {
    try {
      const { hotelId, startDate, endDate } = request.qs()

      const filters: ReportFilters = {
        hotelId: hotelId ? parseInt(hotelId) : undefined,
        startDate,
        endDate
      }

      const data = await ReportsService.getRoomSaleStatisticsReport(filters)

      return response.ok({
        success: true,
        data
      })
    } catch (error) {
      return response.internalServerError({
        success: false,
        message: 'Error generating room sale statistics report',
        error: error.message
      })
    }
  }

  async generateRoomSaleStatisticsPdf({ request, response }: HttpContext) {
    try {
      const { hotelId, startDate, endDate } = request.body()

      const filters: ReportFilters = {
        hotelId: hotelId ? parseInt(hotelId) : undefined,
        startDate,
        endDate
      }

      const pdfBuffer = await ReportsService.generateRoomSaleStatisticsPdf(filters)

      response.header('Content-Type', 'application/pdf')
      response.header('Content-Disposition', 'attachment; filename="room-sale-statistics.pdf"')

      return response.send(pdfBuffer)
    } catch (error) {
      return response.internalServerError({
        success: false,
        message: 'Error generating room sale statistics PDF',
        error: error.message
      })
    }
  }

  // Room Statistics
  async getRoomStatistics({ request, response }: HttpContext) {
    try {
      const { hotelId, startDate, endDate } = request.qs()

      const filters: ReportFilters = {
        hotelId: hotelId ? parseInt(hotelId) : undefined,
        startDate,
        endDate
      }

      const data = await ReportsService.getRoomStatisticsReport(filters)

      return response.ok({
        success: true,
        data
      })
    } catch (error) {
      return response.internalServerError({
        success: false,
        message: 'Error generating room statistics report',
        error: error.message
      })
    }
  }

  async generateRoomStatisticsPdf({ request, response }: HttpContext) {
    try {
      const { hotelId, startDate, endDate } = request.body()

      const filters: ReportFilters = {
        hotelId: hotelId ? parseInt(hotelId) : undefined,
        startDate,
        endDate
      }

      const pdfBuffer = await ReportsService.generateRoomStatisticsPdf(filters)

      response.header('Content-Type', 'application/pdf')
      response.header('Content-Disposition', 'attachment; filename="room-statistics.pdf"')

      return response.send(pdfBuffer)
    } catch (error) {
      return response.internalServerError({
        success: false,
        message: 'Error generating room statistics PDF',
        error: error.message
      })
    }
  }

  // Room on Books
  async getRoomOnBooks({ request, response }: HttpContext) {
    try {
      const { hotelId, startDate, endDate } = request.qs()

      const filters: ReportFilters = {
        hotelId: hotelId ? parseInt(hotelId) : undefined,
        startDate,
        endDate
      }

      const data = await ReportsService.getRoomOnBooksReport(filters)

      return response.ok({
        success: true,
        data
      })
    } catch (error) {
      return response.internalServerError({
        success: false,
        message: 'Error generating room on books report',
        error: error.message
      })
    }
  }

  async generateRoomOnBooksPdf({ request, response }: HttpContext) {
    try {
      const { hotelId, startDate, endDate } = request.body()

      const filters: ReportFilters = {
        hotelId: hotelId ? parseInt(hotelId) : undefined,
        startDate,
        endDate
      }

      const pdfBuffer = await ReportsService.generateRoomOnBooksPdf(filters)

      response.header('Content-Type', 'application/pdf')
      response.header('Content-Disposition', 'attachment; filename="room-on-books.pdf"')

      return response.send(pdfBuffer)
    } catch (error) {
      return response.internalServerError({
        success: false,
        message: 'Error generating room on books PDF',
        error: error.message
      })
    }
  }

  // Yearly Statistics
  async getYearlyStatistics({ request, response }: HttpContext) {
    try {
      const { hotelId, startDate, endDate } = request.qs()

      const filters: ReportFilters = {
        hotelId: hotelId ? parseInt(hotelId) : undefined,
        startDate,
        endDate
      }

      const data = await ReportsService.getYearlyStatisticsReport(filters)

      return response.ok({
        success: true,
        data
      })
    } catch (error) {
      return response.internalServerError({
        success: false,
        message: 'Error generating yearly statistics report',
        error: error.message
      })
    }
  }

  async generateYearlyStatisticsPdf({ request, response }: HttpContext) {
    try {
      const { hotelId, startDate, endDate } = request.body()

      const filters: ReportFilters = {
        hotelId: hotelId ? parseInt(hotelId) : undefined,
        startDate,
        endDate
      }

      const pdfBuffer = await ReportsService.generateYearlyStatisticsPdf(filters)

      response.header('Content-Type', 'application/pdf')
      response.header('Content-Disposition', 'attachment; filename="yearly-statistics.pdf"')

      return response.send(pdfBuffer)
    } catch (error) {
      return response.internalServerError({
        success: false,
        message: 'Error generating yearly statistics PDF',
        error: error.message
      })
    }
  }

  // Performance Analysis Report
  async getPerformanceAnalysisReport({ request, response }: HttpContext) {
    try {
      const { hotelId, startDate, endDate } = request.qs()

      const filters: ReportFilters = {
        hotelId: hotelId ? parseInt(hotelId) : undefined,
        startDate,
        endDate
      }

      const data = await ReportsService.getPerformanceAnalysisReport(filters)

      return response.ok({
        success: true,
        data
      })
    } catch (error) {
      return response.internalServerError({
        success: false,
        message: 'Error generating performance analysis report',
        error: error.message
      })
    }
  }

  async generatePerformanceAnalysisReportPdf({ request, response }: HttpContext) {
    try {
      const { hotelId, startDate, endDate } = request.body()

      const filters: ReportFilters = {
        hotelId: hotelId ? parseInt(hotelId) : undefined,
        startDate,
        endDate
      }

      const pdfBuffer = await ReportsService.generatePerformanceAnalysisReportPdf(filters)

      response.header('Content-Type', 'application/pdf')
      response.header('Content-Disposition', 'attachment; filename="performance-analysis-report.pdf"')

      return response.send(pdfBuffer)
    } catch (error) {
      return response.internalServerError({
        success: false,
        message: 'Error generating performance analysis PDF',
        error: error.message
      })
    }
  }

  // IP Report
  async getIpReport({ request, response }: HttpContext) {
    try {
      const { hotelId, startDate, endDate } = request.qs()

      const filters: ReportFilters = {
        hotelId: hotelId ? parseInt(hotelId) : undefined,
        startDate,
        endDate
      }

      const data = await ReportsService.getIpReport(filters)

      return response.ok({
        success: true,
        data
      })
    } catch (error) {
      return response.internalServerError({
        success: false,
        message: 'Error generating IP report',
        error: error.message
      })
    }
  }

  async generateIpReportPdf({ request, response }: HttpContext) {
    try {
      const { hotelId, startDate, endDate } = request.body()

      const filters: ReportFilters = {
        hotelId: hotelId ? parseInt(hotelId) : undefined,
        startDate,
        endDate
      }

      const pdfBuffer = await ReportsService.generateIpReportPdf(filters)

      response.header('Content-Type', 'application/pdf')
      response.header('Content-Disposition', 'attachment; filename="ip-report.pdf"')

      return response.send(pdfBuffer)
    } catch (error) {
      return response.internalServerError({
        success: false,
        message: 'Error generating IP report PDF',
        error: error.message
      })
    }
  }

  // City Ledger Detail
  async getCityLedgerDetail({ request, response }: HttpContext) {
    try {
      const { hotelId, startDate, endDate } = request.qs()

      const filters: ReportFilters = {
        hotelId: hotelId ? parseInt(hotelId) : undefined,
        startDate,
        endDate
      }

      const data = await ReportsService.getCityLedgerDetailReport(filters)

      return response.ok({
        success: true,
        data
      })
    } catch (error) {
      return response.internalServerError({
        success: false,
        message: 'Error generating city ledger detail report',
        error: error.message
      })
    }
  }

  async generateCityLedgerDetailPdf({ request, response }: HttpContext) {
    try {
      const { hotelId, startDate, endDate } = request.body()

      const filters: ReportFilters = {
        hotelId: hotelId ? parseInt(hotelId) : undefined,
        startDate,
        endDate
      }

      const pdfBuffer = await ReportsService.generateCityLedgerDetailPdf(filters)

      response.header('Content-Type', 'application/pdf')
      response.header('Content-Disposition', 'attachment; filename="city-ledger-detail.pdf"')

      return response.send(pdfBuffer)
    } catch (error) {
      return response.internalServerError({
        success: false,
        message: 'Error generating city ledger detail PDF',
        error: error.message
      })
    }
  }

  // City Ledger Summary
  async getCityLedgerSummary({ request, response }: HttpContext) {
    try {
      const { hotelId, startDate, endDate } = request.qs()

      const filters: ReportFilters = {
        hotelId: hotelId ? parseInt(hotelId) : undefined,
        startDate,
        endDate
      }

      const data = await ReportsService.getCityLedgerSummaryReport(filters)

      return response.ok({
        success: true,
        data
      })
    } catch (error) {
      return response.internalServerError({
        success: false,
        message: 'Error generating city ledger summary report',
        error: error.message
      })
    }
  }

  async generateCityLedgerSummaryPdf({ request, response }: HttpContext) {
    try {
      const { hotelId, startDate, endDate } = request.body()

      const filters: ReportFilters = {
        hotelId: hotelId ? parseInt(hotelId) : undefined,
        startDate,
        endDate
      }

      const pdfBuffer = await ReportsService.generateCityLedgerSummaryPdf(filters)

      response.header('Content-Type', 'application/pdf')
      response.header('Content-Disposition', 'attachment; filename="city-ledger-summary.pdf"')

      return response.send(pdfBuffer)
    } catch (error) {
      return response.internalServerError({
        success: false,
        message: 'Error generating city ledger summary PDF',
        error: error.message
      })
    }
  }

  async getManagementPosSummaryData(hotelId: number, reportDate: DateTime) {
    try {
      const payload = await this.getPosNightAuditPayload(hotelId, reportDate)
      if (payload && payload.posSummary) {
        return payload.posSummary
      }
      return {
        outlets: [],
        totalWithTax: { today: 0, ptd: 0, ytd: 0 },
        totalWithoutTax: { today: 0, ptd: 0, ytd: 0 },
      }
    } catch (error) {
      logger.error({ msg: 'ReportsController.getManagementPosSummaryData', error })
      return {
        outlets: [],
        totalWithTax: { today: 0, ptd: 0, ytd: 0 },
        totalWithoutTax: { today: 0, ptd: 0, ytd: 0 },
      }
    }
  }

  async getManagementPosPaymentSummaryData(hotelId: number, reportDate: DateTime) {
    try {
      const payload = await this.getPosNightAuditPayload(hotelId, reportDate)
      if (payload && payload.posPayment) {
        return payload.posPayment
      }
      return {
        outlets: [],
        total: { today: 0, ptd: 0, ytd: 0 },
      }
    } catch (error) {
      logger.error({ msg: 'ReportsController.getManagementPosPaymentSummaryData', error })
      return {
        outlets: [],
        total: { today: 0, ptd: 0, ytd: 0 },
      }
    }
  }

  private async getPosNightAuditPayload(hotelId: number, reportDate: DateTime) {
    const key = `${hotelId}-${reportDate.toISODate()}`
    if (this.posNightAuditCache.has(key)) {
      return this.posNightAuditCache.get(key)
    }
    try {
      const hotel = await Hotel.find(hotelId)
      if (!hotel || !hotel.posApiKey) {
        return null
      }

      const payload = await PosService.getNightAudit(hotelId, reportDate, hotel.posApiKey)
      this.posNightAuditCache.set(key, payload ?? null)
      console.log('payload@@@@@@', payload)
      return payload ?? null
    } catch (error) {
      logger.error({ msg: 'ReportsController.getPosNightAuditPayload', error })
      return null
    }
  }

  /**
   * Print receipt for a transaction
   */
  async printReceipt({ params, response, auth }: HttpContext) {
    try {
      const transactionId = parseInt(params.transactionId)

      // Get the transaction with related data
      const transaction = await FolioTransaction.query()
        .where('id', transactionId)
        .preload('folio', (folioQuery) => {
          folioQuery.preload('hotel')
          folioQuery.preload('guest')
          folioQuery.preload('reservationRoom', (reservationRoomQuery: any) => {
            reservationRoomQuery.preload('room', (roomQuery: any) => {
              roomQuery.preload('roomType')
            })
          })
        })

        .preload('paymentMethod')
        .first()

      if (!transaction) {
        return response.notFound({
          success: false,
          message: 'Transaction not found'
        })
      }
      console.log('transaction.totalAmount', transaction.totalAmount)
      const totalAmountNumber = parseFloat(transaction.totalAmount?.toString() || '0')
      const amountInWords = this.calculateAmountInWords(totalAmountNumber)

      // Prepare data for the receipt template
      const receiptData = {
        transaction,
        amountInWords,
        hotel: transaction.folio.hotel,
        guest: transaction.folio.guest,
        folio: transaction.folio,
        reservations: transaction.folio.reservationRoom,
        room: transaction.folio.reservationRoom?.room,
        roomType: transaction.folio.reservationRoom?.room.roomType,
        paymentMethod: transaction.paymentMethod,
        printedBy: auth.user?.fullName,
        printedAt: DateTime.now()
      }
      console.log(receiptData)
      // Generate PDF using Edge template
      const { default: edge } = await import('edge.js')
      const path = await import('path')

      // Configure Edge with views directory
      edge.mount(path.join(process.cwd(), 'resources/views'))

      // Render the template
      const html = await edge.render('reports/receipt', receiptData)

      const pdfBuffer = await PdfService.generatePdfFromHtml(html, {
        format: 'A4',
        margin: {
          top: '20px',
          right: '20px',
          bottom: '20px',
          left: '20px'
        }
      })

      // Set response headers for PDF
      response.header('Content-Type', 'application/pdf')
      response.header('Content-Disposition', `inline; filename="receipt-${transaction.transactionNumber}.pdf"`)

      return response.send(pdfBuffer)

    } catch (error) {
      logger.error('Error generating receipt PDF:', error)

      console.log('Error generating receipt PDF:', error)
      return response.internalServerError({
        success: false,
        error: error
      })
    }
  }
  async printInvoice({ params, response, auth }: HttpContext) {
    try {
      const transactionId = parseInt(params.transactionId)

      // Get the transaction with related data
      const transaction = await FolioTransaction.query()
        .where('id', transactionId)
        .preload('folio', (folioQuery: any) => {
          folioQuery.preload('hotel')
          folioQuery.preload('guest')
          folioQuery.preload('reservationRoom', (reservationRoomQuery: any) => {
            reservationRoomQuery.preload('room', (roomQuery: any) => {
              roomQuery.preload('roomType')
            })
          })
        })

        .preload('paymentMethod')
        .first()

      if (!transaction) {
        return response.notFound({
          success: false,
          message: 'Transaction not found'
        })
      }

      // Prepare data for the receipt template
      const receiptData = {
        transaction,
        hotel: transaction.folio.hotel,
        guest: transaction.folio.guest,
        folio: transaction.folio,
        room: transaction.folio.reservationRoom?.room,
        roomType: transaction.folio.reservationRoom?.room.roomType,
        paymentMethod: transaction.paymentMethod,
        printedBy: auth.user?.fullName || 'System',
        printedAt: DateTime.now()
      }
      console.log('invoiceData.receipt', receiptData)
      // Generate PDF using Edge template
      const { default: edge } = await import('edge.js')
      const path = await import('path')

      // Configure Edge with views directory
      edge.mount(path.join(process.cwd(), 'resources/views'))

      // Render the template
      const html = await edge.render('reports/invoice', receiptData)

      const pdfBuffer = await PdfService.generatePdfFromHtml(html, {
        format: 'A4',
        margin: {
          top: '20px',
          right: '20px',
          bottom: '20px',
          left: '20px'
        }
      })

      // Set response headers for PDF
      response.header('Content-Type', 'application/pdf')
      response.header('Content-Disposition', `inline; filename="invoice-${transaction.transactionNumber}.pdf"`)

      return response.send(pdfBuffer)

    } catch (error) {
      logger.error('Error generating receipt PDF:', error)
      return response.internalServerError({
        success: false,
        message: 'Error generating receipt PDF',
        error: error.message
      })
    }
  }

  /**
   * Print company receipt for a transaction
   */
  async printCompanyReceipt({ params, response, auth }: HttpContext) {
    try {
      const transactionId = parseInt(params.transactionId)

      const transaction = await FolioTransaction.query()
        .where('id', transactionId)
        .preload('folio', (folioQuery: any) => {
          folioQuery.preload('hotel')
        })
        .preload('paymentMethod')
        .first()

      if (!transaction) {
        return response.notFound({
          success: false,
          message: 'Transaction not found'
        })
      }

      const companyId = transaction.folio.companyId
      const company = companyId ? await CompanyAccount.find(companyId) : null

      const totalAmountNumber = parseFloat(transaction.totalAmount?.toString() || '0')
      const amountInWords = this.calculateAmountInWords(totalAmountNumber)

      const receiptData = {
        transaction,
        amountInWords,
        hotel: transaction.folio.hotel,
        folio: transaction.folio,
        paymentMethod: transaction.paymentMethod,
        company,
        printedBy: auth.user?.fullName,
        printedAt: DateTime.now()
      }

      const { default: edge } = await import('edge.js')
      const path = await import('path')
      edge.mount(path.join(process.cwd(), 'resources/views'))

      const html = await edge.render('reports/company_receipt', receiptData)

      const pdfBuffer = await PdfService.generatePdfFromHtml(html, {
        format: 'A4',
        margin: { top: '20px', right: '20px', bottom: '20px', left: '20px' }
      })

      response.header('Content-Type', 'application/pdf')
      response.header('Content-Disposition', `inline; filename="company-receipt-${transaction.transactionNumber}.pdf"`)
      return response.send(pdfBuffer)

    } catch (error) {
      logger.error('Error generating company receipt PDF:')
      logger.info(error)
      return response.internalServerError({
        success: false,
        error: error.message
      })
    }
  }

  /**
   * Print company voucher for a transaction
   */
  async printCompanyVoucher({ params, request, response, auth }: HttpContext) {
    try {
      const companyId = parseInt(params.companyId)
      const fromDateStr = request.input('fromDate')
      const toDateStr = request.input('toDate')

      if (!companyId || !fromDateStr || !toDateStr) {
        return response.badRequest({
          success: false,
          message: 'companyId, fromDate and toDate are required'
        })
      }

      const fromDate = DateTime.fromISO(fromDateStr)
      const toDate = DateTime.fromISO(toDateStr)

      if (!fromDate.isValid || !toDate.isValid) {
        return response.badRequest({
          success: false,
          message: 'Invalid date format. Use ISO format (YYYY-MM-DD)'
        })
      }

      const company = await CompanyAccount.find(companyId)
      if (!company) {
        return response.notFound({
          success: false,
          message: 'Company account not found'
        })
      }

      const transactions = await FolioTransaction.query()
        .whereBetween('current_working_date', [fromDate.startOf('day'), toDate.endOf('day')])
        .where('is_voided', false)
        .whereHas('folio', (folioQuery: any) => {
          folioQuery.where('company_id', companyId)
          folioQuery.preload('hotel')
        })
        .preload('paymentMethod')
        .orderBy('current_working_date', 'asc')

      if (!transactions || transactions.length === 0) {
        return response.notFound({
          success: false,
          message: 'No transactions found for company in the given date range'
        })
      }

      // Build view model: Date, Description, Payment Type, Credit, Debit
      const voucherTransactions = transactions.map((t) => {
        const credit = t.transactionType === TransactionType.PAYMENT ? Math.abs(t.amount || 0) : 0
        const debit = t.category === TransactionCategory.TRANSFER_IN ? Math.abs(t.amount || 0) : 0
        return {
          date: t.transactionDate,
          description: t.description || t.particular || '',
          paymentType: t.paymentMethod?.methodName || t.subcategory || t.category || '',
          credit,
          debit,
        }
      })

      const totalCredit = voucherTransactions.reduce((sum, tx) => sum + (tx.credit || 0), 0)
      const totalDebit = voucherTransactions.reduce((sum, tx) => sum + (tx.debit || 0), 0)
      const balance = totalDebit - totalCredit
      const balanceInWords = this.calculateAmountInWords(Math.abs(balance))

      // Resolve hotel from company or first transaction's folio
      let hotel = null as any
      if ((company as any)?.hotelId) {
        hotel = await Hotel.find((company as any).hotelId)
      }
      if (!hotel) {
        hotel = transactions[0].folio?.hotel
      }

      const voucherData = {
        transactions: voucherTransactions,
        totalCredit,
        totalDebit,
        balance,
        balanceInWords,
        hotel,
        company,
        dateRange: { from: fromDate, to: toDate },
        printedBy: auth.user?.fullName || 'System',
        printedAt: DateTime.now()
      }

      const { default: edge } = await import('edge.js')
      const path = await import('path')
      edge.mount(path.join(process.cwd(), 'resources/views'))

      const html = await edge.render('reports/company_voucher', voucherData)

      const pdfBuffer = await PdfService.generatePdfFromHtml(html, {
        format: 'A4',
        margin: { top: '20px', right: '20px', bottom: '20px', left: '20px' }
      })

      response.header('Content-Type', 'application/pdf')
      const filename = `company-voucher-company-${companyId}-${fromDate.toFormat('yyyyLLdd')}-${toDate.toFormat('yyyyLLdd')}.pdf`
      response.header('Content-Disposition', `inline; filename="${filename}"`)
      return response.send(pdfBuffer)

    } catch (error) {
      logger.error('Error generating company voucher PDF:', error)
      return response.internalServerError({
        success: false,
        error: error.message
      })
    }
  }

  async printIncidentalInvoice({ request, response }: HttpContext) {
    try {
      const { transactionIds } = request.only(['transactionIds'])

      if (!transactionIds || !Array.isArray(transactionIds) || transactionIds.length === 0) {
        return response.badRequest({
          success: false,
          message: 'Transaction IDs array is required'
        })
      }

      // Get all transactions with their related data
      const transactions = await FolioTransaction.query()
        .whereIn('id', transactionIds)
        .preload('folio', (folioQuery: any) => {
          folioQuery.preload('hotel')
          folioQuery.preload('guest')
          folioQuery.preload('reservationRoom', (reservationRoomQuery: any) => {
            reservationRoomQuery.preload('room', (roomQuery: any) => {
              roomQuery.preload('roomType')
            })
          })
        })
        .preload('paymentMethod')
        .orderBy('transactionDate', 'asc')
        .orderBy('createdAt', 'asc')

      if (!transactions || transactions.length === 0) {
        return response.notFound({
          success: false,
          message: 'Transactions not found'
        })
      }

      // Get unique folios (au cas où les transactions viennent de différents folios)
      const uniqueFolios = [...new Set(transactions.map(t => t.folio))]
      const primaryFolio = transactions[0].folio
      const hotel = primaryFolio.hotel
      const guest = primaryFolio.guest

      // Separate charges, taxes and payments
      const charges = transactions.filter(t => t.transactionType === 'charge')
      const taxes = transactions.filter(t => t.transactionType === 'tax')
      const payments = transactions.filter(t => t.transactionType === 'payment')

      // Calculate totals CORRIGÉS
      const totalCharges = charges.reduce((sum, t) => sum + Math.abs(parseFloat(t.amount)), 0)
      const totalTaxes = taxes.reduce((sum, t) => sum + Math.abs(parseFloat(t.amount)), 0)
      const totalPayments = payments.reduce((sum, t) => sum + Math.abs(parseFloat(t.amount)), 0)
      const totalDiscounts = charges.reduce((sum, t) => sum + parseFloat(t.discountAmount || 0), 0)

      // Calculs finaux CORRIGÉS
      const totalPayable = totalCharges + totalTaxes
      const balance = totalPayable - totalPayments

      // Prepare receipt data for the template
      const receiptData = {
        transactions, // Toutes les transactions
        charges: [...charges, ...taxes], // Charges incluant les taxes pour l'affichage
        payments,     // Seulement les paiements
        folios: uniqueFolios, // Tous les folios concernés
        hotel,
        guest,
        room: primaryFolio.reservationRoom?.room,
        roomType: primaryFolio.reservationRoom?.room?.roomType,
        currentDate: DateTime.now().toFormat('dd/MM/yyyy HH:mm:ss'),
        currency: hotel.currencyCode || 'XAF',
        summary: {
          totalCharges,
          totalPayments,
          totalTaxes,
          totalDiscounts,
          totalPayable, // NOUVEAU: Total à payer (charges + TVA)
          balance,
          transactionCount: transactions.length,
          chargeCount: charges.length,
          taxCount: taxes.length,
          paymentCount: payments.length
        }
      }

      console.log('data.send@@@@', receiptData)

      const { default: edge } = await import('edge.js')
      const path = await import('path')

      // Configure Edge with views directory
      edge.mount(path.join(process.cwd(), 'resources/views'))

      // Ajouter la fonction helper formatNumber
      edge.global('formatNumber', (number) => {
        if (!number && number !== 0) return '0';
        const num = parseFloat(number);
        return new Intl.NumberFormat('fr-FR').format(num);
      })

      // Render the POS receipt template
      const html = await edge.render('reports/incidental_invoice', receiptData)

      const pdfBuffer = await PdfService.generatePdfFromHtml(html, {
        format: 'A4',
        margin: {
          top: '10px',
          right: '10px',
          bottom: '10px',
          left: '10px'
        }
      })

      // Set response headers for PDF
      response.header('Content-Type', 'application/pdf')
      response.header('Content-Disposition', `inline; filename="incidental-invoice-${DateTime.now().toFormat('yyyy-MM-dd')}.pdf"`)

      return response.send(pdfBuffer)

    } catch (error) {
      logger.error('Error generating incidental invoice PDF:')
      logger.info(error)
      return response.internalServerError({
        success: false,
        message: 'Error generating incidental invoice PDF',
        error: error.message
      })
    }
  }
  private calculateAmountInWords(amount: Float16Array | number) {
    // Vérifier que le montant est un nombre
    if (typeof amount !== 'number' || Number.isNaN(amount)) {
      throw new Error('Le montant doit être un nombre');
    }

    // Gérer les montants négatifs
    const isNegative = amount < 0
    const absoluteAmount = Math.abs(amount)

    // Séparer les parties entière et décimale (arrondies à 2 décimales)
    const integerPart = Math.floor(absoluteAmount)
    const fractionalPart = Math.round((absoluteAmount - integerPart) * 100) // 0..99

    let words = numberToWords.toWords(integerPart)

    // Ajouter la partie décimale si présente, au format XX/100
    if (fractionalPart > 0) {
      words = `${words} and ${fractionalPart.toString().padStart(2, '0')}/100`
    }

    if (isNegative) {
      words = `minus ${words}`
    }

    // Mettre une majuscule initiale pour une meilleure présentation
    return words.charAt(0).toUpperCase() + words.slice(1)
  }
}<|MERGE_RESOLUTION|>--- conflicted
+++ resolved
@@ -1436,14 +1436,6 @@
     for (const reservation of reservations) {
       for (const reservationRoom of reservation.reservationRooms) {
         if (reservationRoom.room) {
-<<<<<<< HEAD
-          const roomRate = reservationRoom.roomRates?.baseRate
-          const normalTariff = roomRate
-          const offeredTariff = reservationRoom.roomRate ?? 0
-          const taxAmount = reservationRoom.taxAmount || 0
-          const totalRent = Number(offeredTariff) + Number(taxAmount)
-          const variance = normalTariff > 0 ? ((roomRate - totalRent) / Number(normalTariff) * 100) : 0
-=======
           
           // --- 1. Récupération de la transaction réelle du jour (Offered) ---
           // On cherche dans les transactions du folio liées à cette chambre
@@ -1463,7 +1455,6 @@
 
           // --- 4. Calcul de la variance sur les montants NETS ---
           const variance = netNormal > 0 ? -((netNormal - netOffered) / netNormal * 100) : 0
->>>>>>> 6272732f
 
           roomChargesData.push({
             room: `${reservationRoom.room.roomNumber} - ${reservationRoom.roomType?.roomTypeName}`,
@@ -2386,19 +2377,11 @@
             <td>${row.company}</td>
             <td class="center">${row.rentDate}</td>
             <td>${row.rateType}</td>
-<<<<<<< HEAD
-            <td class="number">${(row.normalTariff)}</td>
-            <td class="number">${row.offeredTariff}</td>
-            <td class="number">${row.totalTax}</td>
-            <td class="number">${row.totalRent}</td>
-            <td class="number">${row.variance}</td>
-=======
             <td class="number">${formatCurrency(row.normalTariff)}</td>
             <td class="number">${formatCurrency(row.offeredTariff)}</td>
             <td class="number">${formatCurrency(row.totalTax)}</td>
             <td class="number">${formatCurrency(row.totalRent)}</td>
             <td class="number">${row.variance?.toFixed(0)}</td>
->>>>>>> 6272732f
             <td>${row.checkinBy}</td>
           </tr>
           `).join('')}
