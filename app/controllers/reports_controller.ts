--- conflicted
+++ resolved
@@ -464,8 +464,10 @@
       // Get headers from first data row
       const headers = Object.keys(reportData.data[0])
 
+
       // Create CSV content
       let csvContent = headers.join(',') + '\n'
+
 
       reportData.data.forEach((row: any) => {
         const values = headers.map((header) => {
@@ -552,6 +554,7 @@
     try {
       const { hotelId, month, year } = request.qs()
 
+
       if (!hotelId || !month || !year) {
         return response.badRequest({
           success: false,
@@ -569,6 +572,7 @@
 
       // Import Reservation model
       const { default: Reservation } = await import('#models/reservation')
+
 
       // Get daily reservation counts for the month
       const dailyReservationCounts = await this.getDailyReservationCounts(
@@ -593,19 +597,18 @@
       // Import PDF generation service
       const { default: PdfGenerationService } = await import('#services/pdf_generation_service')
 
+
       // Generate PDF
       const pdfBuffer = await PdfGenerationService.generatePdfFromHtml(htmlContent)
 
       // Set response headers
       response.header('Content-Type', 'application/pdf')
-<<<<<<< HEAD
       response.header(
         'Content-Disposition',
         `attachment; filename="monthly-reservations-${year}-${month}.pdf"`
       )
-=======
+
       response.header('Content-Disposition', `attachment; filename="monthly-reservations-${year}-${month}.pdf"`)
->>>>>>> 91074651
 
       return response.send(pdfBuffer)
     } catch (error) {
@@ -941,12 +944,12 @@
         <div class="hotel-name">${hotelName}</div>
         <div class="report-title">Room Status Report</div>
     </div>
-    
+
     <div class="date-section">
         As on Date: ${formattedDate}
     </div>
     <div class="horizontal-line"></div>
-    
+
     <!-- Occupied Rooms Section -->
     <div class="section">
         <div class="section-title">Occupied Rooms</div>
@@ -956,7 +959,7 @@
         </div>
         <div class="horizontal-line"></div>
     </div>
-    
+
     <!-- Due Out Rooms Section -->
     <div class="section">
         <div class="section-title">Due Out Rooms</div>
@@ -966,7 +969,7 @@
         </div>
         <div class="horizontal-line"></div>
     </div>
-    
+
     <!-- Vacant Rooms Section -->
     <div class="section">
         <div class="section-title">Vacant Rooms</div>
@@ -976,7 +979,7 @@
         </div>
         <div class="horizontal-line"></div>
     </div>
-    
+
     <!-- Departed Rooms Section -->
     <div class="section">
         <div class="section-title">Departed Rooms</div>
@@ -986,7 +989,7 @@
         </div>
         <div class="horizontal-line"></div>
     </div>
-    
+
     <!-- Reserve Rooms Section -->
     <div class="section">
         <div class="section-title">Reserve Rooms</div>
@@ -996,7 +999,7 @@
         </div>
         <div class="horizontal-line"></div>
     </div>
-    
+
     <!-- Blocked Rooms Section -->
     <div class="section">
         <div class="section-title">Blocked Rooms</div>
@@ -1006,7 +1009,7 @@
         </div>
         <div class="horizontal-line"></div>
     </div>
-    
+
     <!-- Summary Section -->
     <div class="summary">
         <div class="horizontal-line"></div>
@@ -1021,7 +1024,7 @@
             <div class="summary-item">Blocked Rooms # ${totals.blocked}</div>
         </div>
     </div>
-    
+
     <!-- Footer -->
     <div class="footer">
         <div><strong>Printed On:</strong> ${currentDateTime}</div>
@@ -1042,11 +1045,14 @@
   private async getDailyReservationCounts(hotelId: number, startDate: DateTime, endDate: DateTime) {
     const { default: Reservation } = await import('#models/reservation')
 
+
     const daysInMonth = endDate.day
     const dailyCounts = []
 
+
     for (let day = 1; day <= daysInMonth; day++) {
       const currentDate = startDate.set({ day })
+
 
       // Count reservations for this day (arrivals)
       const reservationCount = await Reservation.query()
@@ -1055,11 +1061,13 @@
         .whereNotIn('status', ['cancelled', 'voided'])
         .count('* as total')
 
+
       dailyCounts.push({
         day,
         reservationCount: parseInt(reservationCount[0].$extras.total) || 0,
       })
     }
+
 
     return dailyCounts
   }
@@ -1071,27 +1079,24 @@
   ): string {
     const monthName = startDate.toFormat('MMMM yyyy')
 
+
     // Calculate chart data
     const maxReservations = Math.max(...reservationData.map((d) => d.reservationCount), 1)
     const totalReservations = reservationData.reduce((sum, d) => sum + d.reservationCount, 0)
-<<<<<<< HEAD
-    const avgReservations =
-      reservationData.length > 0 ? (totalReservations / reservationData.length).toFixed(1) : '0.0'
-=======
     const avgReservations = reservationData.length > 0
       ? (totalReservations / reservationData.length)?.toFixed(1)
       : '0.0'
->>>>>>> 91074651
+
+    const avgReservations =
+      reservationData.length > 0 ? (totalReservations / reservationData.length).toFixed(1) : '0.0'
 
     // Set a fixed y-axis max for better visualization
     const yAxisMax = Math.max(maxReservations, 10)
     const maxChartHeight = 350
 
-<<<<<<< HEAD
+    const chartData = reservationData.map(data => ({
+
     const chartData = reservationData.map((data) => ({
-=======
-    const chartData = reservationData.map(data => ({
->>>>>>> 91074651
       day: data.day,
       reservationCount: data.reservationCount,
       height: Math.max((data.reservationCount / yAxisMax) * maxChartHeight, 2),
@@ -1361,45 +1366,6 @@
    */
   async generateNightAuditReportPdf({ request, response, auth }: HttpContext) {
     try {
-<<<<<<< HEAD
-      const { hotelId } = request.qs()
-
-      const filters: ReportFilters = {
-        hotelId: hotelId ? parseInt(hotelId) : undefined,
-        startDate: DateTime.now().startOf('month').toISO(),
-        endDate: DateTime.now().endOf('month').toISO(),
-      }
-
-      // Get key statistics for dashboard
-      const [occupancyData, revenueData, arrivalData] = await Promise.all([
-        ReportsService.getOccupancyReport(filters),
-        ReportsService.getRevenueReport(filters),
-        ReportsService.getArrivalList(filters),
-      ])
-
-      const stats = {
-        occupancy: {
-          current: occupancyData.summary?.averageOccupancyRate || 0,
-          max: occupancyData.summary?.maxOccupancyRate || 0,
-          min: occupancyData.summary?.minOccupancyRate || 0,
-        },
-        revenue: {
-          total: revenueData.summary?.totalRevenue || 0,
-          average: revenueData.summary?.averageDailyRevenue || 0,
-          reservations: revenueData.summary?.totalReservations || 0,
-        },
-        arrivals: {
-          today: arrivalData.totalRecords || 0,
-          totalRevenue: arrivalData.summary?.totalRevenue || 0,
-          totalNights: arrivalData.summary?.totalNights || 0,
-        },
-      }
-
-      return response.ok({
-        success: true,
-        data: stats,
-      })
-=======
       const { hotelId, asOnDate, currency } = request.only(['hotelId', 'asOnDate', 'currency'])
 
       // Validate required parameters
@@ -1467,15 +1433,10 @@
       response.header('Content-Disposition', `attachment; filename="${fileName}"`)
 
       return response.send(pdfBuffer)
->>>>>>> 91074651
     } catch (error) {
       console.error('Error generating night audit report PDF:', error)
       return response.internalServerError({
         success: false,
-<<<<<<< HEAD
-        message: 'Erreur lors de la récupération des statistiques',
-        error: error.message,
-=======
         message: 'Failed to generate night audit report PDF',
         error: error.message
       })
@@ -2223,13 +2184,13 @@
         <div class="hotel-name">${hotelName}</div>
         <div class="report-title">Night Audit</div>
     </div>
-    
+
     <!-- Report Info -->
     <div class="report-info">
         As On Date: ${formattedDate} &nbsp;&nbsp;&nbsp;&nbsp; Currency: ${currency}
     </div>
     <div class="horizontal-line"></div>
-    
+
     <!-- Section 1: Room Charges -->
     <div class="section">
         <div class="section-title">Room Charges</div>
@@ -2283,7 +2244,7 @@
         </table>
         <div class="dotted-line"></div>
     </div>
-    
+
     <!-- Section 2: Daily Sales -->
     <div class="section">
         <div class="section-title">Daily Sales</div>
@@ -2328,7 +2289,7 @@
         </table>
         <div class="dotted-line"></div>
     </div>
-    
+
     <!-- Section 3: Misc. Charges -->
     <div class="section">
         <div class="section-title">Misc. Charges</div>
@@ -2375,7 +2336,7 @@
         </table>
         <div class="dotted-line"></div>
     </div>
-    
+
     <!-- Section 4: Room Status -->
     <div class="section">
         <div class="section-title">Room Status</div>
@@ -2408,7 +2369,7 @@
         </table>
         <div class="dotted-line"></div>
     </div>
-    
+
     <!-- Section 5: Pax Status -->
     <div class="section">
         <div class="section-title">Pax Status</div>
@@ -2435,7 +2396,7 @@
         </table>
         <div class="dotted-line"></div>
     </div>
-    
+
     <!-- Section 6: Pax Analysis -->
     <div class="section">
         <div class="section-title">Pax Analysis</div>
@@ -2460,7 +2421,7 @@
         </table>
         <div class="dotted-line"></div>
     </div>
-    
+
     <!-- Footer -->
     <div class="footer">
         <div><strong>Printed On:</strong> ${currentDateTime}</div>
@@ -2479,46 +2440,47 @@
     try {
       const { hotelId } = request.qs()
 
+
       const filters: ReportFilters = {
         hotelId: hotelId ? parseInt(hotelId) : undefined,
         startDate: DateTime.now().startOf('month').toISO(),
-        endDate: DateTime.now().endOf('month').toISO()
+        endDate: DateTime.now().endOf('month').toISO(),
       }
 
       // Get key statistics for dashboard
       const [occupancyData, revenueData, arrivalData] = await Promise.all([
         ReportsService.getOccupancyReport(filters),
         ReportsService.getRevenueReport(filters),
-        ReportsService.getArrivalList(filters)
+        ReportsService.getArrivalList(filters),
       ])
 
       const stats = {
         occupancy: {
           current: occupancyData.summary?.averageOccupancyRate || 0,
           max: occupancyData.summary?.maxOccupancyRate || 0,
-          min: occupancyData.summary?.minOccupancyRate || 0
+          min: occupancyData.summary?.minOccupancyRate || 0,
         },
         revenue: {
           total: revenueData.summary?.totalRevenue || 0,
           average: revenueData.summary?.averageDailyRevenue || 0,
-          reservations: revenueData.summary?.totalReservations || 0
+          reservations: revenueData.summary?.totalReservations || 0,
         },
         arrivals: {
           today: arrivalData.totalRecords || 0,
           totalRevenue: arrivalData.summary?.totalRevenue || 0,
-          totalNights: arrivalData.summary?.totalNights || 0
-        }
+          totalNights: arrivalData.summary?.totalNights || 0,
+        },
       }
 
       return response.ok({
         success: true,
-        data: stats
+        data: stats,
       })
     } catch (error) {
       return response.internalServerError({
         success: false,
         message: 'Erreur lors de la récupération des statistiques',
-        error: error.message
+        error: error.message,
       })
     }
   }
@@ -4683,10 +4645,10 @@
         <div class="hotel-name">${hotelName}</div>
         <div class="report-title">Revenue By Rate Type Report</div>
     </div>
-    
+
     <div class="date-section">
-       <strong> As on Date:</strong> ${reportDate.toFormat('MMMM dd, yyyy')} 
-       <strong> Currency:</strong>${currency} 
+       <strong> As on Date:</strong> ${reportDate.toFormat('MMMM dd, yyyy')}
+       <strong> Currency:</strong>${currency}
     </div>
     <div class="horizontal-line"></div>
      <h3>Summary</h3>
@@ -4815,7 +4777,7 @@
         <div class="hotel-name">${hotelName}</div>
         <div class="report-title">Revenue By Rate Type Report</div>
     </div>
-    
+
     <div class="date-section">
        <strong> As on Date:</strong> ${reportDate.toFormat('MMMM dd, yyyy')}
        <strong> Currency:</strong>${currency}
@@ -4894,7 +4856,7 @@
       const monthEnd = reportDate.endOf('month')
 
       const currency = request.input('currency', 'XAF')
-      
+
       // Get monthly revenue data
       const revenueData = await this.getMonthlyRevenueData(parseInt(hotelId), monthStart, monthEnd)
 
@@ -5288,9 +5250,9 @@
 
                     <!-- Bars -->
                     ${chartData.map(data => `
-                        <div class="bar" 
-                             style="left: ${((data.day - 1) / revenueData.daysInMonth) * 100}%; 
-                                    width: ${(1 / revenueData.daysInMonth) * 100 * 0.8}%; 
+                        <div class="bar"
+                             style="left: ${((data.day - 1) / revenueData.daysInMonth) * 100}%;
+                                    width: ${(1 / revenueData.daysInMonth) * 100 * 0.8}%;
                                     height: ${data.barHeight}px;
                                     margin-left: ${(1 / revenueData.daysInMonth) * 100 * 0.1}%;">
                             ${data.revenue > 0 ? `<div class="bar-value">${data.formattedRevenue.replace(currency + ' ', '')}</div>` : ''}
@@ -5377,7 +5339,7 @@
       }
 
       const guestKey = `${reservation.id}-${guest?.id || 'unknown'}`
-      
+
       if (!guestTransactions.has(guestKey)) {
         guestTransactions.set(guestKey, {
           guestName: guest ? `${guest.firstName || ''} ${guest.lastName || ''}`.trim() : 'Unknown Guest',
@@ -5410,7 +5372,7 @@
 
     // Convert map to array and calculate totals
     revenueData.transactions = Array.from(guestTransactions.values())
-    
+
     revenueData.transactions.forEach(transaction => {
       revenueData.totals.roomCharges += transaction.roomCharges
       revenueData.totals.discount += transaction.discount
@@ -5466,7 +5428,7 @@
     // Calculate pagination - assume 25 rows per page
     const rowsPerPage = 25
     const totalPages = Math.max(1, Math.ceil(transactions.length / rowsPerPage))
-    
+
     let html = `
     <!DOCTYPE html>
     <html>
@@ -5681,7 +5643,7 @@
       // Default revenue types if not specified
       const revenueTypes = revenueBy ? revenueBy.split(',') : [
         'room_revenue',
-        'no_show_revenue', 
+        'no_show_revenue',
         'cancellation_revenue',
         'dayuser_revenue',
         'late_check_out_revenue'
@@ -5718,10 +5680,10 @@
       return response.status(500).json({
         success: false,
         error: error.message
->>>>>>> 91074651
-      })
-    }
-  }
+      })
+    }
+  }
+}
 
 
 /**
