--- conflicted
+++ resolved
@@ -1443,11 +1443,7 @@
           
           // --- 2. Calcul des montants NETS (HT) ---
           // Prix offert Net = Montant transaction / 1.1925
-<<<<<<< HEAD
-          const netOffered = dailyTransaction?.amount
-=======
           const netOffered = Number(dailyTransaction?.amount || 0)
->>>>>>> ce28f722
           
           // Prix Normal Net = BaseRate du contrat / 1.1925
           const grossNormal = Number(reservationRoom.roomRates?.baseRate || 0)
