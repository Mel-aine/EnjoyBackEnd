--- conflicted
+++ resolved
@@ -4,12 +4,9 @@
 import { DateTime } from 'luxon'
 import PdfGenerationService from '#services/pdf_generation_service'
 import ReportsService from '#services/reports_service'
-<<<<<<< HEAD
+import  TodayReportService  from '#services/today_report_service'
 import ReportsController from '../controllers/reports_controller.js'
 import NightAuditService from './night_audit_service.js'
-=======
-import  TodayReportService  from '#services/today_report_service'
->>>>>>> 2fb49eef
 
 type AnyRecipient = string | { address: string; name?: string }
 
@@ -366,20 +363,6 @@
 
     return attachments
   }
-<<<<<<< HEAD
-=======
-
-  private safeJson(obj: any): string {
-    try {
-      return JSON.stringify(obj, null, 2)
-    } catch {
-      return String(obj)
-    }
-  }
-
-  /// TODO Create a new function  to send Daily email 
-  //docs\today.html
-  // app\services\today_report_service.ts
 public async sendDailyEmail(hotelId: number, asOfDate?: string): Promise<void> {
   const hotel = await Hotel.findOrFail(hotelId)
   
@@ -619,5 +602,4 @@
     </div>
   `
 }
->>>>>>> 2fb49eef
 }