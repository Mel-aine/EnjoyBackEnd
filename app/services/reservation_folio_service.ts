--- conflicted
+++ resolved
@@ -412,13 +412,8 @@
         // Copy all room charge transactions from primary folio to this guest's folio
         for (const transaction of roomChargeTransactions) {
           await FolioService.postTransaction({
-<<<<<<< HEAD
-            folioId: folio.id,
-            transactionType: transaction.transactionType,
-=======
           folioId: folio.id,
           transactionType: transaction.transactionType,
->>>>>>> 233ab4d9
             category: transaction.category,
             description: `${transaction.description} (Copied from primary folio)`,
             amount: transaction.amount,
@@ -427,19 +422,11 @@
             taxAmount: transaction.taxAmount,
             serviceChargeAmount: transaction.serviceChargeAmount,
             discountAmount: transaction.discountAmount,
-<<<<<<< HEAD
-            departmentId: transaction.departmentId,
-            revenueCenterId: transaction.revenueCenterId,
-            costCenterId: transaction.costCenterId,
-            glAccountCode: transaction.glAccountCode,
-            reference: transaction.reference,
-=======
             //departmentCode: transaction.department,
             //revenueCenterCode: transaction.revenueCenter,
             //costCenterCode: transaction.costCenter,
             //glAccountCode: transaction.glAccount,
             //reference: transaction.reference,
->>>>>>> 233ab4d9
             notes: `Copied from primary guest folio - ${transaction.notes || ''}`,
             postedBy: createdBy
           })
@@ -477,15 +464,9 @@
       }
 
       // Create primary folio first
-<<<<<<< HEAD
-      const primaryFolio = await this.createFolioForReservation({
-        reservationId,
-        folioType: 'guest',
-=======
       await this.createFolioForReservation({
         reservationId,
         folioType: FolioType.GUEST,
->>>>>>> 233ab4d9
         notes: `Primary folio for reservation ${reservation.confirmationNumber}`,
         createdBy: confirmedBy
       })
