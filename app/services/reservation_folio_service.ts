--- conflicted
+++ resolved
@@ -205,12 +205,7 @@
         throw new Error('No folio found for this reservation')
       }
 
-<<<<<<< HEAD
       // const targetFolioId = reservation.folios[0].id
-=======
-      const targetFolioId = reservation.folios[0].id
-
->>>>>>> 9128237f
       const lastTx = await FolioTransaction.query({ client: localTrx })
         .where('hotel_id', reservation.hotelId)
         .orderBy('transaction_number', 'desc')
@@ -402,7 +397,6 @@
         }
       }
 
-<<<<<<< HEAD
 
     if (batch.length > 0) {
       await FolioTransaction.createMany(batch as any[], { client: localTrx })
@@ -416,12 +410,6 @@
         }
       }
     }
-=======
-      if (batch.length > 0) {
-        await FolioTransaction.createMany(batch as any[], { client: localTrx })
-        await FolioService.updateFolioTotals(targetFolioId, localTrx)
-      }
->>>>>>> 9128237f
 
       // On ne commit que si on a créé la transaction nous-mêmes
       if (!externalTrx) await localTrx.commit()
