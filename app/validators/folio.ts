import vine from '@vinejs/vine'
import { FolioType, FolioStatus, TransactionType, TransactionCategory } from '#app/enums'


// Validator for posting transactions
export const postTransactionValidator = vine.compile(
  vine.object({
    folioId: vine.number().positive(),
    transactionType: vine.enum(Object.values(TransactionType)),
    category: vine.enum(Object.values(TransactionCategory)),
    description: vine.string().minLength(1),
    amount: vine.number(),
    quantity: vine.number().positive().optional(),
    unitPrice: vine.number().optional(),
    taxAmount: vine.number().min(0).optional(),
    serviceChargeAmount: vine.number().min(0).optional(),
    discountAmount: vine.number().min(0).optional(),
    departmentId: vine.number().positive().optional(),
    revenueCenterId: vine.number().positive().optional(),
    costCenterId: vine.number().positive().optional(),
    glAccountCode: vine.string().optional(),
    paymentMethodId: vine.number().positive().optional(),
    reference: vine.string().optional(),
    notes: vine.string().optional()
  })
)

// Validator for folio settlement
export const settleFolioValidator = vine.compile(
  vine.object({
    folioId: vine.number().positive(),
    paymentMethodId: vine.number().positive(),
    amount: vine.number().positive(),
    reference: vine.string().optional(),
    notes: vine.string().optional()
  })
)

// Validator for charge transfers
export const transferChargesValidator = vine.compile(
  vine.object({
    fromFolioId: vine.number().positive(),
    toFolioId: vine.number().positive(),
    amount: vine.number().positive(),
    description: vine.string().minLength(1),
    reference: vine.string().optional()
  })
)

// Validator for creating folio with service
export const createFolioServiceValidator = vine.compile(
  vine.object({
    hotelId: vine.number().positive(),
    guestId: vine.number().positive(),
    reservationId: vine.number().positive().optional(),
    groupId: vine.number().positive().optional(),
    companyId: vine.number().positive().optional(),
<<<<<<< HEAD
    folioType: vine.enum(['guest', 'master', 'group', 'company']).optional(),
=======
    folioType: vine.enum(Object.values(FolioType)),
>>>>>>> 233ab4d9
    folioName: vine.string().optional(),
    creditLimit: vine.number().min(0).optional(),
    notes: vine.string().maxLength(500).optional(),
    gstinNo: vine.string().optional(),
    showTariffOnPrint: vine.boolean().optional(),
    postCommissionToTa: vine.boolean().optional(),
    generateInvoiceNumber: vine.boolean().optional(),
    createdBy: vine.number().positive().optional()
  })
)

export const createReservationFolioValidator = vine.compile(
  vine.object({
    reservationId: vine.number().positive(),
    folioType: vine.enum([FolioType.GUEST, FolioType.MASTER, FolioType.GROUP]).optional(),
    creditLimit: vine.number().min(0).optional(),
    notes: vine.string().maxLength(500).optional(),
    createdBy: vine.number().positive()
  })
)

export const createWalkInFolioValidator = vine.compile(
  vine.object({
    hotelId: vine.number().positive(),
    guestId: vine.number().positive(),
    folioType: vine.enum([FolioType.GUEST, FolioType.MASTER]).optional(),
    creditLimit: vine.number().min(0).optional(),
    notes: vine.string().maxLength(500).optional(),
    createdBy: vine.number().positive()
  })
)

export const createGroupFoliosValidator = vine.compile(
  vine.object({
    reservationId: vine.number().positive(),
    guestIds: vine.array(vine.number().positive()).minLength(1),
    createdBy: vine.number().positive()
  })
)

export const postRoomChargesValidator = vine.compile(
  vine.object({
    reservationId: vine.number().positive(),
    postedBy: vine.number().positive()
  })
)

export const postTaxesAndFeesValidator = vine.compile(
  vine.object({
    reservationId: vine.number().positive(),
    postedBy: vine.number().positive()
  })
)

export const checkoutValidator = vine.compile(
  vine.object({
    folioId: vine.number().positive(),
    paymentMethodId: vine.number().positive(),
    paymentAmount: vine.number().min(0).optional(),
    paymentReference: vine.string().maxLength(100).optional(),
    notes: vine.string().maxLength(500).optional(),
    processedBy: vine.number().positive()
  })
)

export const reservationCheckoutValidator = vine.compile(
  vine.object({
    reservationId: vine.number().positive(),
    payments: vine.array(
      vine.object({
        paymentMethodId: vine.number().positive(),
        paymentAmount: vine.number().min(0).optional(),
        paymentReference: vine.string().maxLength(100).optional(),
        notes: vine.string().maxLength(500).optional(),
        processedBy: vine.number().positive()
      })
    ).minLength(1),
    processedBy: vine.number().positive()
  })
)

export const forceCloseValidator = vine.compile(
  vine.object({
    folioId: vine.number().positive(),
    reason: vine.string().minLength(10).maxLength(500),
    authorizedBy: vine.number().positive(),
    processedBy: vine.number().positive()
  })
)

export const createFolioValidator = vine.compile(
  vine.object({
    // Basic Information
    hotel_id: vine.number().positive(),
    guest_id: vine.number().positive().optional(),
    reservation_id: vine.number().positive().optional(),
    folio_number: vine.string().optional(),
    folio_name: vine.string().optional(),
<<<<<<< HEAD
    folio_type: vine.enum(['guest', 'master', 'group', 'house', 'city_ledger', 'ar']),
=======
    folio_type: vine.enum(Object.values(FolioType)),
>>>>>>> 233ab4d9
    
    // Status
    status: vine.enum(Object.values(FolioStatus)),
    
    // Dates
    folio_date: vine.date(),
    check_in_date: vine.date().optional(),
    check_out_date: vine.date().optional(),
    posting_date: vine.date().optional(),
    closed_date: vine.date().optional(),
    
    // Financial Information
    currency: vine.string().fixedLength(3).optional(),
    exchange_rate: vine.number().min(0).optional(),
    
    // Balances
    total_charges: vine.number().min(0).optional(),
    total_payments: vine.number().min(0).optional(),
    total_adjustments: vine.number().min(0).optional(),
    balance: vine.number().optional(),
    
    // Room Information
    room_id: vine.number().positive().optional(),
    room_number: vine.string().optional(),
    room_type: vine.string().optional(),
    rate_code: vine.string().optional(),
    
    // Guest Information
    guest_name: vine.string().optional(),
    guest_company: vine.string().optional(),
    guest_address: vine.string().optional(),
    guest_city: vine.string().optional(),
    guest_state: vine.string().optional(),
    guest_country: vine.string().optional(),
    guest_postal_code: vine.string().optional(),
    guest_phone: vine.string().optional(),
    guest_email: vine.string().email().optional(),
    
    // Billing Information
    billing_name: vine.string().optional(),
    billing_company: vine.string().optional(),
    billing_address: vine.string().optional(),
    billing_city: vine.string().optional(),
    billing_state: vine.string().optional(),
    billing_country: vine.string().optional(),
    billing_postal_code: vine.string().optional(),
    billing_phone: vine.string().optional(),
    billing_email: vine.string().email().optional(),
    
    // Tax Information
    tax_exempt: vine.boolean().optional(),
    tax_exempt_number: vine.string().optional(),
    tax_rate: vine.number().min(0).max(100).optional(),
    total_tax: vine.number().min(0).optional(),
    
    // Group Information
    group_id: vine.number().positive().optional(),
    group_name: vine.string().optional(),
    group_code: vine.string().optional(),
    master_folio_id: vine.number().positive().optional(),
    
    // Corporate Information
    corporate_id: vine.number().positive().optional(),
    corporate_name: vine.string().optional(),
    corporate_rate: vine.boolean().optional(),
    
    // Payment Information
    payment_terms: vine.string().optional(),
    credit_limit: vine.number().min(0).optional(),
    payment_method: vine.string().optional(),
    credit_card_type: vine.string().optional(),
    credit_card_last_four: vine.string().fixedLength(4).optional(),
    credit_card_expiry: vine.string().optional(),
    
    // Routing Information
    routing_instructions: vine.string().optional(),
    auto_routing: vine.boolean().optional(),
    routing_code: vine.string().optional(),
    
    // Settlement Information
    settlement_method: vine.string().optional(),
    settlement_date: vine.date().optional(),
    settlement_reference: vine.string().optional(),
    
    // Printing and Communication
    print_rate: vine.boolean().optional(),
    suppress_rate: vine.boolean().optional(),
    no_post: vine.boolean().optional(),
    email_folio: vine.boolean().optional(),
    
    // Market Information
    market_code: vine.string().optional(),
    source_code: vine.string().optional(),
    origin_code: vine.string().optional(),
    
    // Package Information
    package_code: vine.string().optional(),
    package_amount: vine.number().min(0).optional(),
    package_description: vine.string().optional(),
    
    // Comp and Discount
    comp_type: vine.string().optional(),
    comp_reason: vine.string().optional(),
    comp_authorized_by: vine.number().positive().optional(),
    discount_reason: vine.string().optional(),
    discount_authorized_by: vine.number().positive().optional(),
    
    // VIP Information
    vip_status: vine.string().optional(),
    vip_code: vine.string().optional(),
    special_attention: vine.string().optional(),
    
    // Membership Information
    membership_type: vine.string().optional(),
    membership_number: vine.string().optional(),
    membership_level: vine.string().optional(),
    
    // Commission Information
    commission_code: vine.string().optional(),
    commission_rate: vine.number().min(0).max(100).optional(),
    commission_amount: vine.number().min(0).optional(),
    
    // Deposit Information
    deposit_required: vine.boolean().optional(),
    deposit_amount: vine.number().min(0).optional(),
    deposit_paid: vine.boolean().optional(),
    deposit_date: vine.date().optional(),
    
    // Credit Information
    credit_check_required: vine.boolean().optional(),
    credit_approved: vine.boolean().optional(),
    credit_approved_by: vine.number().positive().optional(),
    credit_approved_date: vine.date().optional(),
    
    // Operational Information
    cashier_id: vine.number().positive().optional(),
    shift_id: vine.number().positive().optional(),
    workstation_id: vine.string().optional(),
    
    // Audit Information
    created_by: vine.number().positive().optional(),
    modified_by: vine.number().positive().optional(),
    posted_by: vine.number().positive().optional(),
    closed_by: vine.number().positive().optional(),
    
    // External Integration
    external_folio_id: vine.string().optional(),
    external_system: vine.string().optional(),
    sync_status: vine.enum(['pending', 'synced', 'failed']).optional(),
    last_sync_at: vine.date().optional(),
    
    // Notes and Comments
    notes: vine.string().optional(),
    internal_notes: vine.string().optional(),
    guest_comments: vine.string().optional(),
    special_instructions: vine.string().optional(),
    
    // Flags
    is_master: vine.boolean().optional(),
    is_shared: vine.boolean().optional(),
    is_locked: vine.boolean().optional(),
    is_disputed: vine.boolean().optional(),
    requires_approval: vine.boolean().optional(),
    
    // Analytics
    revenue_center: vine.string().optional(),
    profit_center: vine.string().optional(),
    cost_center: vine.string().optional(),
    
    // Custom Fields
    custom_field_1: vine.string().optional(),
    custom_field_2: vine.string().optional(),
    custom_field_3: vine.string().optional(),
    custom_field_4: vine.string().optional(),
    custom_field_5: vine.string().optional(),
    
    // Tags and Categories
    tags: vine.string().optional(),
    category: vine.string().optional(),
    subcategory: vine.string().optional(),
    
    // New fields
    gstin_no: vine.string().optional(),
    show_tariff_on_print: vine.boolean().optional(),
    post_commission_to_ta: vine.boolean().optional(),
    generate_invoice_number: vine.boolean().optional(),
  })
)

export const updateFolioValidator = vine.compile(
  vine.object({
    // Basic Information
    hotel_id: vine.number().positive().optional(),
    guest_id: vine.number().positive().optional(),
    reservation_id: vine.number().positive().optional(),
    folio_number: vine.string().optional(),
    folio_name: vine.string().optional(),
<<<<<<< HEAD
    folio_type: vine.enum(['guest', 'master', 'group', 'house', 'city_ledger', 'ar']).optional(),
=======
    folio_type: vine.enum(Object.values(FolioType)).optional(),
>>>>>>> 233ab4d9
    
    // Status
    status: vine.enum(Object.values(FolioStatus)).optional(),
    
    // Dates
    folio_date: vine.date().optional(),
    check_in_date: vine.date().optional(),
    check_out_date: vine.date().optional(),
    posting_date: vine.date().optional(),
    closed_date: vine.date().optional(),
    
    // Financial Information
    currency: vine.string().fixedLength(3).optional(),
    exchange_rate: vine.number().min(0).optional(),
    
    // Balances
    total_charges: vine.number().min(0).optional(),
    total_payments: vine.number().min(0).optional(),
    total_adjustments: vine.number().min(0).optional(),
    balance: vine.number().optional(),
    
    // Room Information
    room_id: vine.number().positive().optional(),
    room_number: vine.string().optional(),
    room_type: vine.string().optional(),
    rate_code: vine.string().optional(),
    
    // Guest Information
    guest_name: vine.string().optional(),
    guest_company: vine.string().optional(),
    guest_address: vine.string().optional(),
    guest_city: vine.string().optional(),
    guest_state: vine.string().optional(),
    guest_country: vine.string().optional(),
    guest_postal_code: vine.string().optional(),
    guest_phone: vine.string().optional(),
    guest_email: vine.string().email().optional(),
    
    // Billing Information
    billing_name: vine.string().optional(),
    billing_company: vine.string().optional(),
    billing_address: vine.string().optional(),
    billing_city: vine.string().optional(),
    billing_state: vine.string().optional(),
    billing_country: vine.string().optional(),
    billing_postal_code: vine.string().optional(),
    billing_phone: vine.string().optional(),
    billing_email: vine.string().email().optional(),
    
    // Tax Information
    tax_exempt: vine.boolean().optional(),
    tax_exempt_number: vine.string().optional(),
    tax_rate: vine.number().min(0).max(100).optional(),
    total_tax: vine.number().min(0).optional(),
    
    // Group Information
    group_id: vine.number().positive().optional(),
    group_name: vine.string().optional(),
    group_code: vine.string().optional(),
    master_folio_id: vine.number().positive().optional(),
    
    // Corporate Information
    corporate_id: vine.number().positive().optional(),
    corporate_name: vine.string().optional(),
    corporate_rate: vine.boolean().optional(),
    
    // Payment Information
    payment_terms: vine.string().optional(),
    credit_limit: vine.number().min(0).optional(),
    payment_method: vine.string().optional(),
    credit_card_type: vine.string().optional(),
    credit_card_last_four: vine.string().fixedLength(4).optional(),
    credit_card_expiry: vine.string().optional(),
    
    // Routing Information
    routing_instructions: vine.string().optional(),
    auto_routing: vine.boolean().optional(),
    routing_code: vine.string().optional(),
    
    // Settlement Information
    settlement_method: vine.string().optional(),
    settlement_date: vine.date().optional(),
    settlement_reference: vine.string().optional(),
    
    // Printing and Communication
    print_rate: vine.boolean().optional(),
    suppress_rate: vine.boolean().optional(),
    no_post: vine.boolean().optional(),
    email_folio: vine.boolean().optional(),
    
    // Market Information
    market_code: vine.string().optional(),
    source_code: vine.string().optional(),
    origin_code: vine.string().optional(),
    
    // Package Information
    package_code: vine.string().optional(),
    package_amount: vine.number().min(0).optional(),
    package_description: vine.string().optional(),
    
    // Comp and Discount
    comp_type: vine.string().optional(),
    comp_reason: vine.string().optional(),
    comp_authorized_by: vine.number().positive().optional(),
    discount_reason: vine.string().optional(),
    discount_authorized_by: vine.number().positive().optional(),
    
    // VIP Information
    vip_status: vine.string().optional(),
    vip_code: vine.string().optional(),
    special_attention: vine.string().optional(),
    
    // Membership Information
    membership_type: vine.string().optional(),
    membership_number: vine.string().optional(),
    membership_level: vine.string().optional(),
    
    // Commission Information
    commission_code: vine.string().optional(),
    commission_rate: vine.number().min(0).max(100).optional(),
    commission_amount: vine.number().min(0).optional(),
    
    // Deposit Information
    deposit_required: vine.boolean().optional(),
    deposit_amount: vine.number().min(0).optional(),
    deposit_paid: vine.boolean().optional(),
    deposit_date: vine.date().optional(),
    
    // Credit Information
    credit_check_required: vine.boolean().optional(),
    credit_approved: vine.boolean().optional(),
    credit_approved_by: vine.number().positive().optional(),
    credit_approved_date: vine.date().optional(),
    
    // Operational Information
    cashier_id: vine.number().positive().optional(),
    shift_id: vine.number().positive().optional(),
    workstation_id: vine.string().optional(),
    
    // Audit Information
    created_by: vine.number().positive().optional(),
    modified_by: vine.number().positive().optional(),
    posted_by: vine.number().positive().optional(),
    closed_by: vine.number().positive().optional(),
    
    // External Integration
    external_folio_id: vine.string().optional(),
    external_system: vine.string().optional(),
    sync_status: vine.enum(['pending', 'synced', 'failed']).optional(),
    last_sync_at: vine.date().optional(),
    
    // Notes and Comments
    notes: vine.string().optional(),
    internal_notes: vine.string().optional(),
    guest_comments: vine.string().optional(),
    special_instructions: vine.string().optional(),
    
    // Flags
    is_master: vine.boolean().optional(),
    is_shared: vine.boolean().optional(),
    is_locked: vine.boolean().optional(),
    is_disputed: vine.boolean().optional(),
    requires_approval: vine.boolean().optional(),
    
    // Analytics
    revenue_center: vine.string().optional(),
    profit_center: vine.string().optional(),
    cost_center: vine.string().optional(),
    
    // Custom Fields
    custom_field_1: vine.string().optional(),
    custom_field_2: vine.string().optional(),
    custom_field_3: vine.string().optional(),
    custom_field_4: vine.string().optional(),
    custom_field_5: vine.string().optional(),
    
    // Tags and Categories
    tags: vine.string().optional(),
    category: vine.string().optional(),
    subcategory: vine.string().optional(),
    
    // New fields
    gstin_no: vine.string().optional(),
    show_tariff_on_print: vine.boolean().optional(),
    post_commission_to_ta: vine.boolean().optional(),
    generate_invoice_number: vine.boolean().optional(),
  })
)<|MERGE_RESOLUTION|>--- conflicted
+++ resolved
@@ -55,11 +55,7 @@
     reservationId: vine.number().positive().optional(),
     groupId: vine.number().positive().optional(),
     companyId: vine.number().positive().optional(),
-<<<<<<< HEAD
-    folioType: vine.enum(['guest', 'master', 'group', 'company']).optional(),
-=======
     folioType: vine.enum(Object.values(FolioType)),
->>>>>>> 233ab4d9
     folioName: vine.string().optional(),
     creditLimit: vine.number().min(0).optional(),
     notes: vine.string().maxLength(500).optional(),
@@ -158,11 +154,7 @@
     reservation_id: vine.number().positive().optional(),
     folio_number: vine.string().optional(),
     folio_name: vine.string().optional(),
-<<<<<<< HEAD
-    folio_type: vine.enum(['guest', 'master', 'group', 'house', 'city_ledger', 'ar']),
-=======
     folio_type: vine.enum(Object.values(FolioType)),
->>>>>>> 233ab4d9
     
     // Status
     status: vine.enum(Object.values(FolioStatus)),
@@ -360,11 +352,7 @@
     reservation_id: vine.number().positive().optional(),
     folio_number: vine.string().optional(),
     folio_name: vine.string().optional(),
-<<<<<<< HEAD
-    folio_type: vine.enum(['guest', 'master', 'group', 'house', 'city_ledger', 'ar']).optional(),
-=======
     folio_type: vine.enum(Object.values(FolioType)).optional(),
->>>>>>> 233ab4d9
     
     // Status
     status: vine.enum(Object.values(FolioStatus)).optional(),
