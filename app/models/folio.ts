import { DateTime } from 'luxon'
import { BaseModel, column, belongsTo, hasMany } from '@adonisjs/lucid/orm'
import type { BelongsTo, HasMany } from '@adonisjs/lucid/types/relations'
import { FolioType, FolioStatus, SettlementStatus, WorkflowStatus } from '#app/enums'
import Hotel from './hotel.js'
import Guest from './guest.js'
import FolioTransaction from './folio_transaction.js'
import User from './user.js'
import Reservation from './reservation.js'

export default class Folio extends BaseModel {
  @column({ isPrimary: true })
  declare id: number

  @column()
  declare hotelId: number

  @column()
  declare guestId: number

  @column()
  declare folioNumber: string

  @column()
  declare folioName: string

  @column()
<<<<<<< HEAD
  declare folioType: 'guest' | 'master' | 'group' | 'house' | 'city_ledger' | 'advance_deposit'
=======
  declare folioType: FolioType
>>>>>>> 233ab4d9

  @column()
  declare reservationId: number

  @column()
  declare groupId: number

  @column()
  declare companyId: number

  @column()
  declare status: FolioStatus

  @column()
  declare settlementStatus: SettlementStatus

  @column()
  declare workflowStatus: WorkflowStatus

  @column.dateTime()
  declare openedDate: DateTime

  @column.dateTime()
  declare closedDate: DateTime | null

  @column.dateTime()
  declare settlementDate: DateTime | null

  @column.dateTime()
  declare finalizedDate: DateTime | null

  @column()
  declare openedBy: number

  @column()
  declare closedBy: number | null

  @column()
  declare totalCharges: number

  @column()
  declare totalPayments: number

  @column()
  declare totalAdjustments: number

  @column()
  declare totalTaxes: number

  @column()
  declare totalServiceCharges: number

  @column()
  declare totalDiscounts: number

  @column()
  declare balance: number

  @column()
  declare creditLimit: number

  @column()
  declare currencyCode: string

  @column()
  declare exchangeRate: number

  @column()
  declare baseCurrencyAmount: number

  @column()
  declare roomCharges: number

  @column()
  declare foodBeverageCharges: number

  @column()
  declare telephoneCharges: number

  @column()
  declare laundryCharges: number

  @column()
  declare minibarCharges: number

  @column()
  declare spaCharges: number

  @column()
  declare businessCenterCharges: number

  @column()
  declare parkingCharges: number

  @column()
  declare internetCharges: number

  @column()
  declare miscellaneousCharges: number

  @column()
  declare packageCharges: number

  @column()
  declare incidentalCharges: number

  @column()
  declare cityTax: number

  @column()
  declare resortFee: number

  @column()
  declare energySurcharge: number

  @column()
  declare serviceFee: number

  @column()
  declare gratuity: number

  @column()
  declare depositAmount: number

  @column()
  declare advancePayment: number

  @column()
  declare refundAmount: number

  @column()
  declare chargebackAmount: number

  @column()
  declare disputedAmount: number

  @column()
  declare writeOffAmount: number

  @column()
  declare transferredAmount: number

  @column()
  declare transferredTo: number

  @column()
  declare transferredFrom: number

  @column.dateTime()
  declare transferredDate: DateTime

  @column()
  declare transferReason: string

  @column()
  declare paymentTerms: string

  @column.dateTime()
  declare dueDate: DateTime

  @column()
  declare billingAddress: object

  @column()
  declare billingContact: object

  @column()
  declare invoiceNumber: string

  @column.dateTime()
  declare invoiceDate: DateTime

  @column()
  declare invoiceSent: boolean

  @column.dateTime()
  declare invoiceSentDate: DateTime

  @column()
  declare paymentInstructions: string

  @column()
  declare specialInstructions: string

  @column()
  declare internalNotes: string

  @column()
  declare guestNotes: string

  @column()
  declare notes: string

  @column()
  declare printCount: number

  @column.dateTime()
  declare lastPrintDate: DateTime

  @column()
  declare emailCount: number

  @column.dateTime()
  declare lastEmailDate: DateTime

  @column()
  declare consolidatedBilling: boolean

  @column()
  declare parentFolioId: number

  @column()
  declare splitBilling: boolean

  @column()
  declare splitPercentage: number

  @column()
  declare routingInstructions: object

  @column()
  declare autoPostRules: object

  @column()
  declare creditCardOnFile: boolean

  @column()
  declare creditCardToken: string

  @column()
  declare creditCardLast4: string

  @column()
  declare creditCardExpiry: string

  @column()
  declare creditCardType: string

  @column()
  declare authorizedAmount: number

  @column.dateTime()
  declare authorizationDate: DateTime

  @column()
  declare authorizationCode: string

  @column()
  declare guaranteeType: string

  @column()
  declare guaranteeAmount: number

  @column()
  declare securityDeposit: number

  @column()
  declare incidentalDeposit: number

  @column()
  declare complianceFlags: object

  @column()
  declare taxExempt: boolean

  @column()
  declare taxExemptNumber: string

  @column()
  declare taxExemptReason: string

  @column()
  declare vatNumber: string

  @column()
  declare businessRegistration: string

  @column()
  declare gstinNo: string

  @column()
  declare showTariffOnPrint: boolean

  @column()
  declare postCommissionToTa: boolean

  @column()
  declare generateInvoiceNumber: boolean

  @column()
  declare accountingPeriod: string

  @column()
  declare revenueDate: DateTime

  @column()
  declare postingRestrictions: object

  @column()
  declare auditTrail: object

  // Missing database fields
  @column()
  declare paymentMethod: string | null

  @column()
  declare referenceNumber: string | null

  @column()
  declare billingInstructions: string | null

  @column()
  declare taxId: string | null

  @column()
  declare autoPostRoomCharges: boolean

  @column()
  declare autoPostTax: boolean

  @column()
  declare creditLimitExceeded: boolean

  @column.dateTime()
  declare lastPostedCharge: DateTime | null

  @column()
  declare closingNotes: string | null

  @column()
  declare finalBalance: number | null

  @column()
  declare printed: boolean

  @column.dateTime()
  declare printedDate: DateTime | null

  @column()
  declare printedBy: number | null

  @column()
  declare emailed: boolean

  @column.dateTime()
  declare emailedDate: DateTime | null

  @column()
  declare emailAddress: string | null

  @column()
  declare paymentHistory: object | null

  @column()
  declare createdBy: number

  @column()
  declare lastModifiedBy: number

  @column.dateTime({ autoCreate: true })
  declare createdAt: DateTime

  @column.dateTime({ autoCreate: true, autoUpdate: true })
  declare updatedAt: DateTime

  // Relationships
  @belongsTo(() => Hotel)
  declare hotel: BelongsTo<typeof Hotel>

  @belongsTo(() => Guest)
  declare guest: BelongsTo<typeof Guest>

  @belongsTo(() => User, { foreignKey: 'createdBy' })
  declare creator: BelongsTo<typeof User>

  @belongsTo(() => User, { foreignKey: 'lastModifiedBy' })
  declare modifier: BelongsTo<typeof User>

  @belongsTo(() => Reservation)
  declare reservation: BelongsTo<typeof Reservation>

  @hasMany(() => FolioTransaction)
  declare transactions: HasMany<typeof FolioTransaction>

  // Computed properties
  get isOpen() {
    return this.status === 'open'
  }

  get isClosed() {
    return this.status === 'closed'
  }

  get hasBalance() {
    return Math.abs(this.balance) > 0.01
  }

  get isOverdue() {
    return this.dueDate && DateTime.now() > this.dueDate && this.hasBalance
  }

  get daysPastDue() {
    if (!this.isOverdue) return 0
    return Math.floor(DateTime.now().diff(this.dueDate).as('days'))
  }

  get isOverCreditLimit() {
    return this.creditLimit > 0 && this.balance > this.creditLimit
  }

  get availableCredit() {
    if (this.creditLimit <= 0) return null
    return Math.max(0, this.creditLimit - this.balance)
  }

  get netAmount() {
    return this.totalCharges - this.totalPayments - this.totalAdjustments
  }

  get totalRevenue() {
    return this.totalCharges - this.totalDiscounts
  }

  get averageDailyRate() {
    // This would need to be calculated based on room nights
    return this.roomCharges
  }

  get paymentStatus() {
    if (this.balance <= 0) return 'paid'
    if (this.isOverdue) return 'overdue'
    if (this.balance > 0) return 'outstanding'
    return 'unknown'
  }

  get isSettled() {
    return this.settlementStatus === 'settled'
  }

  get isPartiallySettled() {
    return this.settlementStatus === 'partial'
  }

  get isFinalized() {
    return this.workflowStatus === 'finalized'
  }

  get canBeModified() {
    return this.workflowStatus !== 'finalized' && this.status === 'open'
  }

  get requiresSettlement() {
    return this.balance > 0 && this.settlementStatus !== 'settled'
  }

  get displayName() {
    return `${this.folioNumber} - ${this.folioType}`
  }

  get balanceColor() {
    if (this.balance <= 0) return 'green'
    if (this.isOverdue) return 'red'
    if (this.isOverCreditLimit) return 'orange'
    return 'blue'
  }

  get statusColor() {
    const colors = {
      'open': 'blue',
      'closed': 'green',
      'transferred': 'orange',
      'voided': 'red',
      'disputed': 'purple'
    }
    return colors[this.status] || 'gray'
  }
}<|MERGE_RESOLUTION|>--- conflicted
+++ resolved
@@ -25,11 +25,7 @@
   declare folioName: string
 
   @column()
-<<<<<<< HEAD
-  declare folioType: 'guest' | 'master' | 'group' | 'house' | 'city_ledger' | 'advance_deposit'
-=======
   declare folioType: FolioType
->>>>>>> 233ab4d9
 
   @column()
   declare reservationId: number
