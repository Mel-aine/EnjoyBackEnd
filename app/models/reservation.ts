--- conflicted
+++ resolved
@@ -1,9 +1,5 @@
 import { DateTime } from 'luxon'
-<<<<<<< HEAD
 import { BaseModel, column, belongsTo, hasMany, manyToMany, afterSave, afterDelete } from '@adonisjs/lucid/orm'
-=======
-import { BaseModel, column, belongsTo, hasMany, manyToMany, afterCreate, afterUpdate } from '@adonisjs/lucid/orm'
->>>>>>> 0bf38080
 import type { BelongsTo, HasMany, ManyToMany } from '@adonisjs/lucid/types/relations'
 import User from '#models/user'
 import ReservationServiceProduct from '#models/hotel'
@@ -555,11 +551,8 @@
   declare guests: ManyToMany<typeof Guest>
 
   @hasMany(() => Reservation, { foreignKey: 'guest_id' })
-  declare reservations: HasMany<typeof Reservation>
-<<<<<<< HEAD
-=======
-
->>>>>>> 0bf38080
+declare reservations: HasMany<typeof Reservation>
+
 
   // Computed properties
   get totalOccupancy() {
@@ -646,83 +639,14 @@
     return Math.round(diffInHours * 100) / 100
   }
 
-  /**
-   * Hook: Après la sauvegarde (création ou modification)
-   */
-  @afterSave()
-  static async syncOnStatusChange(reservation: Reservation) {
-    // Seulement si le statut a changé
-    if (!reservation.$dirty.status) {
-      return
+  // Background hook: notify Channex availability when a reservation is created
+  @afterCreate()
+  public static notifyAfterCreate(reservation: Reservation) {
+    try {
+     // ReservationHook.notifyAvailabilityOnCreate(reservation)
+    } catch {
+      // swallow errors; hook must not interrupt user flow
     }
-
-    console.log('🔄 Reservation status changed - Syncing availability')
-    
-    try {
-<<<<<<< HEAD
-      // Charger les relations nécessaires
-      await reservation.load('hotel')
-      await reservation.load('reservationRooms', (query) => {
-        query.preload('roomType')
-      })
-
-      if (!reservation.hotel?.channexPropertyId) {
-        console.warn('⚠️ No hotel or channexPropertyId found')
-        return
-      }
-
-      // Vérifier qu'on a des rooms avec roomType synced
-      const validRooms = reservation.reservationRooms.filter(
-        rr => rr.roomType?.channexRoomTypeId
-      )
-
-      if (validRooms.length === 0) {
-        console.warn('⚠️ No valid reservation rooms with synced room types')
-        return
-      }
-
-      const channexAvailabilityService = new ChannexAvailabilityService()
-      
-      // Utiliser la même logique que dans ReservationRoom
-      if (this.shouldRestoreAvailability(reservation)) {
-        console.log('🔄 Action: RESTORE availability (status change)')
-        await channexAvailabilityService.syncAvailabilityForReservation(
-          reservation, 
-          reservation.hotel.channexPropertyId
-        )
-      } else if (this.shouldReduceAvailability(reservation)) {
-        console.log('🔻 Action: REDUCE availability (status change)')
-        await channexAvailabilityService.syncAvailabilityForReservation(
-          reservation, 
-          reservation.hotel.channexPropertyId
-        )
-      }
-      
-    } catch (error) {
-      console.error('❌ Failed to sync availability on status change:', error)
-=======
-      ReservationHook.notifyAvailabilityOnCreate(reservation)
-    } catch {
-    }
-  }
-
-  @afterUpdate()
-  public static notifyAfterUpdate(reservation: Reservation) {
-    try {
-      ReservationHook.notifyAvailabilityOnUpdate(reservation)
-    } catch {
->>>>>>> 0bf38080
-    }
-  }
-
-  // Garder ces méthodes utilitaires
-  private static shouldRestoreAvailability(reservation: Reservation): boolean {
-    const restoreStatuses = ['cancelled', 'no_show', 'voided']
-    return restoreStatuses.includes(reservation.status)
-  }
-
-  private static shouldReduceAvailability(reservation: Reservation): boolean {
-    const reduceStatuses = ['confirmed', 'checked_in', 'guaranteed']
-    return reduceStatuses.includes(reservation.status)
-  }
+  }
+
 }