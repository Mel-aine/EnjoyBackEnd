import router from '@adonisjs/core/services/router'
import UsersController from '#controllers/users_controller'
import RolesController from '#controllers/roles_controller'
import ServicesController from '#controllers/services_controller'
import ServiceProductsController from '#controllers/service_products_controller'
import ReservationsController from '#controllers/reservations_controller'
import ReservationServiceProductsController from '#controllers/reservation_service_products_controller'
import ProductionOptionsController from '#controllers/production_options_controller'
import PaymentsController from '#controllers/payments_controller'
import OptionsController from '#controllers/options_controller'
import CategoriesController from '#controllers/categories_controller'
import TypeProductsController from '#controllers/type_products_controller'
import StockCategoriesController from '#controllers/stock_categories_controller'
import SuppliersController from '#controllers/suppliers_controller'
import ProductServicesController from '#controllers/product_services_controller'
import MouvementsController from '#controllers/mouvements_controller'
import DepartmentsController from '#controllers/departments_controller'
import ExpensesController from '#controllers/expenses_controller'
import SchedulesController from '#controllers/schedules_controller'
import AssigmentUsersController from '#controllers/assigment_users_controller'
import PermissionsController from '#controllers/permissions_controller'
import TasksController from '#controllers/tasks_controller'
import RolePermissionsController from '#controllers/role_permissions_controller'
import CancellationPoliciesController from '#controllers/cancellation_policies_controller'
import RefundsController from '#controllers/refunds_controller'
import AutoSwagger from 'adonis-autoswagger'
import swagger from '#config/swagger'
import { middleware } from '#start/kernel'

// import { middleware } from '#start/kernel'
import ActivityLogsController from '#controllers/activity_logs_controller'
// import { middleware } from '#start/kernel'

// Import dynamique
const AuthController = () => import('#controllers/auth_controller')
const AmenitiesCategoriesController = () => import('#controllers/amenities_categories_controller')
import DashboardController from '#controllers/dasboard_controller'
import EmploymentContractsController from '#controllers/employment_contracts_controller'
import PayrollsController from '#controllers/payrolls_controller'
// Import dynamique
const dashboardController = new DashboardController()
const StaffDashboardsController = () => import('#controllers/staff_dashboards_controller')
const AmenityProductsController = () => import('#controllers/amenity_products_controller')

const AmenityPaymentsController = () => import('#controllers/amenity_payments_controller')
const AmenityBookingsController = () => import('#controllers/amenity_bookings_controller')
const usersController = new UsersController()
const employmentContractController = new EmploymentContractsController()
const payrollController = new PayrollsController()
const rolesController = new RolesController()
const servicesController = new ServicesController()
const serviceProductsController = new ServiceProductsController()
const reservationsController = new ReservationsController()
const reservationServiceProductsController = new ReservationServiceProductsController()
const productionOptionsController = new ProductionOptionsController()
const paymentsController = new PaymentsController()
const optionsController = new OptionsController()
const categoriesController = new CategoriesController()
const typeProductsController = new TypeProductsController()
const stockCategoriesController = new StockCategoriesController()
const suppliersController = new SuppliersController()
const productServicesController = new ProductServicesController()
const mouvementsController = new MouvementsController()
const departmentsController = new DepartmentsController()
const expensesController = new ExpensesController()
const schedulesController = new SchedulesController()
const assigmentUsersController = new AssigmentUsersController()
const permissionsController = new PermissionsController()
const tasksController = new TasksController()
const rolePermissionsController = new RolePermissionsController()
const activityLogsController = new ActivityLogsController()
const cancellationPoliciesController = new CancellationPoliciesController()
const refundsController = new RefundsController()
router.get('/swagger', async () => {
  return AutoSwagger.default.ui('/swagger/json', swagger)
})
router.get('/swagger/json', async ({ response }) => {
  const basicSpec = {
    swagger: '2.0',
    info: swagger.info,
    host: 'localhost:3333',
    basePath: '/',
    schemes: ['http'],
    securityDefinitions: {
      Bearer: {
        type: 'apiKey',
        name: 'Authorization',
        in: 'header',
        description: 'Token JWT - Format: Bearer {token}',
      },
    },
    paths: {
      '/ping': {
        get: {
          summary: 'Test de connectivité',
          responses: {
            200: {
              description: 'Serveur actif',
            },
          },
        },
      },
      '/api/authLogin': {
        post: {
          summary: 'Connexion utilisateur',
          consumes: ['application/json'],
          parameters: [
            {
              in: 'body',
              name: 'credentials',
              schema: {
                type: 'object',
                properties: {
                  email: { type: 'string' },
                  password: { type: 'string' },
                },
              },
            },
          ],
          responses: {
            200: { description: 'Connexion réussie' },
            401: { description: 'Identifiants invalides' }
          }
        }
      },
      '/api/users': {
        post: {
          summary: 'Créer un nouvel utilisateur (nécessite authentification)',
          security: [{ Bearer: [] }],
          consumes: ['application/json'],
          parameters: [{
            in: 'body',
            name: 'user',
            schema: {
              type: 'object',
              required: ['name', 'email', 'password'],
              properties: {
                name: { type: 'string', example: 'Jean Dupont' },
                email: { type: 'string', example: 'jean.dupont@example.com' },
                password: { type: 'string', example: 'Password123' },
                phone: { type: 'string', example: '+33123456789' },
                address: { type: 'string', example: '123 Rue de la Paix' },
                role_id: { type: 'integer', example: 1 }
              }
            }
          }],
          responses: {
            201: { description: 'Utilisateur créé avec succès' },
            400: { description: 'Données invalides' },
            401: { description: 'Non autorisé' },
            422: { description: 'Email déjà utilisé' }
          }
        },
        get: {
          summary: 'Lister tous les utilisateurs (nécessite authentification)',
          security: [{ Bearer: [] }],
          responses: {
            200: { description: 'Liste des utilisateurs' },
            401: { description: 'Non autorisé' }
          }
        }
      },
      '/api/servicesWithUser': {
        post: {
          summary: 'Créer un service avec un utilisateur (inscription publique)',
          consumes: ['application/json'],
          parameters: [{
            in: 'body',
            name: 'serviceWithUser',
            schema: {
              type: 'object',
              required: ['user', 'service'],
              properties: {
                user: {
                  type: 'object',
                  properties: {
                    name: { type: 'string', example: 'Jean Dupont' },
                    email: { type: 'string', example: 'read@gmail.com' },
                    password: { type: 'string', example: 'Password123' },
                    phone: { type: 'string', example: '+33123456789' }
                  }
                },
                service: {
                  type: 'object',
                  properties: {
                    name: { type: 'string', example: 'Mon Hôtel' },
                    description: { type: 'string', example: 'Un bel hôtel' },
                    category_id: { type: 'integer', example: 1 }
                  }
                }
              }
            }
          }],
          responses: {
            201: { description: 'Service et utilisateur créés avec succès' },
            400: { description: 'Données invalides' },
            422: { description: 'Email déjà utilisé' }
          }
        }
      }
    },
  }
  return response.json(basicSpec)
})
router.post('api/auth', [AuthController, 'login'])
router.post('api/authLogin', [AuthController, 'signin'])
router.post('api/authLogout', [AuthController, 'logout'])
router.get('api/auth', [AuthController, 'user'])
router.put('api/auth/:id', [AuthController, 'update_user'])
router.post('api/validateEmail', [AuthController, 'validateEmail'])
router.post('api/validatePassword', [AuthController, 'validatePassword'])
router.get('api/staff_management/dashboard/:serviceId', [StaffDashboardsController, 'index'])
router.get('/ping', async ({ response }) => {
  return response.ok({ status: 'alive', timestamp: new Date().toISOString() })
})
router.get('/services', servicesController.list.bind(servicesController)).prefix('/api')
router
  .group(() => {
    router.get('/category', categoriesController.list.bind(categoriesController))
    router.get('/category/:id', categoriesController.show.bind(categoriesController))
    router.post('/category', categoriesController.store.bind(categoriesController))
    router.put('/category/:id', categoriesController.update.bind(categoriesController))
    router.delete('/category/:id', categoriesController.destroy.bind(categoriesController))
  })
  .prefix('/api')

router
  .group(() => {
    router.group(() => {
      router.get('/users', usersController.list.bind(usersController))
      router.get('/users/:id', usersController.show.bind(usersController))
      router.put('/users_update/:id', usersController.updateUserWithService.bind(usersController))
      router.get('/users/:id/details', usersController.getUserDetails.bind(usersController))
      router.delete('/users/:id', usersController.destroy.bind(usersController))
      router.get('/users/:id/profile', usersController.getCustomerProfile.bind(usersController))
      router.get(
        '/services/:serviceId/clients',
        usersController.getClientsByService.bind(usersController)
      )
    })

    router.group(() => {
      router.get(
        '/employment_contracts',
        employmentContractController.getMultiple.bind(employmentContractController)
      )
      router.get(
        '/employment_contracts/:id',
        employmentContractController.getOne.bind(employmentContractController)
      )
      router.post(
        '/employment_contracts',
        employmentContractController.save.bind(employmentContractController)
      )
      router.put(
        '/employment_contracts/:id',
        employmentContractController.update.bind(employmentContractController)
      )
      router.put(
        '/employment_contracts/:id/terminate',
        employmentContractController.terminate.bind(employmentContractController)
      )
    })
    router.group(() => {
      router.get('/payroll', payrollController.getMultiple.bind(payrollController))
      router.get('/payroll/:id', payrollController.getOne.bind(payrollController))
      router.post('/payroll', payrollController.save.bind(payrollController))
      router.put('/payroll/:id', payrollController.update.bind(payrollController))
      router.get(
        '/payroll/by-employee/:employeeId',
        payrollController.getPayrollByEmployee.bind(payrollController)
      )
      router.get(
        '/payroll/by-contract/:contractId',
        payrollController.getPayrollsByContract.bind(payrollController)
      )
    })

    router.group(() => {
      router.get('/usersbyservice/:id', usersController.getUserByServices.bind(usersController))
    })

    router.group(() => {
      router.get(
        '/roles_permissions/:serviceId',
        rolesController.getRolesByServiceWithPermissions.bind(rolesController)
      )
      router.get('/roles/:serviceId', rolesController.GetByServiceId.bind(rolesController))
      router.get(
        '/services/:serviceId/roles',
        rolesController.getRolesByService.bind(rolesController)
      )
      router.post('/roles', rolesController.store.bind(rolesController))
      router.put('/roles/:id', rolesController.update.bind(rolesController))
      router.delete('/roles/:id', rolesController.destroy.bind(rolesController))
    })

    router.group(() => {
      router.get(
        '/stockCategory/:serviceId',
        stockCategoriesController.GetByServiceId.bind(stockCategoriesController)
      )
      router.post('/stockCategory', stockCategoriesController.store.bind(stockCategoriesController))
      router.put(
        '/stockCategory/:id',
        stockCategoriesController.update.bind(stockCategoriesController)
      )
      router.delete(
        '/stockCategory/:id',
        stockCategoriesController.destroy.bind(stockCategoriesController)
      )
    })

    router.group(() => {
      router.get(
        '/supplier/:serviceId',
        suppliersController.GetByServiceId.bind(suppliersController)
      )
      router.post('/supplier', suppliersController.store.bind(suppliersController))
      router.put('/supplier/:id', suppliersController.update.bind(suppliersController))
      router.delete('/supplier/:id', suppliersController.destroy.bind(suppliersController))
    })

    router.group(() => {
      router.get(
        '/prooductService/:serviceId',
        productServicesController.GetByServiceId.bind(productServicesController)
      )
      router.post(
        '/prooductService',
        productServicesController.store.bind(productServicesController)
      )
      router.put(
        '/prooductService/:id',
        productServicesController.update.bind(productServicesController)
      )
      router.delete(
        '/prooductService/:id',
        productServicesController.destroy.bind(productServicesController)
      )
    })

    router.group(() => {
      router.get('/expenses/:serviceId', expensesController.GetByServiceId.bind(expensesController))
      router.post('/expenses', expensesController.store.bind(expensesController))
      router.put('/expenses/:id', expensesController.update.bind(expensesController))
      router.delete('/expenses/:id', expensesController.destroy.bind(expensesController))
    })

    router.group(() => {
      router.get(
        '/department/:serviceId',
        departmentsController.GetByServiceId.bind(departmentsController)
      )
      router.post('/department', departmentsController.store.bind(departmentsController))
      router.put('/department/:id', departmentsController.update.bind(departmentsController))
      router.delete('/department/:id', departmentsController.destroy.bind(departmentsController))
    })

    router.group(() => {
      router.get(
        '/movement/:serviceId',
        mouvementsController.GetByServiceId.bind(mouvementsController)
      )
      router.post('/movement', mouvementsController.storeMouvement.bind(mouvementsController))
      router.put('/movement/:id', mouvementsController.update.bind(mouvementsController))
      router.delete('/movement/:id', mouvementsController.destroy.bind(mouvementsController))
    })

    router.group(() => {
      router.post('/services', servicesController.store.bind(servicesController))

      router.get(
        '/servicesByCategory/:categoryId',
        servicesController.showByCategorie.bind(servicesController)
      )
      router.post(
        '/servicesWithUser',
        servicesController.createWithUserAndService.bind(servicesController)
      )
      router.get('/services/:id', servicesController.show.bind(servicesController))
      router.patch('/services/:id', servicesController.update.bind(servicesController))
      router.delete('/services/:id', servicesController.destroy.bind(servicesController))
      router.get('/services/search', servicesController.searchByName.bind(servicesController))
      router.get(
        '/services/customer/:serviceId',
        servicesController.customers.bind(servicesController)
      )
      router.get(
        '/servicesWithServiceProduct',
        servicesController.getServicesWithProductsAndOptions.bind(servicesController)
      )
      router.get(
        '/services/:id/reservation/search',
        reservationsController.searchReservations.bind(servicesController)
      )
      router.get(
        '/services/:serviceId/departments/:departmentId/details',
        departmentsController.getDepartmentDetails.bind(departmentsController)
      )
    })

    router.group(() => {
      router.post('/product', typeProductsController.store.bind(typeProductsController))
      router.get(
        '/product/:serviceId',
        typeProductsController.GetByServiceId.bind(typeProductsController)
      )
      router.get(
        '/type-products/room-count',
        typeProductsController.countRoomsByType.bind(typeProductsController)
      )
      router.put('/product/:id', typeProductsController.update.bind(typeProductsController))
      router.delete('/product/:id', typeProductsController.destroyed.bind(typeProductsController))
    })

    router.group(() => {
      router.post(
        '/service_product',
        serviceProductsController.store.bind(serviceProductsController)
      )
      router.get('/service_product', serviceProductsController.list.bind(serviceProductsController))
      router.post(
        '/service_product/:id/filter',
        serviceProductsController.filter.bind(serviceProductsController)
      )
      router.get(
        '/service_product_options',
        serviceProductsController.getAllWithOptions.bind(serviceProductsController)
      )
      router.get(
        '/service_product_option',
        serviceProductsController.getServiceProductAllWithOptions.bind(serviceProductsController)
      )
      router.get(
        '/service_product/:id',
        serviceProductsController.show.bind(serviceProductsController)
      )
      router.get(
        '/service_products/:id',
        serviceProductsController.showWithReservations.bind(serviceProductsController)
      )
      router.get(
        '/service_product_by_date',
        serviceProductsController.getAvailable.bind(serviceProductsController)
      )
      router.get(
        '/service_product_by_serviceId/:serviceId',
        serviceProductsController.showByServiceId.bind(serviceProductsController)
      )
      router.put(
        '/service_product/:id',
        serviceProductsController.update.bind(serviceProductsController)
      )
      router.delete(
        '/service_product/:id',
        serviceProductsController.destroyed.bind(serviceProductsController)
      )
      router.patch(
        '/service_product/update_status/:id',
        serviceProductsController.updateStatus.bind(serviceProductsController)
      )
      router.get(
        '/service-products/available',
        serviceProductsController.findAvailableRooms.bind(serviceProductsController)
      )
      router.get(
        '/service-products/:serviceId/details',
        serviceProductsController.getServiceProductsWithDetails.bind(serviceProductsController)
      )
    })

    router.group(() => {
      router.get(
          '/reservations_by_id/:id',
          reservationsController.show.bind(reservationsController)
        )
        router.get(
          '/reservations/:serviceId',
          reservationsController.GetByServiceId.bind(reservationsController)
        )
        router.get(
          '/reservations/:reservationId/details',
          reservationsController.getReservationDetails.bind(reservationsController)
        )
        // .use(middleware.checkPermission(['bookings_read']))
        router.post('/reservations', reservationsController.store.bind(reservationsController))
        router.post(
          '/reservationswithuser',
          reservationsController.createWithUserAndReservation.bind(reservationsController)
        )
        router.put('/reservations/:id', reservationsController.update.bind(reservationsController))
        router.put(
          '/reservations_update/:id',
          reservationsController.updateReservation.bind(reservationsController)
        )
        router.delete(
          '/reservations/:id',
          reservationsController.destroy.bind(reservationsController)
        )
        router.patch(
          '/reservations/:id/check-in',
          reservationsController.checkIn.bind(reservationsController)
        )
        router.patch(
          '/reservations/:id/check-out',
          reservationsController.checkOut.bind(reservationsController)
        )
        router.patch(
          '/reservations/:id/extend',
          reservationsController.extendStay.bind(reservationsController)
        )
        router.get(
          '/reservations/service-product/:serviceProductId',
          reservationsController.showByServiceProductId.bind(reservationsController)
        )
        router.patch(
          '/reservations/:id/checkExtendStay',
          reservationsController.checkExtendStay.bind(reservationsController)
        )
        router.patch(
          '/reservations/:id/extendStay',
          reservationsController.extendStay.bind(reservationsController)
        )
        router.get(
          '/reservations/:id/cancellation-summary',
          reservationsController.getCancellationSummary.bind(reservationsController)
        )
        router.post(
          '/reservations/:id/cancel',
          reservationsController.cancelReservation.bind(reservationsController)
        )
    })

    router.group(() => {
      router.get('/activity-logs', activityLogsController.index.bind(activityLogsController))
      router.post('/activity-logs', activityLogsController.store.bind(activityLogsController))
      router.get(
        '/activity-logs/user/:createdBy',
        activityLogsController.showByUser.bind(activityLogsController)
      )
      // This route must be before /:id to avoid 'by-entity' being treated as an id
      router.get(
        '/activity-logs/by-entity',
        activityLogsController.showByEntity.bind(activityLogsController)
      )
      router.get('/activity-logs/:id', activityLogsController.show.bind(activityLogsController))
      router.put('/activity-logs/:id', activityLogsController.update.bind(activityLogsController))
    })

    router.group(() => {
      router.get(
        '/reservation_service',
        reservationServiceProductsController.list.bind(reservationServiceProductsController)
      )
      router.get(
        '/reservation_service/:reservationId',
        reservationServiceProductsController.showByResrvationId.bind(
          reservationServiceProductsController
        )
      )
      router.get(
        '/reservation_service_serviceId/:serviceId',
        reservationServiceProductsController.getRecentBookings.bind(
          reservationServiceProductsController
        )
      )
      router.get(
        '/reservation_service/:id',
        reservationServiceProductsController.show.bind(reservationServiceProductsController)
      )
      router.post(
        '/reservation_service',
        reservationServiceProductsController.store.bind(reservationServiceProductsController)
      )
      router.put(
        '/reservation_service/:id',
        reservationServiceProductsController.update.bind(reservationServiceProductsController)
      )
      router.delete(
        '/reservation_service/:id',
        reservationServiceProductsController.destroy.bind(reservationServiceProductsController)
      )
    })

    router.group(() => {
      router.get(
        '/production_option',
        productionOptionsController.list.bind(productionOptionsController)
      )
      router.get(
        '/production_option/:id',
        productionOptionsController.show.bind(productionOptionsController)
      )
      router.get(
        '/production_options/:serviceProductId',
        productionOptionsController.showByServiceProductId.bind(productionOptionsController)
      )
      router.post(
        '/production_option',
        productionOptionsController.bulkCreate.bind(productionOptionsController)
      )
      router.put(
        '/product_option/by-service/:service_product_id',
        productionOptionsController.updateByServiceProductId.bind(productionOptionsController)
      )
      router.put(
        '/production_option/:id',
        productionOptionsController.update.bind(productionOptionsController)
      )
      router.delete(
        '/production_option/:id',
        productionOptionsController.destroy.bind(productionOptionsController)
      )
    })

    router.group(() => {
      router.get('/payment', paymentsController.list.bind(paymentsController))
      router.get('/payment/:id', paymentsController.show.bind(paymentsController))
      router.get('/payments/:serviceId', paymentsController.GetByServiceId.bind(paymentsController))
      router.post('/payment', paymentsController.store.bind(paymentsController))
      router.post('/paymentConfirm', paymentsController.storePayment.bind(paymentsController))
      router.put('/payment/:id', paymentsController.update.bind(paymentsController))
      router.put('/payment/:id/confirm', paymentsController.confirmPayment.bind(paymentsController))
      router.delete('/payment/:id', paymentsController.destroy.bind(paymentsController))
    })

    router.group(() => {
      router.get('/option', optionsController.list.bind(optionsController))
      router.get(
        '/option_equipement',
        optionsController.equipmentFilterOptions.bind(optionsController)
      )
      router.get('/option/:id', optionsController.show.bind(optionsController))
      router.post('/option', optionsController.store.bind(optionsController))
      router.put('/option/:id', optionsController.update.bind(optionsController))
      router.delete('/option/:id', optionsController.destroy.bind(optionsController))
    })

<<<<<<< HEAD
=======
    router
      .group(() => {
        router.get('/service/:serviceId', [AmenitiesCategoriesController, 'getByService'])
        router.get('/:id', [AmenitiesCategoriesController, 'show'])
        router.post('', [AmenitiesCategoriesController, 'store'])
        router.put('/:id', [AmenitiesCategoriesController, 'update'])
        router.delete('/:id', [AmenitiesCategoriesController, 'destroy'])
      })
      .prefix('amenities-categories')

    router.group(() => {
      router.get('/service/:serviceId/category/:categoryId', [AmenityProductsController, 'getByServiceAndCategory'])
      router.get('/service/:serviceId/search', [AmenityProductsController, 'searchByName'])
      router.get('/:id', [AmenityProductsController, 'show'])
      router.post('', [AmenityProductsController, 'store'])
      router.put('/:id', [AmenityProductsController, 'update'])
      router.delete('/:id', [AmenityProductsController, 'destroy'])
    }).prefix('amenity-products')

    router.resource('amenity-bookings', AmenityBookingsController).apiOnly()
    router.get(
      '/reservations/:reservationId/services/:serviceId/amenity-bookings',
      [AmenityBookingsController, 'getByReservationAndService']
    )
    router.get('/amenity-categories/:categoryId/amenity-bookings', [
      AmenityBookingsController,
      'getByAmenityCategory',
    ])
    router.get('/reservations/:reservationId/unpaid-amenities', [
      AmenityBookingsController,
      'getUnpaidByReservation',
    ])
    router.post('/reservations/:reservationId/pay-amenities', [
      AmenityPaymentsController,
      'payForAmenities',
    ])

>>>>>>> 8f764f4f
    router.group(() => {
      router.post('/schedules', schedulesController.create.bind(SchedulesController))
      router.get('/schedules', schedulesController.lister.bind(SchedulesController))
    })

    router.group(() => {
      router.get(
        '/services/:serviceId/products/grouped',
        serviceProductsController.getGroupedByAccommodationType.bind(ServiceProductsController)
      )
    })

    router.group(() => {
      router.get('/assigmentUser', assigmentUsersController.list.bind(assigmentUsersController))
      router.get(
        '/assigmentUser/:serviceId',
        assigmentUsersController.showByServiceId.bind(assigmentUsersController)
      )
      router.get(
        '/services/:serviceId/employees',
        assigmentUsersController.getEmployeesForService.bind(assigmentUsersController)
      )
    })

    router.group(() => {
      router.get('/permission', permissionsController.list.bind(permissionsController))
      router.get(
        '/permissions',
        permissionsController.getUserPermissions.bind(permissionsController)
      )
    })

    router.group(() => {
      router.post('/tasks', tasksController.store.bind(tasksController))
      router.get('/tasks/:serviceId', tasksController.showByServiceId.bind(tasksController))
      router.patch('/tasks/:id', tasksController.updateStatus.bind(tasksController))
      router.get('/tasks_search/filter', tasksController.filter.bind(tasksController))
    })

    router.group(() => {
      router.post(
        '/roles/assign-permissions',
        rolePermissionsController.assignPermissions.bind(rolePermissionsController)
      )
    })

    router.group(() => {
      router.post(
        '/assign-user',
        assigmentUsersController.createUser.bind(assigmentUsersController)
      )
    })
    // DASHBOARD
    router.group(() => {
      router.get(
        '/occupancy/:serviceId/stats',
        dashboardController.occupancyStats.bind(dashboardController)
      ) // Endpoint pour les taux d'occupation semaine, mois, année
      router.get(
        '/availability/:serviceId',
        dashboardController.getAvailability.bind(dashboardController)
      ) // Endpoint pour les disponibilités des chambres le taux d'ocupation, le nombre de chambres disponibles, le nombre de chambres occupées, le nombre de chambres réservées aujourd'hui et le taux de réservation aujourd'hui et la semaine dernière
      router.get(
        '/occupancy/:serviceId/average-stay',
        dashboardController.averageStay.bind(dashboardController)
      ) // Endpoint pour la durée moyenne de séjour
      router.get(
        '/revenue/:serviceId/stats',
        dashboardController.getRevenueStats.bind(dashboardController)
      ) // Endpoint pour les statistiques de revenus annuels, mensuels, trimestriels et semestriels
      router.get(
        '/revenue/:serviceId/monthly-comparison',
        dashboardController.getMonthlyRevenueComparison.bind(dashboardController)
      ) // Endpoint pour la comparaison des revenus mensuels
      router.get(
        '/occupancy/:serviceId/average-rate',
        dashboardController.averageOccupancyRate.bind(dashboardController)
      ) // Endpoint pour le taux d'occupation moyen sur une période donnée
      router.get(
        '/occupancy/:id/monthly',
        dashboardController.monthlyOccupancy.bind(dashboardController)
      ) // Endpoint pour les statistiques d'occupation mensuelles
      router.get(
        '/adr/:serviceId/:period',
        dashboardController.getAverageDailyRate.bind(dashboardController)
      ) // Endpoint pour le tarif journalier moyen
      router.get(
        '/clients/origin-stats/:serviceId',
        dashboardController.nationalityStats.bind(dashboardController)
      ) //Endpoint pour les statistiques de nationalité des clients
      router.get(
        '/stay-duration/:serviceId',
        dashboardController.stayDurationStats.bind(dashboardController)
      )
      router.get(
        '/reservation/:serviceId',
        dashboardController.yearlyReservationTypes.bind(dashboardController)
      )
    })
router
  .group(() => {
    router.get('/service/:serviceId/daily-occupancy', [
      DashboardController,
      'getDailyOccupancyAndReservations',
    ])
  })
  .prefix('/dashboard')
    //Refund routes
    router.group(() => {
      router.post('/refund', refundsController.store.bind(refundsController))
      router.get('/refund', refundsController.list.bind(refundsController))
      router.get(
        '/refund/:serviceId',
        refundsController.getRefundByServiceId.bind(refundsController)
      )
      router.post(
        '/refund/filter/:serviceId',
        refundsController.filterRefunds.bind(refundsController)
      )
      router.put('/refund/:id', refundsController.update.bind(refundsController))
      router.delete('/refund/:id', refundsController.destroy.bind(refundsController))
    })

    router
      .group(() => {
      // Custom route to get all policies for a specific hotel
      router.get(
        '/hotel/:hotelId',
        cancellationPoliciesController.showByHotel.bind(cancellationPoliciesController)
      )
      router.get('/:id', cancellationPoliciesController.show.bind(cancellationPoliciesController))
      router.post('/', cancellationPoliciesController.store.bind(cancellationPoliciesController))
      router.get('/', cancellationPoliciesController.index.bind(cancellationPoliciesController))
      router.put(
        '/:id',
        cancellationPoliciesController.update.bind(cancellationPoliciesController)
      )
      router.delete(
        '/:id',
        cancellationPoliciesController.destroy.bind(cancellationPoliciesController)
      )
      })
      .prefix('cancellation-policies')
  })
  .prefix('/api')
  .use(
    middleware.auth({
      guards: ['api'],
    })
  )<|MERGE_RESOLUTION|>--- conflicted
+++ resolved
@@ -637,8 +637,6 @@
       router.delete('/option/:id', optionsController.destroy.bind(optionsController))
     })
 
-<<<<<<< HEAD
-=======
     router
       .group(() => {
         router.get('/service/:serviceId', [AmenitiesCategoriesController, 'getByService'])
@@ -676,7 +674,6 @@
       'payForAmenities',
     ])
 
->>>>>>> 8f764f4f
     router.group(() => {
       router.post('/schedules', schedulesController.create.bind(SchedulesController))
       router.get('/schedules', schedulesController.lister.bind(SchedulesController))
