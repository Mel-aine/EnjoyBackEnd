--- conflicted
+++ resolved
@@ -23,6 +23,7 @@
 import PermissionsController from '#controllers/permissions_controller'
 import TasksController from '#controllers/tasks_controller'
 // import { middleware } from '#start/kernel'
+// import { middleware } from '#start/kernel'
 
 // Import dynamique
 const AuthController = () => import('#controllers/auth_controller')
@@ -243,7 +244,6 @@
       )
     })
 
-<<<<<<< HEAD
     router
       .group(() => {
         router.get('/reservations', reservationsController.list.bind(reservationsController))
@@ -283,46 +283,7 @@
           reservationsController.showByServiceProductId.bind(reservationsController)
         )
       })
-=======
-    router.group(() => {
-      router.get('/reservations', reservationsController.list.bind(reservationsController))
-      router.get(
-        '/reservations_by_id/:id',
-        reservationsController.show.bind(reservationsController)
-      )
-      router.get(
-        '/reservations/:serviceId',
-        reservationsController.GetByServiceId.bind(reservationsController)
-      )
-      router.post('/reservations', reservationsController.store.bind(reservationsController))
-      router.post(
-        '/reservationswithuser',
-        reservationsController.createWithUserAndReservation.bind(reservationsController)
-      )
-      router.put('/reservations/:id', reservationsController.update.bind(reservationsController))
-      router.put(
-        '/reservations_update/:id',
-        reservationsController.updateReservation.bind(reservationsController)
-      )
-      router.delete(
-        '/reservations/:id',
-        reservationsController.destroy.bind(reservationsController)
-      )
-      router.patch(
-        '/reservations/:id/check-in',
-        reservationsController.checkIn.bind(reservationsController)
-      )
-      router.patch(
-        '/reservations/:id/check-out',
-        reservationsController.checkOut.bind(reservationsController)
-      )
-      router.get(
-        '/reservations/service-product/:serviceProductId',
-        reservationsController.showByServiceProductId.bind(reservationsController)
-      )
-    })
-
->>>>>>> 19012d5d
+
 
 
     router.group(() => {
