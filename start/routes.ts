--- conflicted
+++ resolved
@@ -148,35 +148,14 @@
 
     router.group(() => {
       router.post('/product', typeProductsController.store.bind(typeProductsController))
-<<<<<<< HEAD
-      router.get('/product', typeProductsController.list.bind(typeProductsController))
-      router.get('/type-products/room-count', typeProductsController.countRoomsByType.bind(typeProductsController))
-      router.get(
-        '/product/:serviceId',
-        typeProductsController.GetByServiceId.bind(typeProductsController)
-      )
-=======
       router.get('/product/:serviceId',typeProductsController.GetByServiceId.bind(typeProductsController))
->>>>>>> 13dd9a88
       router.put('/product/:id', typeProductsController.update.bind(typeProductsController))
       router.delete('/product/:id', typeProductsController.destroy.bind(typeProductsController))
     })
 
     router.group(() => {
-<<<<<<< HEAD
-      router.post(
-        '/service_product',
-        serviceProductsController.store.bind(serviceProductsController)
-      )
-      router.patch(
-        '/service_product/:id/available',
-        serviceProductsController.setAvailable.bind(serviceProductsController)
-      )
-       router.patch('/service_product/update_status/:id',serviceProductsController.updateStatus.bind(serviceProductsController))
-=======
       router.post('/service_product',serviceProductsController.store.bind(serviceProductsController))
       router.patch('/service_product/:id/available',serviceProductsController.setAvailable.bind(serviceProductsController))
->>>>>>> 13dd9a88
       router.get('/service_product', serviceProductsController.list.bind(serviceProductsController))
       router.get('/service_product_options',serviceProductsController.getAllWithOptions.bind(serviceProductsController))
       router.get('/service_product_option',serviceProductsController.getServiceProductAllWithOptions.bind(serviceProductsController))
